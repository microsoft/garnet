﻿// Copyright (c) Microsoft Corporation.
// Licensed under the MIT license.

using System;
using System.Diagnostics;
using System.Linq;
using System.Runtime.CompilerServices;
using System.Runtime.InteropServices;
using System.Text;
using Garnet.common;
using Microsoft.Extensions.Logging;

namespace Garnet.server
{
    /// <summary>
    /// Basic RESP command enum
    /// </summary>
    public enum RespCommand : ushort
    {
        NONE = 0x00,

        // Read-only commands. NOTE: Should immediately follow NONE.
        BITCOUNT,
        BITFIELD_RO,
        BITPOS,
        COSCAN,
        DBSIZE,
        DUMP,
        EXISTS,
        EXPIRETIME,
        GEODIST,
        GEOHASH,
        GEOPOS,
        GEORADIUS_RO,
        GEORADIUSBYMEMBER_RO,
        GEOSEARCH,
        GET,
        GETBIT,
        GETIFNOTMATCH,
        GETRANGE,
        GETWITHETAG,
        HEXISTS,
        HGET,
        HGETALL,
        HKEYS,
        HLEN,
        HMGET,
        HRANDFIELD,
        HSCAN,
        HSTRLEN,
        HVALS,
        KEYS,
        LCS,
        HTTL,
        HPTTL,
        HEXPIRETIME,
        HPEXPIRETIME,
        LINDEX,
        LLEN,
        LPOS,
        LRANGE,
        MEMORY_USAGE,
        MGET,
        PEXPIRETIME,
        PFCOUNT,
        PTTL,
        SCAN,
        SCARD,
        SDIFF,
        SINTER,
        SINTERCARD,
        SISMEMBER,
        SMEMBERS,
        SMISMEMBER,
        SPUBLISH,
        SRANDMEMBER,
        SSCAN,
        SSUBSCRIBE,
        STRLEN,
        SUBSTR,
        SUNION,
        TTL,
        TYPE,
        WATCH,
        WATCHMS,
        WATCHOS,
        ZCARD,
        ZCOUNT,
        ZDIFF,
        ZINTER,
        ZINTERCARD,
        ZLEXCOUNT,
        ZMSCORE,
        ZRANDMEMBER,
        ZRANGE,
        ZRANGEBYLEX,
        ZRANGEBYSCORE,
        ZRANK,
        ZREVRANGE,
        ZREVRANGEBYLEX,
        ZREVRANGEBYSCORE,
        ZREVRANK,
        ZTTL,
        ZPTTL,
        ZEXPIRETIME,
        ZPEXPIRETIME,
        ZSCAN,
        ZSCORE, // Note: Last read command should immediately precede FirstWriteCommand
        ZUNION,

        // Write commands
        APPEND, // Note: Update FirstWriteCommand if adding new write commands before this
        BITFIELD,
        BZMPOP,
        BZPOPMAX,
        BZPOPMIN,
        DECR,
        DECRBY,
        DEL,
<<<<<<< HEAD
        DELIFEXPIREDINMEMORY,
=======
        DELIFGREATER,
>>>>>>> 89626cef
        EXPIRE,
        EXPIREAT,
        FLUSHALL,
        FLUSHDB,
        GEOADD,
        GEORADIUS,
        GEORADIUSBYMEMBER,
        GEOSEARCHSTORE,
        GETDEL,
        GETEX,
        GETSET,
        HCOLLECT,
        HDEL,
        HEXPIRE,
        HPEXPIRE,
        HEXPIREAT,
        HPEXPIREAT,
        HPERSIST,
        HINCRBY,
        HINCRBYFLOAT,
        HMSET,
        HSET,
        HSETNX,
        INCR,
        INCRBY,
        INCRBYFLOAT,
        LINSERT,
        LMOVE,
        LMPOP,
        LPOP,
        LPUSH,
        LPUSHX,
        LREM,
        LSET,
        LTRIM,
        BLPOP,
        BRPOP,
        BLMOVE,
        BRPOPLPUSH,
        BLMPOP,
        MIGRATE,
        MSET,
        MSETNX,
        PERSIST,
        PEXPIRE,
        PEXPIREAT,
        PFADD,
        PFMERGE,
        PSETEX,
        RENAME,
        RESTORE,
        RENAMENX,
        RPOP,
        RPOPLPUSH,
        RPUSH,
        RPUSHX,
        SADD,
        SDIFFSTORE,
        SET,
        SETBIT,
        SETEX,
        SETEXNX,
        SETEXXX,
        SETNX,
        SETIFMATCH,
        SETIFGREATER,
        SETKEEPTTL,
        SETKEEPTTLXX,
        SETRANGE,
        SINTERSTORE,
        SMOVE,
        SPOP,
        SREM,
        SUNIONSTORE,
        SWAPDB,
        UNLINK,
        ZADD,
        ZCOLLECT,
        ZDIFFSTORE,
        ZEXPIRE,
        ZPEXPIRE,
        ZEXPIREAT,
        ZPEXPIREAT,
        ZPERSIST,
        ZINCRBY,
        ZMPOP,
        ZINTERSTORE,
        ZPOPMAX,
        ZPOPMIN,
        ZRANGESTORE,
        ZREM,
        ZREMRANGEBYLEX,
        ZREMRANGEBYRANK,
        ZREMRANGEBYSCORE,
        ZUNIONSTORE,

        // BITOP is the true command, AND|OR|XOR|NOT are pseudo-subcommands
        BITOP,
        BITOP_AND,
        BITOP_OR,
        BITOP_XOR,
        BITOP_NOT, // Note: Update LastWriteCommand if adding new write commands after this

        // Script execution commands
        EVAL,
        EVALSHA, // Note: Update LastDataCommand if adding new data commands after this

        // Neither read nor write key commands
        ASYNC,

        PING,

        // Pub/Sub commands
        PUBSUB,
        PUBSUB_CHANNELS,
        PUBSUB_NUMPAT,
        PUBSUB_NUMSUB,
        PUBLISH,
        SUBSCRIBE,
        PSUBSCRIBE,
        UNSUBSCRIBE,
        PUNSUBSCRIBE,

        ASKING,
        SELECT,
        ECHO,

        CLIENT,
        CLIENT_ID,
        CLIENT_INFO,
        CLIENT_LIST,
        CLIENT_KILL,
        CLIENT_GETNAME,
        CLIENT_SETNAME,
        CLIENT_SETINFO,
        CLIENT_UNBLOCK,

        MONITOR,
        MODULE,
        MODULE_LOADCS,
        REGISTERCS,

        MULTI,
        EXEC,
        DISCARD,
        UNWATCH,
        RUNTXP,

        READONLY,
        READWRITE,
        REPLICAOF,
        SECONDARYOF,

        INFO,
        TIME,
        ROLE,
        SAVE,
        LASTSAVE,
        BGSAVE,
        COMMITAOF,
        FORCEGC,
        PURGEBP,
        FAILOVER,

        // Custom commands
        CustomTxn,
        CustomRawStringCmd,
        CustomObjCmd,
        CustomProcedure,

        // Script commands
        SCRIPT,
        SCRIPT_EXISTS,
        SCRIPT_FLUSH,
        SCRIPT_LOAD,

        ACL,
        ACL_CAT,
        ACL_DELUSER,
        ACL_GETUSER,
        ACL_LIST,
        ACL_LOAD,
        ACL_SAVE,
        ACL_SETUSER,
        ACL_USERS,
        ACL_WHOAMI,

        COMMAND,
        COMMAND_COUNT,
        COMMAND_DOCS,
        COMMAND_INFO,
        COMMAND_GETKEYS,
        COMMAND_GETKEYSANDFLAGS,

        MEMORY,
        // MEMORY_USAGE is a read-only command, so moved up

        CONFIG,
        CONFIG_GET,
        CONFIG_REWRITE,
        CONFIG_SET,

        DEBUG,

        LATENCY,
        LATENCY_HELP,
        LATENCY_HISTOGRAM,
        LATENCY_RESET,

        // SLOWLOG commands
        SLOWLOG,
        SLOWLOG_HELP,
        SLOWLOG_LEN,
        SLOWLOG_GET,
        SLOWLOG_RESET,

        CLUSTER,
        CLUSTER_ADDSLOTS, // Note: Update IsClusterSubCommand if adding new cluster subcommands before this
        CLUSTER_ADDSLOTSRANGE,
        CLUSTER_AOFSYNC,
        CLUSTER_APPENDLOG,
        CLUSTER_ATTACH_SYNC,
        CLUSTER_BANLIST,
        CLUSTER_BEGIN_REPLICA_RECOVER,
        CLUSTER_BUMPEPOCH,
        CLUSTER_COUNTKEYSINSLOT,
        CLUSTER_DELKEYSINSLOT,
        CLUSTER_DELKEYSINSLOTRANGE,
        CLUSTER_DELSLOTS,
        CLUSTER_DELSLOTSRANGE,
        CLUSTER_ENDPOINT,
        CLUSTER_FAILOVER,
        CLUSTER_FAILREPLICATIONOFFSET,
        CLUSTER_FAILSTOPWRITES,
        CLUSTER_FLUSHALL,
        CLUSTER_FORGET,
        CLUSTER_GETKEYSINSLOT,
        CLUSTER_GOSSIP,
        CLUSTER_HELP,
        CLUSTER_INFO,
        CLUSTER_INITIATE_REPLICA_SYNC,
        CLUSTER_KEYSLOT,
        CLUSTER_MEET,
        CLUSTER_MIGRATE,
        CLUSTER_MTASKS,
        CLUSTER_MYID,
        CLUSTER_MYPARENTID,
        CLUSTER_NODES,
        CLUSTER_PUBLISH,
        CLUSTER_SPUBLISH,
        CLUSTER_REPLICAS,
        CLUSTER_REPLICATE,
        CLUSTER_RESET,
        CLUSTER_SEND_CKPT_FILE_SEGMENT,
        CLUSTER_SEND_CKPT_METADATA,
        CLUSTER_SETCONFIGEPOCH,
        CLUSTER_SETSLOT,
        CLUSTER_SETSLOTSRANGE,
        CLUSTER_SHARDS,
        CLUSTER_SLOTS,
        CLUSTER_SLOTSTATE,
        CLUSTER_SYNC, // Note: Update IsClusterSubCommand if adding new cluster subcommands after this

        // Don't require AUTH (if auth is enabled)
        AUTH, // Note: Update IsNoAuth if adding new no-auth commands before this
        HELLO,
        QUIT, // Note: Update IsNoAuth if adding new no-auth commands after this

        // Max value of this enum (not including INVALID) will determine the size of RespCommand.AofIndependentBitLookup and CommandPermissionSet._commandList,
        // so avoid manually setting high values unless necessary

        INVALID = 0xFFFF,
    }

    /// <summary>
    /// Extension methods for <see cref="RespCommand"/>.
    /// </summary>
    public static class RespCommandExtensions
    {
        private static readonly RespCommand[] ExpandedSET = [RespCommand.SETEXNX, RespCommand.SETEXXX, RespCommand.SETKEEPTTL, RespCommand.SETKEEPTTLXX];
        private static readonly RespCommand[] ExpandedBITOP = [RespCommand.BITOP_AND, RespCommand.BITOP_NOT, RespCommand.BITOP_OR, RespCommand.BITOP_XOR];

        // Commands that are either returning static data or commands that cannot have issues from concurrent AOF interaction in another session
        private static readonly RespCommand[] AofIndependentCommands = [
            RespCommand.ASYNC,
            RespCommand.PING,
            RespCommand.SELECT,
            RespCommand.SWAPDB,
            RespCommand.ECHO,
            RespCommand.MONITOR,
            RespCommand.MODULE_LOADCS,
            RespCommand.REGISTERCS,
            RespCommand.INFO,
            RespCommand.TIME,
            RespCommand.LASTSAVE,
            // ACL
            RespCommand.ACL_CAT,
            RespCommand.ACL_DELUSER,
            RespCommand.ACL_GETUSER,
            RespCommand.ACL_LIST,
            RespCommand.ACL_LOAD,
            RespCommand.ACL_SAVE,
            RespCommand.ACL_SETUSER,
            RespCommand.ACL_USERS,
            RespCommand.ACL_WHOAMI,
            // Client
            RespCommand.CLIENT_ID,
            RespCommand.CLIENT_INFO,
            RespCommand.CLIENT_LIST,
            RespCommand.CLIENT_KILL,
            RespCommand.CLIENT_GETNAME,
            RespCommand.CLIENT_SETNAME,
            RespCommand.CLIENT_SETINFO,
            RespCommand.CLIENT_UNBLOCK,
            // Command
            RespCommand.COMMAND,
            RespCommand.COMMAND_COUNT,
            RespCommand.COMMAND_DOCS,
            RespCommand.COMMAND_INFO,
            RespCommand.COMMAND_GETKEYS,
            RespCommand.COMMAND_GETKEYSANDFLAGS,
            RespCommand.MEMORY_USAGE,
            // Config
            RespCommand.CONFIG_GET,
            RespCommand.CONFIG_REWRITE,
            RespCommand.CONFIG_SET,
            // Latency
            RespCommand.LATENCY_HELP,
            RespCommand.LATENCY_HISTOGRAM,
            RespCommand.LATENCY_RESET,
            // Slowlog
            RespCommand.SLOWLOG_HELP,
            RespCommand.SLOWLOG_LEN,
            RespCommand.SLOWLOG_GET,
            RespCommand.SLOWLOG_RESET,
            // Transactions
            RespCommand.MULTI,
        ];

        private static readonly ulong[] AofIndependentBitLookup;

        private const int sizeOfLong = 64;

        // The static ctor maybe expensive but it is only ever run once, and doesn't interfere with common path
        static RespCommandExtensions()
        {
            // # of bits needed to represent all valid commands
            var maxBitsNeeded = (ushort)LastValidCommand + 1;
            var lookupTableSize = (maxBitsNeeded / 64) + (maxBitsNeeded % 64 == 0 ? 0 : 1);
            AofIndependentBitLookup = new ulong[lookupTableSize];

            foreach (var cmd in Enum.GetValues<RespCommand>())
            {
                if (Array.IndexOf(AofIndependentCommands, cmd) == -1)
                    continue;

                // mark the command as an AOF independent command for lookups later by setting the bit in bit vec
                int bitIdxToUse = (int)cmd / sizeOfLong;
                // set the respCommand's bit to indicate
                int bitIdxOffset = (int)cmd % sizeOfLong;
                ulong bitmask = 1UL << bitIdxOffset;
                AofIndependentBitLookup[bitIdxToUse] |= bitmask;
            }
        }

        /// <summary>
        /// Returns whether or not a Resp command can have a dirty read or is dependent on AOF or not
        /// </summary>
        [MethodImpl(MethodImplOptions.AggressiveInlining)]
        public static bool IsAofIndependent(this RespCommand cmd)
        {
            if (cmd > LastValidCommand) return false;

            // check if cmd maps to a bit vec that was set back when static ctor was run
            int bitIdxToUse = (int)cmd / sizeOfLong;
            int bitIdxOffset = (int)cmd % sizeOfLong;
            ulong bitmask = 1UL << bitIdxOffset;
            return (AofIndependentBitLookup[bitIdxToUse] & bitmask) != 0;
        }

        /// <summary>
        /// Turns any not-quite-a-real-command entries in <see cref="RespCommand"/> into the equivalent command
        /// for ACL'ing purposes and reading command info purposes
        /// </summary>
        [MethodImpl(MethodImplOptions.AggressiveInlining)]
        public static RespCommand NormalizeForACLs(this RespCommand cmd)
        {
            return
                cmd switch
                {
                    RespCommand.SETEXNX => RespCommand.SET,
                    RespCommand.SETEXXX => RespCommand.SET,
                    RespCommand.SETKEEPTTL => RespCommand.SET,
                    RespCommand.SETKEEPTTLXX => RespCommand.SET,
                    RespCommand.BITOP_AND or RespCommand.BITOP_NOT or RespCommand.BITOP_OR or RespCommand.BITOP_XOR => RespCommand.BITOP,
                    _ => cmd
                };
        }

        /// <summary>
        /// Reverses <see cref="NormalizeForACLs(RespCommand)"/>, producing all the equivalent <see cref="RespCommand"/>s which are covered by <paramref name="cmd"/>.
        /// </summary>
        public static ReadOnlySpan<RespCommand> ExpandForACLs(this RespCommand cmd)
        {
            return
                cmd switch
                {
                    RespCommand.SET => ExpandedSET,
                    RespCommand.BITOP => ExpandedBITOP,
                    _ => default
                };
        }

        internal const RespCommand FirstReadCommand = RespCommand.NONE + 1;

        internal const RespCommand LastReadCommand = RespCommand.APPEND - 1;

        internal const RespCommand FirstWriteCommand = RespCommand.APPEND;

        internal const RespCommand LastWriteCommand = RespCommand.BITOP_NOT;

        internal const RespCommand LastDataCommand = RespCommand.EVALSHA;

        /// <summary>
        /// Last valid command (i.e. RespCommand with the largest value excluding INVALID).
        /// </summary>
        public static RespCommand LastValidCommand { get; } = Enum.GetValues<RespCommand>().Where(cmd => cmd != RespCommand.INVALID).Max();

        [MethodImpl(MethodImplOptions.AggressiveInlining)]
        public static bool IsReadOnly(this RespCommand cmd)
            => cmd <= LastReadCommand;

        public static bool IsDataCommand(this RespCommand cmd)
        {
            return cmd switch
            {
                // TODO: validate if these cases need to be excluded
                RespCommand.MIGRATE => false,
                RespCommand.DBSIZE => false,
                RespCommand.MEMORY_USAGE => false,
                RespCommand.FLUSHDB => false,
                RespCommand.FLUSHALL => false,
                RespCommand.KEYS => false,
                RespCommand.SCAN => false,
                RespCommand.SWAPDB => false,
                _ => cmd >= FirstReadCommand && cmd <= LastDataCommand
            };
        }

        [MethodImpl(MethodImplOptions.AggressiveInlining)]
        public static bool IsWriteOnly(this RespCommand cmd)
        {
            // If cmd < RespCommand.Append - underflows, setting high bits
            var test = (uint)((int)cmd - (int)FirstWriteCommand);

            // Force to be branchless for same reasons as OneIfRead
            return test <= (LastWriteCommand - FirstWriteCommand);
        }

        /// <summary>
        /// Returns 1 if <paramref name="cmd"/> is a write command.
        /// </summary>
        [MethodImpl(MethodImplOptions.AggressiveInlining)]
        public static ulong OneIfWrite(this RespCommand cmd)
        {
            var inRange = cmd.IsWriteOnly();
            return Unsafe.As<bool, byte>(ref inRange);
        }

        /// <summary>
        /// Returns 1 if <paramref name="cmd"/> is a read command.
        /// </summary>
        [MethodImpl(MethodImplOptions.AggressiveInlining)]
        public static ulong OneIfRead(this RespCommand cmd)
        {
            // Force this to be branchless (as predictability is poor)
            // and we're in the hot path
            var inRange = cmd.IsReadOnly();
            return Unsafe.As<bool, byte>(ref inRange);
        }

        /// <summary>
        /// Returns true if <paramref name="cmd"/> can be run even if the user is not authenticated.
        /// </summary>
        [MethodImpl(MethodImplOptions.AggressiveInlining)]
        public static bool IsNoAuth(this RespCommand cmd)
        {
            // If cmd < RespCommand.Auth - underflows, setting high bits
            uint test = (uint)((int)cmd - (int)RespCommand.AUTH);
            bool inRange = test <= (RespCommand.QUIT - RespCommand.AUTH);
            return inRange;
        }

        /// <summary>
        /// Returns true if <paramref name="cmd"/> can is a cluster subcommand.
        /// </summary>
        [MethodImpl(MethodImplOptions.AggressiveInlining)]
        public static bool IsClusterSubCommand(this RespCommand cmd)
        {
            // If cmd < RespCommand.CLUSTER_ADDSLOTS - underflows, setting high bits
            uint test = (uint)((int)cmd - (int)RespCommand.CLUSTER_ADDSLOTS);
            bool inRange = test <= (RespCommand.CLUSTER_SYNC - RespCommand.CLUSTER_ADDSLOTS);
            return inRange;
        }
    }

    /// <summary>
    /// RESP command options enum
    /// </summary>
    enum RespCommandOption : byte
    {
        EX, NX, XX, GET, PX, EXAT, PXAT, PERSIST, GT, LT
    }

    /// <summary>
    /// Server session for RESP protocol - command definitions and fast parsing
    /// </summary>
    internal sealed unsafe partial class RespServerSession : ServerSessionBase
    {
        /// <summary>
        /// Fast-parses command type for inline RESP commands, starting at the current read head in the receive buffer
        /// and advances read head.
        /// </summary>
        /// <param name="count">Outputs the number of arguments stored with the command.</param>
        /// <returns>RespCommand that was parsed or RespCommand.NONE, if no command was matched in this pass.</returns>
        [MethodImpl(MethodImplOptions.AggressiveInlining)]
        private RespCommand FastParseInlineCommand(out int count)
        {
            byte* ptr = recvBufferPtr + readHead;
            count = 0;

            if (bytesRead - readHead >= 6)
            {
                if ((*(ushort*)(ptr + 4) == MemoryMarshal.Read<ushort>("\r\n"u8)))
                {
                    // Optimistically increase read head
                    readHead += 6;

                    if ((*(uint*)ptr) == MemoryMarshal.Read<uint>("PING"u8))
                    {
                        return RespCommand.PING;
                    }

                    if ((*(uint*)ptr) == MemoryMarshal.Read<uint>("QUIT"u8))
                    {
                        return RespCommand.QUIT;
                    }

                    // Decrease read head, if no match was found
                    readHead -= 6;
                }
            }

            return RespCommand.NONE;
        }

        /// <summary>
        /// Fast-parses for command type, starting at the current read head in the receive buffer
        /// and advances the read head to the position after the parsed command.
        /// </summary>
        /// <param name="count">Outputs the number of arguments stored with the command</param>
        /// <returns>RespCommand that was parsed or RespCommand.NONE, if no command was matched in this pass.</returns>
        [MethodImpl(MethodImplOptions.AggressiveInlining)]
        private RespCommand FastParseCommand(out int count)
        {
            var ptr = recvBufferPtr + readHead;
            var remainingBytes = bytesRead - readHead;

            // Check if the package starts with "*_\r\n$_\r\n" (_ = masked out),
            // i.e. an array with a single-digit length and single-digit first string length.
            if ((remainingBytes >= 8) && (*(ulong*)ptr & 0xFFFF00FFFFFF00FF) == MemoryMarshal.Read<ulong>("*\0\r\n$\0\r\n"u8))
            {
                // Extract total element count from the array header.
                // NOTE: Subtracting one to account for first token being parsed.
                count = ptr[1] - '1';
                Debug.Assert(count is >= 0 and < 9);

                // Extract length of the first string header
                var length = ptr[5] - '0';
                Debug.Assert(length is > 0 and <= 9);

                var oldReadHead = readHead;

                // Ensure that the complete command string is contained in the package. Otherwise exit early.
                // Include 10 bytes to account for array and command string headers, and terminator
                // 10 bytes = "*_\r\n$_\r\n" (8 bytes) + "\r\n" (2 bytes) at end of command name
                if (remainingBytes >= length + 10)
                {
                    // Optimistically advance read head to the end of the command name
                    readHead += length + 10;

                    // Last 8 byte word of the command name, for quick comparison
                    var lastWord = *(ulong*)(ptr + length + 2);

                    //
                    // Fast path for common commands with fixed numbers of arguments
                    //

                    // Only check against commands with the correct count and length.

                    return ((count << 4) | length) switch
                    {
                        // Commands without arguments
                        4 when lastWord == MemoryMarshal.Read<ulong>("\r\nPING\r\n"u8) => RespCommand.PING,
                        4 when lastWord == MemoryMarshal.Read<ulong>("\r\nEXEC\r\n"u8) => RespCommand.EXEC,
                        5 when lastWord == MemoryMarshal.Read<ulong>("\nMULTI\r\n"u8) => RespCommand.MULTI,
                        6 when lastWord == MemoryMarshal.Read<ulong>("ASKING\r\n"u8) => RespCommand.ASKING,
                        7 when lastWord == MemoryMarshal.Read<ulong>("ISCARD\r\n"u8) && ptr[8] == 'D' => RespCommand.DISCARD,
                        7 when lastWord == MemoryMarshal.Read<ulong>("NWATCH\r\n"u8) && ptr[8] == 'U' => RespCommand.UNWATCH,
                        8 when lastWord == MemoryMarshal.Read<ulong>("ADONLY\r\n"u8) && *(ushort*)(ptr + 8) == MemoryMarshal.Read<ushort>("RE"u8) => RespCommand.READONLY,
                        9 when lastWord == MemoryMarshal.Read<ulong>("DWRITE\r\n"u8) && *(uint*)(ptr + 8) == MemoryMarshal.Read<uint>("READ"u8) => RespCommand.READWRITE,

                        // Commands with fixed number of arguments
                        (1 << 4) | 3 when lastWord == MemoryMarshal.Read<ulong>("3\r\nGET\r\n"u8) => RespCommand.GET,
                        (1 << 4) | 3 when lastWord == MemoryMarshal.Read<ulong>("3\r\nDEL\r\n"u8) => RespCommand.DEL,
                        (1 << 4) | 3 when lastWord == MemoryMarshal.Read<ulong>("3\r\nTTL\r\n"u8) => RespCommand.TTL,
                        (1 << 4) | 4 when lastWord == MemoryMarshal.Read<ulong>("\r\nDUMP\r\n"u8) => RespCommand.DUMP,
                        (1 << 4) | 4 when lastWord == MemoryMarshal.Read<ulong>("\r\nINCR\r\n"u8) => RespCommand.INCR,
                        (1 << 4) | 4 when lastWord == MemoryMarshal.Read<ulong>("\r\nPTTL\r\n"u8) => RespCommand.PTTL,
                        (1 << 4) | 4 when lastWord == MemoryMarshal.Read<ulong>("\r\nDECR\r\n"u8) => RespCommand.DECR,
                        (1 << 4) | 4 when lastWord == MemoryMarshal.Read<ulong>("EXISTS\r\n"u8) => RespCommand.EXISTS,
                        (1 << 4) | 6 when lastWord == MemoryMarshal.Read<ulong>("GETDEL\r\n"u8) => RespCommand.GETDEL,
                        (1 << 4) | 7 when lastWord == MemoryMarshal.Read<ulong>("ERSIST\r\n"u8) && ptr[8] == 'P' => RespCommand.PERSIST,
                        (1 << 4) | 7 when lastWord == MemoryMarshal.Read<ulong>("PFCOUNT\r\n"u8) && ptr[8] == 'P' => RespCommand.PFCOUNT,
                        (2 << 4) | 3 when lastWord == MemoryMarshal.Read<ulong>("3\r\nSET\r\n"u8) => RespCommand.SET,
                        (2 << 4) | 5 when lastWord == MemoryMarshal.Read<ulong>("\nPFADD\r\n"u8) => RespCommand.PFADD,
                        (2 << 4) | 6 when lastWord == MemoryMarshal.Read<ulong>("INCRBY\r\n"u8) => RespCommand.INCRBY,
                        (2 << 4) | 6 when lastWord == MemoryMarshal.Read<ulong>("DECRBY\r\n"u8) => RespCommand.DECRBY,
                        (2 << 4) | 6 when lastWord == MemoryMarshal.Read<ulong>("GETBIT\r\n"u8) => RespCommand.GETBIT,
                        (2 << 4) | 6 when lastWord == MemoryMarshal.Read<ulong>("APPEND\r\n"u8) => RespCommand.APPEND,
                        (2 << 4) | 6 when lastWord == MemoryMarshal.Read<ulong>("GETSET\r\n"u8) => RespCommand.GETSET,
                        (2 << 4) | 7 when lastWord == MemoryMarshal.Read<ulong>("UBLISH\r\n"u8) && ptr[8] == 'P' => RespCommand.PUBLISH,
                        (2 << 4) | 7 when lastWord == MemoryMarshal.Read<ulong>("FMERGE\r\n"u8) && ptr[8] == 'P' => RespCommand.PFMERGE,
                        (2 << 4) | 8 when lastWord == MemoryMarshal.Read<ulong>("UBLISH\r\n"u8) && *(ushort*)(ptr + 8) == MemoryMarshal.Read<ushort>("SP"u8) => RespCommand.SPUBLISH,
                        (2 << 4) | 5 when lastWord == MemoryMarshal.Read<ulong>("\nSETNX\r\n"u8) => RespCommand.SETNX,
                        (3 << 4) | 5 when lastWord == MemoryMarshal.Read<ulong>("\nSETEX\r\n"u8) => RespCommand.SETEX,
                        (3 << 4) | 6 when lastWord == MemoryMarshal.Read<ulong>("PSETEX\r\n"u8) => RespCommand.PSETEX,
                        (3 << 4) | 6 when lastWord == MemoryMarshal.Read<ulong>("SETBIT\r\n"u8) => RespCommand.SETBIT,
                        (3 << 4) | 6 when lastWord == MemoryMarshal.Read<ulong>("SUBSTR\r\n"u8) => RespCommand.SUBSTR,
                        (3 << 4) | 7 when lastWord == MemoryMarshal.Read<ulong>("ESTORE\r\n"u8) && ptr[8] == 'R' => RespCommand.RESTORE,
                        (3 << 4) | 8 when lastWord == MemoryMarshal.Read<ulong>("TRANGE\r\n"u8) && *(ushort*)(ptr + 8) == MemoryMarshal.Read<ushort>("SE"u8) => RespCommand.SETRANGE,
                        (3 << 4) | 8 when lastWord == MemoryMarshal.Read<ulong>("TRANGE\r\n"u8) && *(ushort*)(ptr + 8) == MemoryMarshal.Read<ushort>("GE"u8) => RespCommand.GETRANGE,

                        _ => ((length << 4) | count) switch
                        {
                            // Commands with dynamic number of arguments
                            >= ((6 << 4) | 2) and <= ((6 << 4) | 3) when lastWord == MemoryMarshal.Read<ulong>("RENAME\r\n"u8) => RespCommand.RENAME,
                            >= ((8 << 4) | 2) and <= ((8 << 4) | 3) when lastWord == MemoryMarshal.Read<ulong>("NAMENX\r\n"u8) && *(ushort*)(ptr + 8) == MemoryMarshal.Read<ushort>("RE"u8) => RespCommand.RENAMENX,
                            >= ((3 << 4) | 3) and <= ((3 << 4) | 7) when lastWord == MemoryMarshal.Read<ulong>("3\r\nSET\r\n"u8) => RespCommand.SETEXNX,
                            >= ((5 << 4) | 1) and <= ((5 << 4) | 3) when lastWord == MemoryMarshal.Read<ulong>("\nGETEX\r\n"u8) => RespCommand.GETEX,
                            >= ((6 << 4) | 0) and <= ((6 << 4) | 9) when lastWord == MemoryMarshal.Read<ulong>("RUNTXP\r\n"u8) => RespCommand.RUNTXP,
                            >= ((6 << 4) | 2) and <= ((6 << 4) | 3) when lastWord == MemoryMarshal.Read<ulong>("EXPIRE\r\n"u8) => RespCommand.EXPIRE,
                            >= ((6 << 4) | 2) and <= ((6 << 4) | 5) when lastWord == MemoryMarshal.Read<ulong>("BITPOS\r\n"u8) => RespCommand.BITPOS,
                            >= ((7 << 4) | 2) and <= ((7 << 4) | 3) when lastWord == MemoryMarshal.Read<ulong>("EXPIRE\r\n"u8) && ptr[8] == 'P' => RespCommand.PEXPIRE,
                            >= ((8 << 4) | 1) and <= ((8 << 4) | 4) when lastWord == MemoryMarshal.Read<ulong>("TCOUNT\r\n"u8) && *(ushort*)(ptr + 8) == MemoryMarshal.Read<ushort>("BI"u8) => RespCommand.BITCOUNT,
                            _ => MatchedNone(this, oldReadHead)
                        }
                    };

                    [MethodImpl(MethodImplOptions.AggressiveInlining)]
                    static RespCommand MatchedNone(RespServerSession session, int oldReadHead)
                    {
                        // Backup the read head, if we didn't find a command and need to continue in the more expensive parsing loop
                        session.readHead = oldReadHead;

                        return RespCommand.NONE;
                    }
                }
            }
            else
            {
                return FastParseInlineCommand(out count);
            }

            // Couldn't find a matching command in this pass
            count = -1;
            return RespCommand.NONE;
        }

        /// <summary>
        /// Fast parsing function for common command names.
        /// Parses the receive buffer starting from the current read head and advances it to the end of
        /// the parsed command/subcommand name.
        /// </summary>
        /// <param name="count">Reference to the number of remaining tokens in the packet. Will be reduced to number of command arguments.</param>
        /// <returns>The parsed command name.</returns>
        private RespCommand FastParseArrayCommand(ref int count, ref ReadOnlySpan<byte> specificErrorMessage)
        {
            // Bytes remaining in the read buffer
            int remainingBytes = bytesRead - readHead;

            // The current read head to continue reading from
            byte* ptr = recvBufferPtr + readHead;

            //
            // Fast-path parsing by (1) command string length, (2) First character of command name (optional) and (3) priority (manual order)
            //

            // NOTE: A valid RESP string is at a minimum 7 characters long "$_\r\n_\r\n"
            if (remainingBytes >= 7)
            {
                var oldReadHead = readHead;

                // Check if this is a string with a single-digit length ("$_\r\n" -> _ omitted)
                if ((*(uint*)ptr & 0xFFFF00FF) == MemoryMarshal.Read<uint>("$\0\r\n"u8))
                {
                    // Extract length from string header
                    var length = ptr[1] - '0';
                    Debug.Assert(length is > 0 and <= 9);

                    // Ensure that the complete command string is contained in the package. Otherwise exit early.
                    // Include 6 bytes to account for command string header and name terminator.
                    // 6 bytes = "$_\r\n" (4 bytes) + "\r\n" (2 bytes) at end of command name
                    if (remainingBytes >= length + 6)
                    {
                        // Optimistically increase read head and decrease the number of remaining elements
                        readHead += length + 6;
                        count -= 1;

                        switch (length)
                        {
                            case 3:
                                if (*(ulong*)(ptr + 1) == MemoryMarshal.Read<ulong>("3\r\nDEL\r\n"u8))
                                {
                                    return RespCommand.DEL;
                                }
                                else if (*(ulong*)(ptr + 1) == MemoryMarshal.Read<ulong>("3\r\nLCS\r\n"u8))
                                {
                                    return RespCommand.LCS;
                                }

                                break;

                            case 4:
                                switch ((ushort)ptr[4])
                                {
                                    case 'E':
                                        if (*(ulong*)(ptr + 2) == MemoryMarshal.Read<ulong>("\r\nEVAL\r\n"u8))
                                        {
                                            return RespCommand.EVAL;
                                        }
                                        break;

                                    case 'H':
                                        if (*(ulong*)(ptr + 2) == MemoryMarshal.Read<ulong>("\r\nHSET\r\n"u8))
                                        {
                                            return RespCommand.HSET;
                                        }
                                        else if (*(ulong*)(ptr + 2) == MemoryMarshal.Read<ulong>("\r\nHGET\r\n"u8))
                                        {
                                            return RespCommand.HGET;
                                        }
                                        else if (*(ulong*)(ptr + 2) == MemoryMarshal.Read<ulong>("\r\nHDEL\r\n"u8))
                                        {
                                            return RespCommand.HDEL;
                                        }
                                        else if (*(ulong*)(ptr + 2) == MemoryMarshal.Read<ulong>("\r\nHLEN\r\n"u8))
                                        {
                                            return RespCommand.HLEN;
                                        }
                                        else if (*(ulong*)(ptr + 2) == MemoryMarshal.Read<ulong>("\r\nHTTL\r\n"u8))
                                        {
                                            return RespCommand.HTTL;
                                        }
                                        break;

                                    case 'K':
                                        if (*(ulong*)(ptr + 2) == MemoryMarshal.Read<ulong>("\r\nKEYS\r\n"u8))
                                        {
                                            return RespCommand.KEYS;
                                        }
                                        break;

                                    case 'L':
                                        if (*(ulong*)(ptr + 2) == MemoryMarshal.Read<ulong>("\r\nLPOP\r\n"u8))
                                        {
                                            return RespCommand.LPOP;
                                        }
                                        else if (*(ulong*)(ptr + 2) == MemoryMarshal.Read<ulong>("\r\nLLEN\r\n"u8))
                                        {
                                            return RespCommand.LLEN;
                                        }
                                        else if (*(ulong*)(ptr + 2) == MemoryMarshal.Read<ulong>("\r\nLREM\r\n"u8))
                                        {
                                            return RespCommand.LREM;
                                        }
                                        else if (*(ulong*)(ptr + 2) == MemoryMarshal.Read<ulong>("\r\nLSET\r\n"u8))
                                        {
                                            return RespCommand.LSET;
                                        }
                                        else if (*(ulong*)(ptr + 2) == MemoryMarshal.Read<ulong>("\r\nLPOS\r\n"u8))
                                        {
                                            return RespCommand.LPOS;
                                        }
                                        break;

                                    case 'M':
                                        if (*(ulong*)(ptr + 2) == MemoryMarshal.Read<ulong>("\r\nMGET\r\n"u8))
                                        {
                                            return RespCommand.MGET;
                                        }
                                        else if (*(ulong*)(ptr + 2) == MemoryMarshal.Read<ulong>("\r\nMSET\r\n"u8))
                                        {
                                            return RespCommand.MSET;
                                        }
                                        break;

                                    case 'R':
                                        if (*(ulong*)(ptr + 2) == MemoryMarshal.Read<ulong>("\r\nRPOP\r\n"u8))
                                        {
                                            return RespCommand.RPOP;
                                        }
                                        break;

                                    case 'S':
                                        if (*(ulong*)(ptr + 2) == MemoryMarshal.Read<ulong>("\r\nSCAN\r\n"u8))
                                        {
                                            return RespCommand.SCAN;
                                        }
                                        else if (*(ulong*)(ptr + 2) == MemoryMarshal.Read<ulong>("\r\nSADD\r\n"u8))
                                        {
                                            return RespCommand.SADD;
                                        }
                                        else if (*(ulong*)(ptr + 2) == MemoryMarshal.Read<ulong>("\r\nSREM\r\n"u8))
                                        {
                                            return RespCommand.SREM;
                                        }
                                        else if (*(ulong*)(ptr + 2) == MemoryMarshal.Read<ulong>("\r\nSPOP\r\n"u8))
                                        {
                                            return RespCommand.SPOP;
                                        }
                                        break;

                                    case 'T':
                                        if (*(ulong*)(ptr + 2) == MemoryMarshal.Read<ulong>("\r\nTYPE\r\n"u8))
                                        {
                                            return RespCommand.TYPE;
                                        }
                                        break;

                                    case 'Z':
                                        if (*(ulong*)(ptr + 2) == MemoryMarshal.Read<ulong>("\r\nZADD\r\n"u8))
                                        {
                                            return RespCommand.ZADD;
                                        }
                                        else if (*(ulong*)(ptr + 2) == MemoryMarshal.Read<ulong>("\r\nZREM\r\n"u8))
                                        {
                                            return RespCommand.ZREM;
                                        }
                                        else if (*(ulong*)(ptr + 2) == MemoryMarshal.Read<ulong>("\r\nZTTL\r\n"u8))
                                        {
                                            return RespCommand.ZTTL;
                                        }
                                        break;
                                }
                                break;

                            case 5:
                                switch ((ushort)ptr[4])
                                {
                                    case 'B':
                                        if (*(ulong*)(ptr + 3) == MemoryMarshal.Read<ulong>("\nBITOP\r\n"u8))
                                        {
                                            // Check for matching bit-operation
                                            if (remainingBytes > length + 6 + 8)
                                            {
                                                // TODO: AND|OR|XOR|NOT may not correctly handle mixed cases?

                                                // 2-character operations
                                                if (*(uint*)(ptr + 11) == MemoryMarshal.Read<uint>("$2\r\n"u8))
                                                {
                                                    if (*(ulong*)(ptr + 11) == MemoryMarshal.Read<ulong>("$2\r\nOR\r\n"u8) || *(ulong*)(ptr + 11) == MemoryMarshal.Read<ulong>("$2\r\nor\r\n"u8))
                                                    {
                                                        readHead += 8;
                                                        count -= 1;
                                                        return RespCommand.BITOP_OR;
                                                    }
                                                }
                                                // 3-character operations
                                                else if (remainingBytes > length + 6 + 9)
                                                {
                                                    if (*(uint*)(ptr + 11) == MemoryMarshal.Read<uint>("$3\r\n"u8))
                                                    {
                                                        // Optimistically adjust read head and count
                                                        readHead += 9;
                                                        count -= 1;

                                                        if (*(ulong*)(ptr + 12) == MemoryMarshal.Read<ulong>("3\r\nAND\r\n"u8) || *(ulong*)(ptr + 12) == MemoryMarshal.Read<ulong>("3\r\nand\r\n"u8))
                                                        {
                                                            return RespCommand.BITOP_AND;
                                                        }
                                                        else if (*(ulong*)(ptr + 12) == MemoryMarshal.Read<ulong>("3\r\nXOR\r\n"u8) || *(ulong*)(ptr + 12) == MemoryMarshal.Read<ulong>("3\r\nxor\r\n"u8))
                                                        {
                                                            return RespCommand.BITOP_XOR;
                                                        }
                                                        else if (*(ulong*)(ptr + 12) == MemoryMarshal.Read<ulong>("3\r\nNOT\r\n"u8) || *(ulong*)(ptr + 12) == MemoryMarshal.Read<ulong>("3\r\nnot\r\n"u8))
                                                        {
                                                            return RespCommand.BITOP_NOT;
                                                        }

                                                        // Reset read head and count if we didn't match operator.
                                                        readHead -= 9;
                                                        count += 1;
                                                    }
                                                }

                                                // Although we recognize BITOP, the pseudo-subcommand isn't recognized so fail early
                                                specificErrorMessage = CmdStrings.RESP_SYNTAX_ERROR;
                                                return RespCommand.NONE;
                                            }
                                        }
                                        else if (*(ulong*)(ptr + 3) == MemoryMarshal.Read<ulong>("\nBRPOP\r\n"u8))
                                        {
                                            return RespCommand.BRPOP;
                                        }
                                        else if (*(ulong*)(ptr + 3) == MemoryMarshal.Read<ulong>("\nBLPOP\r\n"u8))
                                        {
                                            return RespCommand.BLPOP;
                                        }
                                        break;

                                    case 'H':
                                        if (*(ulong*)(ptr + 3) == MemoryMarshal.Read<ulong>("\nHMSET\r\n"u8))
                                        {
                                            return RespCommand.HMSET;
                                        }
                                        else if (*(ulong*)(ptr + 3) == MemoryMarshal.Read<ulong>("\nHMGET\r\n"u8))
                                        {
                                            return RespCommand.HMGET;
                                        }
                                        else if (*(ulong*)(ptr + 3) == MemoryMarshal.Read<ulong>("\nHKEYS\r\n"u8))
                                        {
                                            return RespCommand.HKEYS;
                                        }
                                        else if (*(ulong*)(ptr + 3) == MemoryMarshal.Read<ulong>("\nHVALS\r\n"u8))
                                        {
                                            return RespCommand.HVALS;
                                        }
                                        else if (*(ulong*)(ptr + 3) == MemoryMarshal.Read<ulong>("\nHSCAN\r\n"u8))
                                        {
                                            return RespCommand.HSCAN;
                                        }
                                        else if (*(ulong*)(ptr + 3) == MemoryMarshal.Read<ulong>("\nHPTTL\r\n"u8))
                                        {
                                            return RespCommand.HPTTL;
                                        }
                                        break;

                                    case 'L':
                                        if (*(ulong*)(ptr + 3) == MemoryMarshal.Read<ulong>("\nLPUSH\r\n"u8))
                                        {
                                            return RespCommand.LPUSH;
                                        }
                                        else if (*(ulong*)(ptr + 3) == MemoryMarshal.Read<ulong>("\nLTRIM\r\n"u8))
                                        {
                                            return RespCommand.LTRIM;
                                        }
                                        else if (*(ulong*)(ptr + 3) == MemoryMarshal.Read<ulong>("\nLMOVE\r\n"u8))
                                        {
                                            return RespCommand.LMOVE;
                                        }
                                        else if (*(ulong*)(ptr + 3) == MemoryMarshal.Read<ulong>("\nLMPOP\r\n"u8))
                                        {
                                            return RespCommand.LMPOP;
                                        }
                                        break;

                                    case 'P':
                                        if (*(ulong*)(ptr + 3) == MemoryMarshal.Read<ulong>("\nPFADD\r\n"u8))
                                        {
                                            return RespCommand.PFADD;
                                        }
                                        break;

                                    case 'R':
                                        if (*(ulong*)(ptr + 3) == MemoryMarshal.Read<ulong>("\nRPUSH\r\n"u8))
                                        {
                                            return RespCommand.RPUSH;
                                        }
                                        break;

                                    case 'S':
                                        if (*(ulong*)(ptr + 3) == MemoryMarshal.Read<ulong>("\nSCARD\r\n"u8))
                                        {
                                            return RespCommand.SCARD;
                                        }
                                        else if (*(ulong*)(ptr + 3) == MemoryMarshal.Read<ulong>("\nSSCAN\r\n"u8))
                                        {
                                            return RespCommand.SSCAN;
                                        }
                                        else if (*(ulong*)(ptr + 3) == MemoryMarshal.Read<ulong>("\nSMOVE\r\n"u8))
                                        {
                                            return RespCommand.SMOVE;
                                        }
                                        else if (*(ulong*)(ptr + 3) == MemoryMarshal.Read<ulong>("\nSDIFF\r\n"u8))
                                        {
                                            return RespCommand.SDIFF;
                                        }
                                        break;

                                    case 'W':
                                        if (*(ulong*)(ptr + 3) == MemoryMarshal.Read<ulong>("\nWATCH\r\n"u8))
                                        {
                                            return RespCommand.WATCH;
                                        }
                                        break;

                                    case 'Z':
                                        if (*(ulong*)(ptr + 3) == MemoryMarshal.Read<ulong>("\nZCARD\r\n"u8))
                                        {
                                            return RespCommand.ZCARD;
                                        }
                                        else if (*(ulong*)(ptr + 3) == MemoryMarshal.Read<ulong>("\nZRANK\r\n"u8))
                                        {
                                            return RespCommand.ZRANK;
                                        }
                                        else if (*(ulong*)(ptr + 3) == MemoryMarshal.Read<ulong>("\nZDIFF\r\n"u8))
                                        {
                                            return RespCommand.ZDIFF;
                                        }
                                        else if (*(ulong*)(ptr + 3) == MemoryMarshal.Read<ulong>("\nZSCAN\r\n"u8))
                                        {
                                            return RespCommand.ZSCAN;
                                        }
                                        else if (*(ulong*)(ptr + 3) == MemoryMarshal.Read<ulong>("\nZMPOP\r\n"u8))
                                        {
                                            return RespCommand.ZMPOP;
                                        }
                                        else if (*(ulong*)(ptr + 3) == MemoryMarshal.Read<ulong>("\nZPTTL\r\n"u8))
                                        {
                                            return RespCommand.ZPTTL;
                                        }
                                        break;
                                }
                                break;

                            case 6:
                                switch ((ushort)ptr[4])
                                {
                                    case 'B':
                                        if (*(ulong*)(ptr + 4) == MemoryMarshal.Read<ulong>("BLMOVE\r\n"u8))
                                        {
                                            return RespCommand.BLMOVE;
                                        }
                                        else if (*(ulong*)(ptr + 4) == MemoryMarshal.Read<ulong>("BLMPOP\r\n"u8))
                                        {
                                            return RespCommand.BLMPOP;
                                        }
                                        else if (*(ulong*)(ptr + 4) == MemoryMarshal.Read<ulong>("BZMPOP\r\n"u8))
                                        {
                                            return RespCommand.BZMPOP;
                                        }
                                        break;
                                    case 'D':
                                        if (*(ulong*)(ptr + 4) == MemoryMarshal.Read<ulong>("DBSIZE\r\n"u8))
                                        {
                                            return RespCommand.DBSIZE;
                                        }
                                        break;

                                    case 'E':
                                        if (*(ulong*)(ptr + 4) == MemoryMarshal.Read<ulong>("EXISTS\r\n"u8))
                                        {
                                            return RespCommand.EXISTS;
                                        }
                                        break;

                                    case 'G':
                                        if (*(ulong*)(ptr + 4) == MemoryMarshal.Read<ulong>("GEOADD\r\n"u8))
                                        {
                                            return RespCommand.GEOADD;
                                        }
                                        else if (*(ulong*)(ptr + 4) == MemoryMarshal.Read<ulong>("GEOPOS\r\n"u8))
                                        {
                                            return RespCommand.GEOPOS;
                                        }
                                        break;

                                    case 'H':
                                        if (*(ulong*)(ptr + 4) == MemoryMarshal.Read<ulong>("HSETNX\r\n"u8))
                                        {
                                            return RespCommand.HSETNX;
                                        }
                                        break;

                                    case 'L':
                                        if (*(ulong*)(ptr + 4) == MemoryMarshal.Read<ulong>("LPUSHX\r\n"u8))
                                        {
                                            return RespCommand.LPUSHX;
                                        }
                                        else if (*(ulong*)(ptr + 4) == MemoryMarshal.Read<ulong>("LRANGE\r\n"u8))
                                        {
                                            return RespCommand.LRANGE;
                                        }
                                        else if (*(ulong*)(ptr + 4) == MemoryMarshal.Read<ulong>("LINDEX\r\n"u8))
                                        {
                                            return RespCommand.LINDEX;
                                        }
                                        break;

                                    case 'M':
                                        if (*(ulong*)(ptr + 4) == MemoryMarshal.Read<ulong>("MSETNX\r\n"u8))
                                        {
                                            return RespCommand.MSETNX;
                                        }
                                        else if (*(ulong*)(ptr + 4) == MemoryMarshal.Read<ulong>("MEMORY\r\n"u8))
                                        {
                                            // MEMORY USAGE
                                            // 11 = "$5\r\nUSAGE\r\n".Length
                                            if (remainingBytes >= length + 11)
                                            {
                                                if (*(ulong*)(ptr + 12) == MemoryMarshal.Read<ulong>("$5\r\nUSAG"u8) && *(ulong*)(ptr + 15) == MemoryMarshal.Read<ulong>("\nUSAGE\r\n"u8))
                                                {
                                                    count--;
                                                    readHead += 11;
                                                    return RespCommand.MEMORY_USAGE;
                                                }
                                            }
                                        }
                                        break;

                                    case 'R':
                                        if (*(ulong*)(ptr + 4) == MemoryMarshal.Read<ulong>("RPUSHX\r\n"u8))
                                        {
                                            return RespCommand.RPUSHX;
                                        }
                                        break;

                                    case 'S':
                                        if (*(ulong*)(ptr + 4) == MemoryMarshal.Read<ulong>("SELECT\r\n"u8))
                                        {
                                            return RespCommand.SELECT;
                                        }
                                        else if (*(ulong*)(ptr + 4) == MemoryMarshal.Read<ulong>("STRLEN\r\n"u8))
                                        {
                                            return RespCommand.STRLEN;
                                        }
                                        else if (*(ulong*)(ptr + 4) == MemoryMarshal.Read<ulong>("SUNION\r\n"u8))
                                        {
                                            return RespCommand.SUNION;
                                        }
                                        else if (*(ulong*)(ptr + 4) == MemoryMarshal.Read<ulong>("SINTER\r\n"u8))
                                        {
                                            return RespCommand.SINTER;
                                        }
                                        else if (*(ulong*)(ptr + 4) == MemoryMarshal.Read<ulong>("SCRIPT\r\n"u8))
                                        {
                                            // SCRIPT EXISTS => "$6\r\nEXISTS\r\n".Length == 12
                                            // SCRIPT FLUSH  => "$5\r\nFLUSH\r\n".Length  == 11
                                            // SCRIPT LOAD   => "$4\r\nLOAD\r\n".Length   == 10

                                            if (remainingBytes >= length + 10)
                                            {
                                                if (*(ulong*)(ptr + 4 + 8) == MemoryMarshal.Read<ulong>("$4\r\nLOAD"u8) && *(ulong*)(ptr + 4 + 8 + 2) == MemoryMarshal.Read<ulong>("\r\nLOAD\r\n"u8))
                                                {
                                                    count--;
                                                    readHead += 10;
                                                    return RespCommand.SCRIPT_LOAD;
                                                }

                                                if (remainingBytes >= length + 11)
                                                {
                                                    if (*(ulong*)(ptr + 4 + 8) == MemoryMarshal.Read<ulong>("$5\r\nFLUS"u8) && *(ulong*)(ptr + 4 + 8 + 3) == MemoryMarshal.Read<ulong>("\nFLUSH\r\n"u8))
                                                    {
                                                        count--;
                                                        readHead += 11;
                                                        return RespCommand.SCRIPT_FLUSH;
                                                    }

                                                    if (remainingBytes >= length + 12)
                                                    {
                                                        if (*(ulong*)(ptr + 4 + 8) == MemoryMarshal.Read<ulong>("$6\r\nEXIS"u8) && *(ulong*)(ptr + 4 + 8 + 4) == MemoryMarshal.Read<ulong>("EXISTS\r\n"u8))
                                                        {
                                                            count--;
                                                            readHead += 12;
                                                            return RespCommand.SCRIPT_EXISTS;
                                                        }
                                                    }
                                                }
                                            }
                                        }
                                        else if (*(ulong*)(ptr + 4) == MemoryMarshal.Read<ulong>("SWAPDB\r\n"u8))
                                        {
                                            return RespCommand.SWAPDB;
                                        }
                                        break;

                                    case 'U':
                                        if (*(ulong*)(ptr + 4) == MemoryMarshal.Read<ulong>("UNLINK\r\n"u8))
                                        {
                                            return RespCommand.UNLINK;
                                        }
                                        break;

                                    case 'Z':
                                        if (*(ulong*)(ptr + 4) == MemoryMarshal.Read<ulong>("ZCOUNT\r\n"u8))
                                        {
                                            return RespCommand.ZCOUNT;
                                        }
                                        else if (*(ulong*)(ptr + 4) == MemoryMarshal.Read<ulong>("ZRANGE\r\n"u8))
                                        {
                                            return RespCommand.ZRANGE;
                                        }
                                        else if (*(ulong*)(ptr + 4) == MemoryMarshal.Read<ulong>("ZUNION\r\n"u8))
                                        {
                                            return RespCommand.ZUNION;
                                        }
                                        if (*(ulong*)(ptr + 4) == MemoryMarshal.Read<ulong>("ZSCORE\r\n"u8))
                                        {
                                            return RespCommand.ZSCORE;
                                        }
                                        if (*(ulong*)(ptr + 4) == MemoryMarshal.Read<ulong>("ZINTER\r\n"u8))
                                        {
                                            return RespCommand.ZINTER;
                                        }
                                        break;
                                }

                                break;
                            case 7:
                                switch ((ushort)ptr[4])
                                {
                                    case 'E':
                                        if (*(ulong*)(ptr + 2) == MemoryMarshal.Read<ulong>("\r\nEVALSHA\r\n"u8))
                                        {
                                            return RespCommand.EVALSHA;
                                        }
                                        break;

                                    case 'G':
                                        if (*(ulong*)(ptr + 4) == MemoryMarshal.Read<ulong>("GEOHASH\r"u8) && *(byte*)(ptr + 12) == '\n')
                                        {
                                            return RespCommand.GEOHASH;
                                        }
                                        else if (*(ulong*)(ptr + 4) == MemoryMarshal.Read<ulong>("GEODIST\r"u8) && *(byte*)(ptr + 12) == '\n')
                                        {
                                            return RespCommand.GEODIST;
                                        }
                                        break;

                                    case 'H':
                                        if (*(ulong*)(ptr + 4) == MemoryMarshal.Read<ulong>("HGETALL\r"u8) && *(byte*)(ptr + 12) == '\n')
                                        {
                                            return RespCommand.HGETALL;
                                        }
                                        else if (*(ulong*)(ptr + 4) == MemoryMarshal.Read<ulong>("HEXISTS\r"u8) && *(byte*)(ptr + 12) == '\n')
                                        {
                                            return RespCommand.HEXISTS;
                                        }
                                        else if (*(ulong*)(ptr + 4) == MemoryMarshal.Read<ulong>("HEXPIRE\r"u8) && *(byte*)(ptr + 12) == '\n')
                                        {
                                            return RespCommand.HEXPIRE;
                                        }
                                        else if (*(ulong*)(ptr + 4) == MemoryMarshal.Read<ulong>("HINCRBY\r"u8) && *(byte*)(ptr + 12) == '\n')
                                        {
                                            return RespCommand.HINCRBY;
                                        }
                                        else if (*(ulong*)(ptr + 4) == MemoryMarshal.Read<ulong>("HSTRLEN\r"u8) && *(byte*)(ptr + 12) == '\n')
                                        {
                                            return RespCommand.HSTRLEN;
                                        }
                                        break;

                                    case 'L':
                                        if (*(ulong*)(ptr + 4) == MemoryMarshal.Read<ulong>("LINSERT\r"u8) && *(byte*)(ptr + 12) == '\n')
                                        {
                                            return RespCommand.LINSERT;
                                        }
                                        break;

                                    case 'M':
                                        if (*(ulong*)(ptr + 4) == MemoryMarshal.Read<ulong>("MONITOR\r"u8) && *(byte*)(ptr + 12) == '\n')
                                        {
                                            return RespCommand.MONITOR;
                                        }
                                        break;

                                    case 'P':
                                        if (*(ulong*)(ptr + 4) == MemoryMarshal.Read<ulong>("PFCOUNT\r"u8) && *(byte*)(ptr + 12) == '\n')
                                        {
                                            return RespCommand.PFCOUNT;
                                        }
                                        else if (*(ulong*)(ptr + 4) == MemoryMarshal.Read<ulong>("PFMERGE\r"u8) && *(byte*)(ptr + 12) == '\n')
                                        {
                                            return RespCommand.PFMERGE;
                                        }
                                        break;
                                    case 'W':
                                        if (*(ulong*)(ptr + 4) == MemoryMarshal.Read<ulong>("WATCHMS\r"u8) && *(byte*)(ptr + 12) == '\n')
                                        {
                                            return RespCommand.WATCHMS;
                                        }

                                        if (*(ulong*)(ptr + 4) == MemoryMarshal.Read<ulong>("WATCHOS\r"u8) && *(byte*)(ptr + 12) == '\n')
                                        {
                                            return RespCommand.WATCHOS;
                                        }

                                        break;

                                    case 'Z':
                                        if (*(ulong*)(ptr + 4) == MemoryMarshal.Read<ulong>("ZPOPMIN\r"u8) && *(byte*)(ptr + 12) == '\n')
                                        {
                                            return RespCommand.ZPOPMIN;
                                        }
                                        else if (*(ulong*)(ptr + 4) == MemoryMarshal.Read<ulong>("ZEXPIRE\r"u8) && *(byte*)(ptr + 12) == '\n')
                                        {
                                            return RespCommand.ZEXPIRE;
                                        }
                                        else if (*(ulong*)(ptr + 4) == MemoryMarshal.Read<ulong>("ZPOPMAX\r"u8) && *(byte*)(ptr + 12) == '\n')
                                        {
                                            return RespCommand.ZPOPMAX;
                                        }
                                        else if (*(ulong*)(ptr + 4) == MemoryMarshal.Read<ulong>("ZINCRBY\r"u8) && *(byte*)(ptr + 12) == '\n')
                                        {
                                            return RespCommand.ZINCRBY;
                                        }
                                        else if (*(ulong*)(ptr + 4) == MemoryMarshal.Read<ulong>("ZMSCORE\r"u8) && *(byte*)(ptr + 12) == '\n')
                                        {
                                            return RespCommand.ZMSCORE;
                                        }
                                        break;
                                }
                                break;
                            case 8:
                                if (*(ulong*)(ptr + 4) == MemoryMarshal.Read<ulong>("ZREVRANK"u8) && *(ushort*)(ptr + 12) == MemoryMarshal.Read<ushort>("\r\n"u8))
                                {
                                    return RespCommand.ZREVRANK;
                                }
                                else if (*(ulong*)(ptr + 4) == MemoryMarshal.Read<ulong>("SMEMBERS"u8) && *(ushort*)(ptr + 12) == MemoryMarshal.Read<ushort>("\r\n"u8))
                                {
                                    return RespCommand.SMEMBERS;
                                }
                                else if (*(ulong*)(ptr + 4) == MemoryMarshal.Read<ulong>("BITFIELD"u8) && *(ushort*)(ptr + 12) == MemoryMarshal.Read<ushort>("\r\n"u8))
                                {
                                    return RespCommand.BITFIELD;
                                }
                                else if (*(ulong*)(ptr + 4) == MemoryMarshal.Read<ulong>("EXPIREAT"u8) && *(ushort*)(ptr + 12) == MemoryMarshal.Read<ushort>("\r\n"u8))
                                {
                                    return RespCommand.EXPIREAT;
                                }
                                else if (*(ulong*)(ptr + 4) == MemoryMarshal.Read<ulong>("HPEXPIRE"u8) && *(ushort*)(ptr + 12) == MemoryMarshal.Read<ushort>("\r\n"u8))
                                {
                                    return RespCommand.HPEXPIRE;
                                }
                                else if (*(ulong*)(ptr + 4) == MemoryMarshal.Read<ulong>("HPERSIST"u8) && *(ushort*)(ptr + 12) == MemoryMarshal.Read<ushort>("\r\n"u8))
                                {
                                    return RespCommand.HPERSIST;
                                }
                                else if (*(ulong*)(ptr + 4) == MemoryMarshal.Read<ulong>("ZPEXPIRE"u8) && *(ushort*)(ptr + 12) == MemoryMarshal.Read<ushort>("\r\n"u8))
                                {
                                    return RespCommand.ZPEXPIRE;
                                }
                                else if (*(ulong*)(ptr + 4) == MemoryMarshal.Read<ulong>("ZPERSIST"u8) && *(ushort*)(ptr + 12) == MemoryMarshal.Read<ushort>("\r\n"u8))
                                {
                                    return RespCommand.ZPERSIST;
                                }
                                else if (*(ulong*)(ptr + 4) == MemoryMarshal.Read<ulong>("BZPOPMAX"u8) && *(ushort*)(ptr + 12) == MemoryMarshal.Read<ushort>("\r\n"u8))
                                {
                                    return RespCommand.BZPOPMAX;
                                }
                                else if (*(ulong*)(ptr + 4) == MemoryMarshal.Read<ulong>("BZPOPMIN"u8) && *(ushort*)(ptr + 12) == MemoryMarshal.Read<ushort>("\r\n"u8))
                                {
                                    return RespCommand.BZPOPMIN;
                                }
                                else if (*(ulong*)(ptr + 4) == MemoryMarshal.Read<ulong>("SPUBLISH"u8) && *(ushort*)(ptr + 12) == MemoryMarshal.Read<ushort>("\r\n"u8))
                                {
                                    return RespCommand.SPUBLISH;
                                }
                                break;
                            case 9:
                                if (*(ulong*)(ptr + 4) == MemoryMarshal.Read<ulong>("SUBSCRIB"u8) && *(uint*)(ptr + 11) == MemoryMarshal.Read<uint>("BE\r\n"u8))
                                {
                                    return RespCommand.SUBSCRIBE;
                                }
                                else if (*(ulong*)(ptr + 4) == MemoryMarshal.Read<ulong>("SISMEMBE"u8) && *(uint*)(ptr + 11) == MemoryMarshal.Read<uint>("ER\r\n"u8))
                                {
                                    return RespCommand.SISMEMBER;
                                }
                                else if (*(ulong*)(ptr + 4) == MemoryMarshal.Read<ulong>("ZLEXCOUN"u8) && *(uint*)(ptr + 11) == MemoryMarshal.Read<uint>("NT\r\n"u8))
                                {
                                    return RespCommand.ZLEXCOUNT;
                                }
                                else if (*(ulong*)(ptr + 4) == MemoryMarshal.Read<ulong>("GEOSEARC"u8) && *(uint*)(ptr + 11) == MemoryMarshal.Read<uint>("CH\r\n"u8))
                                {
                                    return RespCommand.GEOSEARCH;
                                }
                                else if (*(ulong*)(ptr + 4) == MemoryMarshal.Read<ulong>("ZREVRANG"u8) && *(uint*)(ptr + 11) == MemoryMarshal.Read<uint>("GE\r\n"u8))
                                {
                                    return RespCommand.ZREVRANGE;
                                }
                                else if (*(ulong*)(ptr + 4) == MemoryMarshal.Read<ulong>("RPOPLPUS"u8) && *(uint*)(ptr + 11) == MemoryMarshal.Read<uint>("SH\r\n"u8))
                                {
                                    return RespCommand.RPOPLPUSH;
                                }
                                else if (*(ulong*)(ptr + 4) == MemoryMarshal.Read<ulong>("PEXPIREA"u8) && *(uint*)(ptr + 11) == MemoryMarshal.Read<uint>("AT\r\n"u8))
                                {
                                    return RespCommand.PEXPIREAT;
                                }
                                else if (*(ulong*)(ptr + 4) == MemoryMarshal.Read<ulong>("HEXPIREA"u8) && *(uint*)(ptr + 11) == MemoryMarshal.Read<uint>("AT\r\n"u8))
                                {
                                    return RespCommand.HEXPIREAT;
                                }
                                else if (*(ulong*)(ptr + 4) == MemoryMarshal.Read<ulong>("ZEXPIREA"u8) && *(uint*)(ptr + 11) == MemoryMarshal.Read<uint>("AT\r\n"u8))
                                {
                                    return RespCommand.ZEXPIREAT;
                                }
                                break;
                            case 10:
                                if (*(ulong*)(ptr + 4) == MemoryMarshal.Read<ulong>("SSUBSCRI"u8) && *(uint*)(ptr + 11) == MemoryMarshal.Read<uint>("BE\r\n"u8))
                                {
                                    return RespCommand.SSUBSCRIBE;
                                }
                                break;
                        }

                        // Reset optimistically changed state, if no matching command was found
                        count += 1;
                        readHead = oldReadHead;
                    }
                }
                // Check if this is a string with a double-digit length ("$__\r" -> _ omitted)
                else if ((*(uint*)ptr & 0xFF0000FF) == MemoryMarshal.Read<uint>("$\0\0\r"u8))
                {
                    // Extract length from string header
                    var length = ptr[2] - '0' + 10;
                    Debug.Assert(length is >= 10 and <= 19);

                    // Ensure that the complete command string is contained in the package. Otherwise exit early.
                    // Include 7 bytes to account for command string header and name terminator.
                    // 7 bytes = "$__\r\n" (5 bytes) + "\r\n" (2 bytes) at end of command name
                    if (remainingBytes >= length + 7)
                    {
                        // Optimistically increase read head and decrease the number of remaining elements
                        readHead += length + 7;
                        count -= 1;

                        // Match remaining character by length
                        // NOTE: Check should include the remaining array length terminator '\n'
                        switch (length)
                        {
                            case 10:
                                if (*(ulong*)(ptr + 1) == MemoryMarshal.Read<ulong>("10\r\nPSUB"u8) && *(ulong*)(ptr + 9) == MemoryMarshal.Read<ulong>("SCRIBE\r\n"u8))
                                {
                                    return RespCommand.PSUBSCRIBE;
                                }
                                else if (*(ulong*)(ptr + 1) == MemoryMarshal.Read<ulong>("10\r\nHRAN"u8) && *(ulong*)(ptr + 9) == MemoryMarshal.Read<ulong>("DFIELD\r\n"u8))
                                {
                                    return RespCommand.HRANDFIELD;
                                }
                                else if (*(ulong*)(ptr + 1) == MemoryMarshal.Read<ulong>("10\r\nSDIF"u8) && *(ulong*)(ptr + 9) == MemoryMarshal.Read<ulong>("FSTORE\r\n"u8))
                                {
                                    return RespCommand.SDIFFSTORE;
                                }
                                else if (*(ulong*)(ptr + 1) == MemoryMarshal.Read<ulong>("10\r\nEXPI"u8) && *(ulong*)(ptr + 9) == MemoryMarshal.Read<ulong>("RETIME\r\n"u8))
                                {
                                    return RespCommand.EXPIRETIME;
                                }
                                else if (*(ulong*)(ptr + 1) == MemoryMarshal.Read<ulong>("10\r\nSMIS"u8) && *(ulong*)(ptr + 9) == MemoryMarshal.Read<ulong>("MEMBER\r\n"u8))
                                {
                                    return RespCommand.SMISMEMBER;
                                }
                                else if (*(ulong*)(ptr + 1) == MemoryMarshal.Read<ulong>("10\r\nSINT"u8) && *(ulong*)(ptr + 9) == MemoryMarshal.Read<ulong>("ERCARD\r\n"u8))
                                {
                                    return RespCommand.SINTERCARD;
                                }
                                else if (*(ulong*)(ptr + 1) == MemoryMarshal.Read<ulong>("10\r\nZDIF"u8) && *(uint*)(ptr + 9) == MemoryMarshal.Read<uint>("FSTORE\r\n"u8))
                                {
                                    return RespCommand.ZDIFFSTORE;
                                }
                                else if (*(ulong*)(ptr + 1) == MemoryMarshal.Read<ulong>("10\r\nBRPO"u8) && *(uint*)(ptr + 9) == MemoryMarshal.Read<uint>("PLPUSH\r\n"u8))
                                {
                                    return RespCommand.BRPOPLPUSH;
                                }
                                else if (*(ulong*)(ptr + 1) == MemoryMarshal.Read<ulong>("10\r\nZINT"u8) && *(ulong*)(ptr + 9) == MemoryMarshal.Read<ulong>("ERCARD\r\n"u8))
                                {
                                    return RespCommand.ZINTERCARD;
                                }
                                else if (*(ulong*)(ptr + 1) == MemoryMarshal.Read<ulong>("10\r\nHPEX"u8) && *(uint*)(ptr + 9) == MemoryMarshal.Read<uint>("PIREAT\r\n"u8))
                                {
                                    return RespCommand.HPEXPIREAT;
                                }
                                else if (*(ulong*)(ptr + 1) == MemoryMarshal.Read<ulong>("10\r\nZPEX"u8) && *(uint*)(ptr + 9) == MemoryMarshal.Read<uint>("PIREAT\r\n"u8))
                                {
                                    return RespCommand.ZPEXPIREAT;
                                }
                                break;
                            case 11:
                                if (*(ulong*)(ptr + 2) == MemoryMarshal.Read<ulong>("1\r\nUNSUB"u8) && *(ulong*)(ptr + 10) == MemoryMarshal.Read<ulong>("SCRIBE\r\n"u8))
                                {
                                    return RespCommand.UNSUBSCRIBE;
                                }
                                else if (*(ulong*)(ptr + 2) == MemoryMarshal.Read<ulong>("1\r\nZRAND"u8) && *(ulong*)(ptr + 10) == MemoryMarshal.Read<ulong>("MEMBER\r\n"u8))
                                {
                                    return RespCommand.ZRANDMEMBER;
                                }
                                else if (*(ulong*)(ptr + 2) == MemoryMarshal.Read<ulong>("1\r\nBITFI"u8) && *(ulong*)(ptr + 10) == MemoryMarshal.Read<ulong>("ELD_RO\r\n"u8))
                                {
                                    return RespCommand.BITFIELD_RO;
                                }
                                else if (*(ulong*)(ptr + 2) == MemoryMarshal.Read<ulong>("1\r\nSRAND"u8) && *(ulong*)(ptr + 10) == MemoryMarshal.Read<ulong>("MEMBER\r\n"u8))
                                {
                                    return RespCommand.SRANDMEMBER;
                                }
                                else if (*(ulong*)(ptr + 2) == MemoryMarshal.Read<ulong>("1\r\nSUNIO"u8) && *(ulong*)(ptr + 10) == MemoryMarshal.Read<ulong>("NSTORE\r\n"u8))
                                {
                                    return RespCommand.SUNIONSTORE;
                                }
                                else if (*(ulong*)(ptr + 2) == MemoryMarshal.Read<ulong>("1\r\nSINTE"u8) && *(ulong*)(ptr + 10) == MemoryMarshal.Read<ulong>("RSTORE\r\n"u8))
                                {
                                    return RespCommand.SINTERSTORE;
                                }
                                else if (*(ulong*)(ptr + 2) == MemoryMarshal.Read<ulong>("1\r\nPEXPI"u8) && *(ulong*)(ptr + 10) == MemoryMarshal.Read<ulong>("RETIME\r\n"u8))
                                {
                                    return RespCommand.PEXPIRETIME;
                                }
                                else if (*(ulong*)(ptr + 2) == MemoryMarshal.Read<ulong>("1\r\nHEXPI"u8) && *(ulong*)(ptr + 10) == MemoryMarshal.Read<ulong>("RETIME\r\n"u8))
                                {
                                    return RespCommand.HEXPIRETIME;
                                }
                                else if (*(ulong*)(ptr + 2) == MemoryMarshal.Read<ulong>("1\r\nINCRB"u8) && *(ulong*)(ptr + 10) == MemoryMarshal.Read<ulong>("YFLOAT\r\n"u8))
                                {
                                    return RespCommand.INCRBYFLOAT;
                                }
                                else if (*(ulong*)(ptr + 2) == MemoryMarshal.Read<ulong>("1\r\nZRANG"u8) && *(ulong*)(ptr + 10) == MemoryMarshal.Read<ulong>("ESTORE\r\n"u8))
                                {
                                    return RespCommand.ZRANGESTORE;
                                }
                                else if (*(ulong*)(ptr + 2) == MemoryMarshal.Read<ulong>("1\r\nZRANG"u8) && *(ulong*)(ptr + 10) == MemoryMarshal.Read<ulong>("EBYLEX\r\n"u8))
                                {
                                    return RespCommand.ZRANGEBYLEX;
                                }
                                else if (*(ulong*)(ptr + 2) == MemoryMarshal.Read<ulong>("1\r\nZINTE"u8) && *(ulong*)(ptr + 10) == MemoryMarshal.Read<ulong>("RSTORE\r\n"u8))
                                {
                                    return RespCommand.ZINTERSTORE;
                                }
                                else if (*(ulong*)(ptr + 2) == MemoryMarshal.Read<ulong>("1\r\nZUNIO"u8) && *(ulong*)(ptr + 10) == MemoryMarshal.Read<ulong>("NSTORE\r\n"u8))
                                {
                                    return RespCommand.ZUNIONSTORE;
                                }
                                else if (*(ulong*)(ptr + 2) == MemoryMarshal.Read<ulong>("1\r\nZEXPI"u8) && *(ulong*)(ptr + 10) == MemoryMarshal.Read<ulong>("RETIME\r\n"u8))
                                {
                                    return RespCommand.ZEXPIRETIME;
                                }
                                break;

                            case 12:
                                if (*(ulong*)(ptr + 3) == MemoryMarshal.Read<ulong>("\r\nPUNSUB"u8) && *(ulong*)(ptr + 11) == MemoryMarshal.Read<ulong>("SCRIBE\r\n"u8))
                                {
                                    return RespCommand.PUNSUBSCRIBE;
                                }
                                else if (*(ulong*)(ptr + 3) == MemoryMarshal.Read<ulong>("\r\nHINCRB"u8) && *(ulong*)(ptr + 11) == MemoryMarshal.Read<ulong>("YFLOAT\r\n"u8))
                                {
                                    return RespCommand.HINCRBYFLOAT;
                                }
                                else if (*(ulong*)(ptr + 3) == MemoryMarshal.Read<ulong>("\r\nHPEXPI"u8) && *(ulong*)(ptr + 11) == MemoryMarshal.Read<ulong>("RETIME\r\n"u8))
                                {
                                    return RespCommand.HPEXPIRETIME;
                                }
                                else if (*(ulong*)(ptr + 3) == MemoryMarshal.Read<ulong>("\r\nZPEXPI"u8) && *(ulong*)(ptr + 11) == MemoryMarshal.Read<ulong>("RETIME\r\n"u8))
                                {
                                    return RespCommand.ZPEXPIRETIME;
                                }
                                break;

                            case 13:
                                if (*(ulong*)(ptr + 4) == MemoryMarshal.Read<ulong>("\nZRANGEB"u8) && *(ulong*)(ptr + 12) == MemoryMarshal.Read<ulong>("YSCORE\r\n"u8))
                                {
                                    return RespCommand.ZRANGEBYSCORE;
                                }
                                break;

                            case 14:
                                if (*(ulong*)(ptr + 3) == MemoryMarshal.Read<ulong>("\r\nZREMRA"u8) && *(ulong*)(ptr + 11) == MemoryMarshal.Read<ulong>("NGEBYLEX"u8) && *(ushort*)(ptr + 19) == MemoryMarshal.Read<ushort>("\r\n"u8))
                                {
                                    return RespCommand.ZREMRANGEBYLEX;
                                }
                                else if (*(ulong*)(ptr + 3) == MemoryMarshal.Read<ulong>("\r\nGEOSEA"u8) && *(ulong*)(ptr + 11) == MemoryMarshal.Read<ulong>("RCHSTORE"u8) && *(ushort*)(ptr + 19) == MemoryMarshal.Read<ushort>("\r\n"u8))
                                {
                                    return RespCommand.GEOSEARCHSTORE;
                                }
                                else if (*(ulong*)(ptr + 3) == MemoryMarshal.Read<ulong>("\r\nZREVRA"u8) && *(ulong*)(ptr + 11) == MemoryMarshal.Read<ulong>("NGEBYLEX"u8) && *(ushort*)(ptr + 19) == MemoryMarshal.Read<ushort>("\r\n"u8))
                                {
                                    return RespCommand.ZREVRANGEBYLEX;
                                }
                                break;

                            case 15:
                                if (*(ulong*)(ptr + 4) == MemoryMarshal.Read<ulong>("\nZREMRAN"u8) && *(ulong*)(ptr + 12) == MemoryMarshal.Read<ulong>("GEBYRANK"u8) && *(ushort*)(ptr + 20) == MemoryMarshal.Read<ushort>("\r\n"u8))
                                {
                                    return RespCommand.ZREMRANGEBYRANK;
                                }
                                break;

                            case 16:
                                if (*(ulong*)(ptr + 3) == MemoryMarshal.Read<ulong>("\r\nCUSTOM"u8) && *(ulong*)(ptr + 11) == MemoryMarshal.Read<ulong>("OBJECTSC"u8) && *(ushort*)(ptr + 19) == MemoryMarshal.Read<ushort>("AN\r\n"u8))
                                {
                                    return RespCommand.COSCAN;
                                }
                                else if (*(ulong*)(ptr + 3) == MemoryMarshal.Read<ulong>("\r\nZREMRA"u8) && *(ulong*)(ptr + 11) == MemoryMarshal.Read<ulong>("NGEBYSCO"u8) && *(ushort*)(ptr + 19) == MemoryMarshal.Read<ushort>("RE\r\n"u8))
                                {
                                    return RespCommand.ZREMRANGEBYSCORE;
                                }
                                else if (*(ulong*)(ptr + 3) == MemoryMarshal.Read<ulong>("\r\nZREVRA"u8) && *(ulong*)(ptr + 11) == MemoryMarshal.Read<ulong>("NGEBYSCO"u8) && *(ushort*)(ptr + 19) == MemoryMarshal.Read<ushort>("RE\r\n"u8))
                                {
                                    return RespCommand.ZREVRANGEBYSCORE;
                                }
                                break;
                        }

                        // Reset optimistically changed state, if no matching command was found
                        count += 1;
                        readHead = oldReadHead;
                    }
                }
            }

            // No matching command name found in this pass
            return RespCommand.NONE;
        }

        private bool TryParseCustomCommand(ReadOnlySpan<byte> command, out RespCommand cmd)
        {
            if (customCommandManagerSession.Match(command, out currentCustomTransaction))
            {
                cmd = RespCommand.CustomTxn;
                return true;
            }
            else if (customCommandManagerSession.Match(command, out currentCustomProcedure))
            {
                cmd = RespCommand.CustomProcedure;
                return true;
            }
            else if (customCommandManagerSession.Match(command, out currentCustomRawStringCommand))
            {
                cmd = RespCommand.CustomRawStringCmd;
                return true;
            }
            else if (customCommandManagerSession.Match(command, out currentCustomObjectCommand))
            {
                cmd = RespCommand.CustomObjCmd;
                return true;
            }
            cmd = RespCommand.NONE;
            return false;
        }

        /// <summary>
        /// Parses the receive buffer, starting from the current read head, for all command names that are
        /// not covered by FastParseArrayCommand() and advances the read head to the end of the command name.
        /// 
        /// NOTE: Assumes the input command names have already been converted to upper-case.
        /// </summary>
        /// <param name="count">Reference to the number of remaining tokens in the packet. Will be reduced to number of command arguments.</param>
        /// <param name="specificErrorMsg">If the command could not be parsed, will be non-empty if a specific error message should be returned.</param>
        /// <param name="success">True if the input RESP string was completely included in the buffer, false if we couldn't read the full command name.</param>
        /// <returns>The parsed command name.</returns>
        private RespCommand SlowParseCommand(ref int count, ref ReadOnlySpan<byte> specificErrorMsg, out bool success)
        {
            // Try to extract the current string from the front of the read head
            var command = GetCommand(out success);

            if (!success)
            {
                return RespCommand.INVALID;
            }

            // Account for the command name being taken off the read head
            count -= 1;

            if (TryParseCustomCommand(command, out var cmd))
            {
                return cmd;
            }
            else
            {
                return SlowParseCommand(command, ref count, ref specificErrorMsg, out success);
            }
        }

        private RespCommand SlowParseCommand(ReadOnlySpan<byte> command, ref int count, ref ReadOnlySpan<byte> specificErrorMsg, out bool success)
        {
            success = true;
            if (command.SequenceEqual(CmdStrings.SUBSCRIBE))
            {
                return RespCommand.SUBSCRIBE;
            }
            else if (command.SequenceEqual(CmdStrings.SSUBSCRIBE))
            {
                return RespCommand.SSUBSCRIBE;
            }
            else if (command.SequenceEqual(CmdStrings.RUNTXP))
            {
                return RespCommand.RUNTXP;
            }
            else if (command.SequenceEqual(CmdStrings.SCRIPT))
            {
                if (count == 0)
                {
                    specificErrorMsg = Encoding.ASCII.GetBytes(string.Format(CmdStrings.GenericErrWrongNumArgs,
                        nameof(RespCommand.SCRIPT)));
                    return RespCommand.INVALID;
                }

                var subCommand = GetUpperCaseCommand(out var gotSubCommand);
                if (!gotSubCommand)
                {
                    success = false;
                    return RespCommand.NONE;
                }

                count--;

                if (subCommand.SequenceEqual(CmdStrings.LOAD))
                {
                    return RespCommand.SCRIPT_LOAD;
                }

                if (subCommand.SequenceEqual(CmdStrings.FLUSH))
                {
                    return RespCommand.SCRIPT_FLUSH;
                }

                if (subCommand.SequenceEqual(CmdStrings.EXISTS))
                {
                    return RespCommand.SCRIPT_EXISTS;
                }

                string errMsg = string.Format(CmdStrings.GenericErrUnknownSubCommandNoHelp,
                                              Encoding.UTF8.GetString(subCommand),
                                              nameof(RespCommand.SCRIPT));
                specificErrorMsg = Encoding.UTF8.GetBytes(errMsg);
                return RespCommand.INVALID;
            }
            else if (command.SequenceEqual(CmdStrings.ECHO))
            {
                return RespCommand.ECHO;
            }
            else if (command.SequenceEqual(CmdStrings.GEORADIUS))
            {
                return RespCommand.GEORADIUS;
            }
            else if (command.SequenceEqual(CmdStrings.GEORADIUS_RO))
            {
                return RespCommand.GEORADIUS_RO;
            }
            else if (command.SequenceEqual(CmdStrings.GEORADIUSBYMEMBER))
            {
                return RespCommand.GEORADIUSBYMEMBER;
            }
            else if (command.SequenceEqual(CmdStrings.GEORADIUSBYMEMBER_RO))
            {
                return RespCommand.GEORADIUSBYMEMBER_RO;
            }
            else if (command.SequenceEqual(CmdStrings.REPLICAOF))
            {
                return RespCommand.REPLICAOF;
            }
            else if (command.SequenceEqual(CmdStrings.SECONDARYOF) || command.SequenceEqual(CmdStrings.SLAVEOF))
            {
                return RespCommand.SECONDARYOF;
            }
            else if (command.SequenceEqual(CmdStrings.CONFIG))
            {
                if (count == 0)
                {
                    specificErrorMsg = Encoding.ASCII.GetBytes(string.Format(CmdStrings.GenericErrWrongNumArgs,
                        nameof(RespCommand.CONFIG)));
                    return RespCommand.INVALID;
                }

                var subCommand = GetUpperCaseCommand(out var gotSubCommand);
                if (!gotSubCommand)
                {
                    success = false;
                    return RespCommand.NONE;
                }

                count--;

                if (subCommand.SequenceEqual(CmdStrings.GET))
                {
                    return RespCommand.CONFIG_GET;
                }
                else if (subCommand.SequenceEqual(CmdStrings.REWRITE))
                {
                    return RespCommand.CONFIG_REWRITE;
                }
                else if (subCommand.SequenceEqual(CmdStrings.SET))
                {
                    return RespCommand.CONFIG_SET;
                }

                string errMsg = string.Format(CmdStrings.GenericErrUnknownSubCommandNoHelp,
                                              Encoding.UTF8.GetString(subCommand),
                                              nameof(RespCommand.CONFIG));
                specificErrorMsg = Encoding.UTF8.GetBytes(errMsg);
                return RespCommand.INVALID;
            }
            else if (command.SequenceEqual(CmdStrings.CLIENT))
            {
                if (count == 0)
                {
                    specificErrorMsg = Encoding.ASCII.GetBytes(string.Format(CmdStrings.GenericErrWrongNumArgs,
                        nameof(RespCommand.CLIENT)));
                    return RespCommand.INVALID;
                }

                var subCommand = GetUpperCaseCommand(out var gotSubCommand);
                if (!gotSubCommand)
                {
                    success = false;
                    return RespCommand.NONE;
                }

                count--;

                if (subCommand.SequenceEqual(CmdStrings.ID))
                {
                    return RespCommand.CLIENT_ID;
                }
                else if (subCommand.SequenceEqual(CmdStrings.INFO))
                {
                    return RespCommand.CLIENT_INFO;
                }
                else if (subCommand.SequenceEqual(CmdStrings.LIST))
                {
                    return RespCommand.CLIENT_LIST;
                }
                else if (subCommand.SequenceEqual(CmdStrings.KILL))
                {
                    return RespCommand.CLIENT_KILL;
                }
                else if (subCommand.SequenceEqual(CmdStrings.GETNAME))
                {
                    return RespCommand.CLIENT_GETNAME;
                }
                else if (subCommand.SequenceEqual(CmdStrings.SETNAME))
                {
                    return RespCommand.CLIENT_SETNAME;
                }
                else if (subCommand.SequenceEqual(CmdStrings.SETINFO))
                {
                    return RespCommand.CLIENT_SETINFO;
                }
                else if (subCommand.SequenceEqual(CmdStrings.UNBLOCK))
                {
                    return RespCommand.CLIENT_UNBLOCK;
                }

                string errMsg = string.Format(CmdStrings.GenericErrUnknownSubCommandNoHelp,
                                              Encoding.UTF8.GetString(subCommand),
                                              nameof(RespCommand.CLIENT));
                specificErrorMsg = Encoding.UTF8.GetBytes(errMsg);
                return RespCommand.INVALID;
            }
            else if (command.SequenceEqual(CmdStrings.AUTH))
            {
                return RespCommand.AUTH;
            }
            else if (command.SequenceEqual(CmdStrings.INFO))
            {
                return RespCommand.INFO;
            }
            else if (command.SequenceEqual(CmdStrings.ROLE))
            {
                return RespCommand.ROLE;
            }
            else if (command.SequenceEqual(CmdStrings.COMMAND))
            {
                if (count == 0)
                {
                    return RespCommand.COMMAND;
                }

                var subCommand = GetUpperCaseCommand(out var gotSubCommand);
                if (!gotSubCommand)
                {
                    success = false;
                    return RespCommand.NONE;
                }

                count--;

                if (subCommand.SequenceEqual(CmdStrings.COUNT))
                {
                    return RespCommand.COMMAND_COUNT;
                }

                if (subCommand.SequenceEqual(CmdStrings.INFO))
                {
                    return RespCommand.COMMAND_INFO;
                }

                if (subCommand.SequenceEqual(CmdStrings.DOCS))
                {
                    return RespCommand.COMMAND_DOCS;
                }

                if (subCommand.EqualsUpperCaseSpanIgnoringCase(CmdStrings.GETKEYS))
                {
                    return RespCommand.COMMAND_GETKEYS;
                }

                if (subCommand.EqualsUpperCaseSpanIgnoringCase(CmdStrings.GETKEYSANDFLAGS))
                {
                    return RespCommand.COMMAND_GETKEYSANDFLAGS;
                }

                string errMsg = string.Format(CmdStrings.GenericErrUnknownSubCommandNoHelp,
                                              Encoding.UTF8.GetString(subCommand),
                                              nameof(RespCommand.COMMAND));
                specificErrorMsg = Encoding.UTF8.GetBytes(errMsg);
                return RespCommand.INVALID;
            }
            else if (command.SequenceEqual(CmdStrings.PING))
            {
                return RespCommand.PING;
            }
            else if (command.SequenceEqual(CmdStrings.HELLO))
            {
                return RespCommand.HELLO;
            }
            else if (command.SequenceEqual(CmdStrings.CLUSTER))
            {
                if (count == 0)
                {
                    specificErrorMsg = Encoding.ASCII.GetBytes(string.Format(CmdStrings.GenericErrWrongNumArgs,
                        nameof(RespCommand.CLUSTER)));
                    return RespCommand.INVALID;
                }

                var subCommand = GetUpperCaseCommand(out var gotSubCommand);
                if (!gotSubCommand)
                {
                    success = false;
                    return RespCommand.NONE;
                }

                count--;

                if (subCommand.SequenceEqual(CmdStrings.BUMPEPOCH))
                {
                    return RespCommand.CLUSTER_BUMPEPOCH;
                }
                else if (subCommand.SequenceEqual(CmdStrings.FORGET))
                {
                    return RespCommand.CLUSTER_FORGET;
                }
                else if (subCommand.SequenceEqual(CmdStrings.gossip))
                {
                    return RespCommand.CLUSTER_GOSSIP;
                }
                else if (subCommand.SequenceEqual(CmdStrings.INFO))
                {
                    return RespCommand.CLUSTER_INFO;
                }
                else if (subCommand.SequenceEqual(CmdStrings.MEET))
                {
                    return RespCommand.CLUSTER_MEET;
                }
                else if (subCommand.SequenceEqual(CmdStrings.MYID))
                {
                    return RespCommand.CLUSTER_MYID;
                }
                else if (subCommand.SequenceEqual(CmdStrings.myparentid))
                {
                    return RespCommand.CLUSTER_MYPARENTID;
                }
                else if (subCommand.SequenceEqual(CmdStrings.NODES))
                {
                    return RespCommand.CLUSTER_NODES;
                }
                else if (subCommand.SequenceEqual(CmdStrings.SHARDS))
                {
                    return RespCommand.CLUSTER_SHARDS;
                }
                else if (subCommand.SequenceEqual(CmdStrings.RESET))
                {
                    return RespCommand.CLUSTER_RESET;
                }
                else if (subCommand.SequenceEqual(CmdStrings.FAILOVER))
                {
                    return RespCommand.CLUSTER_FAILOVER;
                }
                else if (subCommand.SequenceEqual(CmdStrings.ADDSLOTS))
                {
                    return RespCommand.CLUSTER_ADDSLOTS;
                }
                else if (subCommand.SequenceEqual(CmdStrings.ADDSLOTSRANGE))
                {
                    return RespCommand.CLUSTER_ADDSLOTSRANGE;
                }
                else if (subCommand.SequenceEqual(CmdStrings.COUNTKEYSINSLOT))
                {
                    return RespCommand.CLUSTER_COUNTKEYSINSLOT;
                }
                else if (subCommand.SequenceEqual(CmdStrings.DELSLOTS))
                {
                    return RespCommand.CLUSTER_DELSLOTS;
                }
                else if (subCommand.SequenceEqual(CmdStrings.DELSLOTSRANGE))
                {
                    return RespCommand.CLUSTER_DELSLOTSRANGE;
                }
                else if (subCommand.SequenceEqual(CmdStrings.GETKEYSINSLOT))
                {
                    return RespCommand.CLUSTER_GETKEYSINSLOT;
                }
                else if (subCommand.SequenceEqual(CmdStrings.HELP))
                {
                    return RespCommand.CLUSTER_HELP;
                }
                else if (subCommand.SequenceEqual(CmdStrings.KEYSLOT))
                {
                    return RespCommand.CLUSTER_KEYSLOT;
                }
                else if (subCommand.SequenceEqual(CmdStrings.SETSLOT))
                {
                    return RespCommand.CLUSTER_SETSLOT;
                }
                else if (subCommand.SequenceEqual(CmdStrings.SLOTS))
                {
                    return RespCommand.CLUSTER_SLOTS;
                }
                else if (subCommand.SequenceEqual(CmdStrings.REPLICAS))
                {
                    return RespCommand.CLUSTER_REPLICAS;
                }
                else if (subCommand.SequenceEqual(CmdStrings.REPLICATE))
                {
                    return RespCommand.CLUSTER_REPLICATE;
                }
                else if (subCommand.SequenceEqual(CmdStrings.delkeysinslot))
                {
                    return RespCommand.CLUSTER_DELKEYSINSLOT;
                }
                else if (subCommand.SequenceEqual(CmdStrings.delkeysinslotrange))
                {
                    return RespCommand.CLUSTER_DELKEYSINSLOTRANGE;
                }
                else if (subCommand.SequenceEqual(CmdStrings.setslotsrange))
                {
                    return RespCommand.CLUSTER_SETSLOTSRANGE;
                }
                else if (subCommand.SequenceEqual(CmdStrings.slotstate))
                {
                    return RespCommand.CLUSTER_SLOTSTATE;
                }
                else if (subCommand.SequenceEqual(CmdStrings.publish))
                {
                    return RespCommand.CLUSTER_PUBLISH;
                }
                else if (subCommand.SequenceEqual(CmdStrings.spublish))
                {
                    return RespCommand.CLUSTER_SPUBLISH;
                }
                else if (subCommand.SequenceEqual(CmdStrings.MIGRATE))
                {
                    return RespCommand.CLUSTER_MIGRATE;
                }
                else if (subCommand.SequenceEqual(CmdStrings.mtasks))
                {
                    return RespCommand.CLUSTER_MTASKS;
                }
                else if (subCommand.SequenceEqual(CmdStrings.aofsync))
                {
                    return RespCommand.CLUSTER_AOFSYNC;
                }
                else if (subCommand.SequenceEqual(CmdStrings.appendlog))
                {
                    return RespCommand.CLUSTER_APPENDLOG;
                }
                else if (subCommand.SequenceEqual(CmdStrings.attach_sync))
                {
                    return RespCommand.CLUSTER_ATTACH_SYNC;
                }
                else if (subCommand.SequenceEqual(CmdStrings.banlist))
                {
                    return RespCommand.CLUSTER_BANLIST;
                }
                else if (subCommand.SequenceEqual(CmdStrings.begin_replica_recover))
                {
                    return RespCommand.CLUSTER_BEGIN_REPLICA_RECOVER;
                }
                else if (subCommand.SequenceEqual(CmdStrings.endpoint))
                {
                    return RespCommand.CLUSTER_ENDPOINT;
                }
                else if (subCommand.SequenceEqual(CmdStrings.failreplicationoffset))
                {
                    return RespCommand.CLUSTER_FAILREPLICATIONOFFSET;
                }
                else if (subCommand.SequenceEqual(CmdStrings.failstopwrites))
                {
                    return RespCommand.CLUSTER_FAILSTOPWRITES;
                }
                else if (subCommand.SequenceEqual(CmdStrings.FLUSHALL))
                {
                    return RespCommand.CLUSTER_FLUSHALL;
                }
                else if (subCommand.SequenceEqual(CmdStrings.SETCONFIGEPOCH))
                {
                    return RespCommand.CLUSTER_SETCONFIGEPOCH;
                }
                else if (subCommand.SequenceEqual(CmdStrings.initiate_replica_sync))
                {
                    return RespCommand.CLUSTER_INITIATE_REPLICA_SYNC;
                }
                else if (subCommand.SequenceEqual(CmdStrings.send_ckpt_file_segment))
                {
                    return RespCommand.CLUSTER_SEND_CKPT_FILE_SEGMENT;
                }
                else if (subCommand.SequenceEqual(CmdStrings.send_ckpt_metadata))
                {
                    return RespCommand.CLUSTER_SEND_CKPT_METADATA;
                }
                else if (subCommand.SequenceEqual(CmdStrings.cluster_sync))
                {
                    return RespCommand.CLUSTER_SYNC;
                }

                string errMsg = string.Format(CmdStrings.GenericErrUnknownSubCommand,
                                              Encoding.UTF8.GetString(subCommand),
                                              nameof(RespCommand.CLUSTER));
                specificErrorMsg = Encoding.UTF8.GetBytes(errMsg);
                return RespCommand.INVALID;
            }
            else if (command.SequenceEqual(CmdStrings.LATENCY))
            {
                if (count == 0)
                {
                    specificErrorMsg = Encoding.ASCII.GetBytes(string.Format(CmdStrings.GenericErrWrongNumArgs,
                        nameof(RespCommand.LATENCY)));
                    return RespCommand.INVALID;
                }

                var subCommand = GetUpperCaseCommand(out var gotSubCommand);
                if (!gotSubCommand)
                {
                    success = false;
                    return RespCommand.NONE;
                }

                count--;

                if (subCommand.SequenceEqual(CmdStrings.HELP))
                {
                    return RespCommand.LATENCY_HELP;
                }
                else if (subCommand.SequenceEqual(CmdStrings.HISTOGRAM))
                {
                    return RespCommand.LATENCY_HISTOGRAM;
                }
                else if (subCommand.SequenceEqual(CmdStrings.RESET))
                {
                    return RespCommand.LATENCY_RESET;
                }

                string errMsg = string.Format(CmdStrings.GenericErrUnknownSubCommand,
                                              Encoding.UTF8.GetString(subCommand),
                                              nameof(RespCommand.LATENCY));
                specificErrorMsg = Encoding.UTF8.GetBytes(errMsg);
                return RespCommand.INVALID;
            }
            else if (command.SequenceEqual(CmdStrings.SLOWLOG))
            {
                if (count == 0)
                {
                    specificErrorMsg = Encoding.ASCII.GetBytes(string.Format(CmdStrings.GenericErrWrongNumArgs,
                        nameof(RespCommand.SLOWLOG)));
                }
                else if (count >= 1)
                {
                    var subCommand = GetUpperCaseCommand(out var gotSubCommand);
                    if (!gotSubCommand)
                    {
                        success = false;
                        return RespCommand.NONE;
                    }

                    count--;

                    if (subCommand.SequenceEqual(CmdStrings.HELP))
                    {
                        return RespCommand.SLOWLOG_HELP;
                    }
                    else if (subCommand.SequenceEqual(CmdStrings.GET))
                    {
                        return RespCommand.SLOWLOG_GET;
                    }
                    else if (subCommand.SequenceEqual(CmdStrings.LEN))
                    {
                        return RespCommand.SLOWLOG_LEN;
                    }
                    else if (subCommand.SequenceEqual(CmdStrings.RESET))
                    {
                        return RespCommand.SLOWLOG_RESET;
                    }
                }
            }
            else if (command.SequenceEqual(CmdStrings.TIME))
            {
                return RespCommand.TIME;
            }
            else if (command.SequenceEqual(CmdStrings.QUIT))
            {
                return RespCommand.QUIT;
            }
            else if (command.SequenceEqual(CmdStrings.SAVE))
            {
                return RespCommand.SAVE;
            }
            else if (command.SequenceEqual(CmdStrings.LASTSAVE))
            {
                return RespCommand.LASTSAVE;
            }
            else if (command.SequenceEqual(CmdStrings.BGSAVE))
            {
                return RespCommand.BGSAVE;
            }
            else if (command.SequenceEqual(CmdStrings.COMMITAOF))
            {
                return RespCommand.COMMITAOF;
            }
            else if (command.SequenceEqual(CmdStrings.FLUSHALL))
            {
                return RespCommand.FLUSHALL;
            }
            else if (command.SequenceEqual(CmdStrings.FLUSHDB))
            {
                return RespCommand.FLUSHDB;
            }
            else if (command.SequenceEqual(CmdStrings.FORCEGC))
            {
                return RespCommand.FORCEGC;
            }
            else if (command.SequenceEqual(CmdStrings.MIGRATE))
            {
                return RespCommand.MIGRATE;
            }
            else if (command.SequenceEqual(CmdStrings.PURGEBP))
            {
                return RespCommand.PURGEBP;
            }
            else if (command.SequenceEqual(CmdStrings.FAILOVER))
            {
                return RespCommand.FAILOVER;
            }
            else if (command.SequenceEqual(CmdStrings.MEMORY))
            {
                if (count == 0)
                {
                    specificErrorMsg = Encoding.ASCII.GetBytes(string.Format(CmdStrings.GenericErrWrongNumArgs,
                        nameof(RespCommand.MEMORY)));
                    return RespCommand.INVALID;
                }

                var subCommand = GetUpperCaseCommand(out var gotSubCommand);
                if (!gotSubCommand)
                {
                    success = false;
                    return RespCommand.NONE;
                }

                count--;

                if (subCommand.EqualsUpperCaseSpanIgnoringCase(CmdStrings.USAGE))
                {
                    return RespCommand.MEMORY_USAGE;
                }

                string errMsg = string.Format(CmdStrings.GenericErrUnknownSubCommandNoHelp,
                                              Encoding.UTF8.GetString(subCommand),
                                              nameof(RespCommand.MEMORY));
                specificErrorMsg = Encoding.UTF8.GetBytes(errMsg);
                return RespCommand.INVALID;
            }
            else if (command.SequenceEqual(CmdStrings.MONITOR))
            {
                return RespCommand.MONITOR;
            }
            else if (command.SequenceEqual(CmdStrings.ACL))
            {
                if (count == 0)
                {
                    specificErrorMsg = Encoding.ASCII.GetBytes(string.Format(CmdStrings.GenericErrWrongNumArgs,
                        nameof(RespCommand.ACL)));
                    return RespCommand.INVALID;
                }

                var subCommand = GetUpperCaseCommand(out var gotSubCommand);
                if (!gotSubCommand)
                {
                    success = false;
                    return RespCommand.NONE;
                }

                count--;

                if (subCommand.SequenceEqual(CmdStrings.CAT))
                {
                    return RespCommand.ACL_CAT;
                }
                else if (subCommand.SequenceEqual(CmdStrings.DELUSER))
                {
                    return RespCommand.ACL_DELUSER;
                }
                else if (subCommand.SequenceEqual(CmdStrings.GETUSER))
                {
                    return RespCommand.ACL_GETUSER;
                }
                else if (subCommand.SequenceEqual(CmdStrings.LIST))
                {
                    return RespCommand.ACL_LIST;
                }
                else if (subCommand.SequenceEqual(CmdStrings.LOAD))
                {
                    return RespCommand.ACL_LOAD;
                }
                else if (subCommand.SequenceEqual(CmdStrings.SAVE))
                {
                    return RespCommand.ACL_SAVE;
                }
                else if (subCommand.SequenceEqual(CmdStrings.SETUSER))
                {
                    return RespCommand.ACL_SETUSER;
                }
                else if (subCommand.SequenceEqual(CmdStrings.USERS))
                {
                    return RespCommand.ACL_USERS;
                }
                else if (subCommand.SequenceEqual(CmdStrings.WHOAMI))
                {
                    return RespCommand.ACL_WHOAMI;
                }

                string errMsg = string.Format(CmdStrings.GenericErrUnknownSubCommandNoHelp,
                                              Encoding.UTF8.GetString(subCommand),
                                              nameof(RespCommand.ACL));
                specificErrorMsg = Encoding.UTF8.GetBytes(errMsg);
                return RespCommand.INVALID;
            }
            else if (command.SequenceEqual(CmdStrings.REGISTERCS))
            {
                return RespCommand.REGISTERCS;
            }
            else if (command.SequenceEqual(CmdStrings.ASYNC))
            {
                return RespCommand.ASYNC;
            }
            else if (command.SequenceEqual(CmdStrings.MODULE))
            {
                if (count == 0)
                {
                    specificErrorMsg = Encoding.ASCII.GetBytes(string.Format(CmdStrings.GenericErrWrongNumArgs,
                        nameof(RespCommand.MODULE)));
                    return RespCommand.INVALID;
                }

                var subCommand = GetUpperCaseCommand(out var gotSubCommand);
                if (!gotSubCommand)
                {
                    success = false;
                    return RespCommand.NONE;
                }

                count--;

                if (subCommand.SequenceEqual(CmdStrings.LOADCS))
                {
                    return RespCommand.MODULE_LOADCS;
                }

                string errMsg = string.Format(CmdStrings.GenericErrUnknownSubCommandNoHelp,
                                              Encoding.UTF8.GetString(subCommand),
                                              nameof(RespCommand.MODULE));
                specificErrorMsg = Encoding.UTF8.GetBytes(errMsg);
                return RespCommand.INVALID;
            }
            else if (command.SequenceEqual(CmdStrings.PUBSUB))
            {
                if (count == 0)
                {
                    specificErrorMsg = Encoding.ASCII.GetBytes(string.Format(CmdStrings.GenericErrWrongNumArgs,
                        nameof(RespCommand.PUBSUB)));
                    return RespCommand.INVALID;
                }

                var subCommand = GetUpperCaseCommand(out var gotSubCommand);
                if (!gotSubCommand)
                {
                    success = false;
                    return RespCommand.NONE;
                }

                count--;

                if (subCommand.SequenceEqual(CmdStrings.CHANNELS))
                {
                    return RespCommand.PUBSUB_CHANNELS;
                }
                else if (subCommand.SequenceEqual(CmdStrings.NUMSUB))
                {
                    return RespCommand.PUBSUB_NUMSUB;
                }
                else if (subCommand.SequenceEqual(CmdStrings.NUMPAT))
                {
                    return RespCommand.PUBSUB_NUMPAT;
                }

                string errMsg = string.Format(CmdStrings.GenericErrUnknownSubCommandNoHelp,
                                              Encoding.UTF8.GetString(subCommand),
                                              nameof(RespCommand.PUBSUB));
                specificErrorMsg = Encoding.UTF8.GetBytes(errMsg);
                return RespCommand.INVALID;
            }
            else if (command.SequenceEqual(CmdStrings.HCOLLECT))
            {
                return RespCommand.HCOLLECT;
            }
            else if (command.SequenceEqual(CmdStrings.DEBUG))
            {
                return RespCommand.DEBUG;
            }
            else if (command.SequenceEqual(CmdStrings.ZCOLLECT))
            {
                return RespCommand.ZCOLLECT;
            }
            // Note: The commands below are not slow path commands, so they should probably move to earlier.
            else if (command.SequenceEqual(CmdStrings.SETIFMATCH))
            {
                return RespCommand.SETIFMATCH;
            }
            else if (command.SequenceEqual(CmdStrings.SETIFGREATER))
            {
                return RespCommand.SETIFGREATER;
            }
            else if (command.SequenceEqual(CmdStrings.GETWITHETAG))
            {
                return RespCommand.GETWITHETAG;
            }
            else if (command.SequenceEqual(CmdStrings.GETIFNOTMATCH))
            {
                return RespCommand.GETIFNOTMATCH;
            }
            else if (command.SequenceEqual(CmdStrings.DELIFGREATER))
            {
                return RespCommand.DELIFGREATER;
            }

            // If this command name was not known to the slow pass, we are out of options and the command is unknown.
            return RespCommand.INVALID;
        }

        /// <summary>
        /// Attempts to skip to the end of the line ("\r\n") under the current read head.
        /// </summary>
        /// <returns>True if string terminator was found and readHead and endReadHead was changed, otherwise false. </returns>
        private bool AttemptSkipLine()
        {
            // We might have received an inline command package.Try to find the end of the line.
            logger?.LogWarning("Received malformed input message. Trying to skip line.");

            for (int stringEnd = readHead; stringEnd < bytesRead - 1; stringEnd++)
            {
                if (recvBufferPtr[stringEnd] == '\r' && recvBufferPtr[stringEnd + 1] == '\n')
                {
                    // Skip to the end of the string
                    readHead = endReadHead = stringEnd + 2;
                    return true;
                }
            }

            // We received an incomplete string and require more input.
            return false;
        }

        /// <summary>
        /// Try to parse a command out of a provided buffer.
        /// 
        /// Useful for when we have a command to validate somewhere, but aren't actually running it.
        /// </summary>
        internal RespCommand ParseRespCommandBuffer(ReadOnlySpan<byte> buffer)
        {
            var oldRecvBufferPtr = recvBufferPtr;
            var oldReadHead = readHead;
            var oldBytesRead = bytesRead;

            try
            {
                recvBufferPtr = (byte*)Unsafe.AsPointer(ref MemoryMarshal.GetReference(buffer));
                readHead = 0;
                bytesRead = buffer.Length;

                var parsed = ParseCommand(writeErrorOnFailure: false, out var res);
                Debug.Assert(res, "Should never pass an incomplete buffer");

                return parsed;
            }
            finally
            {
                recvBufferPtr = oldRecvBufferPtr;
                readHead = oldReadHead;
                bytesRead = oldBytesRead;
            }
        }

        /// <summary>
        /// Version of <see cref="ParseRespCommandBuffer(ReadOnlySpan{byte})"/> for fuzzing.
        /// 
        /// Expects (and allows) partial commands.
        /// 
        /// Returns true if a command was succesfully parsed
        /// </summary>
        internal bool FuzzParseCommandBuffer(ReadOnlySpan<byte> buffer, out RespCommand cmd)
        {
            var oldRecvBufferPtr = recvBufferPtr;
            var oldReadHead = readHead;
            var oldBytesRead = bytesRead;

            try
            {
                // Slap the buffer in
                recvBufferPtr = (byte*)Unsafe.AsPointer(ref MemoryMarshal.GetReference(buffer));
                readHead = 0;
                bytesRead = buffer.Length;

                // Duplicate check in ProcessMessages
                if ((bytesRead - readHead) >= 4)
                {
                    cmd = ParseCommand(writeErrorOnFailure: false, out _);
                }
                else
                {
                    cmd = RespCommand.INVALID;
                }

                return cmd != RespCommand.INVALID;
            }
            finally
            {
                // Validate state post-fuzz
                if (readHead > buffer.Length)
                {
                    throw new InvalidOperationException("readHead was left past end of buffer");
                }

                if (!buffer.IsEmpty)
                {
                    if (Unsafe.IsAddressLessThan(ref Unsafe.AsRef<byte>(recvBufferPtr), ref MemoryMarshal.GetReference(buffer)))
                    {
                        throw new InvalidOperationException("recvBufferPtr was left before buffer");
                    }

                    if (Unsafe.IsAddressGreaterThan(ref Unsafe.AsRef<byte>(recvBufferPtr), ref Unsafe.Add(ref MemoryMarshal.GetReference(buffer), buffer.Length)))
                    {
                        throw new InvalidOperationException("recvBufferPtr was left after buffer");
                    }
                }

                // Remove references to temporary buffer
                recvBufferPtr = oldRecvBufferPtr;
                readHead = oldReadHead;
                bytesRead = oldBytesRead;
            }
        }

        /// <summary>
        /// Parses the command from the given input buffer.
        /// </summary>
        /// <param name="writeErrorOnFailure">If true, when a parsing error occurs an error response will written.</param>
        /// <param name="success">Whether processing should continue or a parsing error occurred (e.g. out of tokens).</param>
        /// <returns>Command parsed from the input buffer.</returns>
        [MethodImpl(MethodImplOptions.AggressiveInlining)]
        private RespCommand ParseCommand(bool writeErrorOnFailure, out bool success)
        {
            RespCommand cmd = RespCommand.INVALID;

            // Initialize count as -1 (i.e., read head has not been advanced)
            int count = -1;
            success = true;
            endReadHead = readHead;

            // Attempt parsing using fast parse pass for most common operations
            cmd = FastParseCommand(out count);

            // If we have not found a command, continue parsing on slow path
            if (cmd == RespCommand.NONE)
            {
                cmd = ArrayParseCommand(writeErrorOnFailure, ref count, ref success);
                if (!success) return cmd;
            }

            // Set up parse state
            parseState.Initialize(count);
            var ptr = recvBufferPtr + readHead;
            for (int i = 0; i < count; i++)
            {
                if (!parseState.Read(i, ref ptr, recvBufferPtr + bytesRead))
                {
                    success = false;
                    return RespCommand.INVALID;
                }
            }
            endReadHead = (int)(ptr - recvBufferPtr);

            if (storeWrapper.serverOptions.EnableAOF && storeWrapper.serverOptions.WaitForCommit)
                HandleAofCommitMode(cmd);

            return cmd;
        }

        [MethodImpl(MethodImplOptions.NoInlining)]
        private void HandleAofCommitMode(RespCommand cmd)
        {
            // Reset waitForAofBlocking if there is no pending unsent data on the network
            if (dcurr == networkSender.GetResponseObjectHead())
                waitForAofBlocking = false;

            // During a started transaction (Network Skip mode) the cmd is not executed so we can safely skip setting the AOF blocking flag
            if (txnManager.state == TxnState.Started)
                return;

            /* 
                If a previous command marked AOF for blocking we should not change AOF blocking flag.
                If no previous command marked AOF for blocking, then we only change AOF flag to block
                if the current command is AOF dependent.
            */
            waitForAofBlocking = waitForAofBlocking || !cmd.IsAofIndependent();
        }

        [MethodImpl(MethodImplOptions.NoInlining)]
        private RespCommand ArrayParseCommand(bool writeErrorOnFailure, ref int count, ref bool success)
        {
            RespCommand cmd = RespCommand.INVALID;
            ReadOnlySpan<byte> specificErrorMessage = default;
            endReadHead = readHead;
            var ptr = recvBufferPtr + readHead;

            // See if input command is all upper-case. If not, convert and try fast parse pass again.
            if (MakeUpperCase(ptr))
            {
                cmd = FastParseCommand(out count);
                if (cmd != RespCommand.NONE)
                {
                    return cmd;
                }
            }

            // Ensure we are attempting to read a RESP array header
            if (recvBufferPtr[readHead] != '*')
            {
                // We might have received an inline command package. Skip until the end of the line in the input package.
                success = AttemptSkipLine();
                return RespCommand.INVALID;
            }

            // Read the array length
            if (!RespReadUtils.TryReadUnsignedArrayLength(out count, ref ptr, recvBufferPtr + bytesRead))
            {
                success = false;
                return RespCommand.INVALID;
            }

            // Move readHead to start of command payload
            readHead = (int)(ptr - recvBufferPtr);

            // Try parsing the most important variable-length commands
            cmd = FastParseArrayCommand(ref count, ref specificErrorMessage);

            if (cmd == RespCommand.NONE)
            {
                cmd = SlowParseCommand(ref count, ref specificErrorMessage, out success);
            }

            // Parsing for command name was successful, but the command is unknown
            if (writeErrorOnFailure && success && cmd == RespCommand.INVALID)
            {
                if (!specificErrorMessage.IsEmpty)
                {
                    while (!RespWriteUtils.TryWriteError(specificErrorMessage, ref dcurr, dend))
                        SendAndReset();
                }
                else
                {
                    // Return "Unknown RESP Command" message
                    while (!RespWriteUtils.TryWriteError(CmdStrings.RESP_ERR_GENERIC_UNK_CMD, ref dcurr, dend))
                        SendAndReset();
                }
            }
            return cmd;
        }
    }
}<|MERGE_RESOLUTION|>--- conflicted
+++ resolved
@@ -117,11 +117,8 @@
         DECR,
         DECRBY,
         DEL,
-<<<<<<< HEAD
+        DELIFGREATER,
         DELIFEXPIREDINMEMORY,
-=======
-        DELIFGREATER,
->>>>>>> 89626cef
         EXPIRE,
         EXPIREAT,
         FLUSHALL,
