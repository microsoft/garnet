--- conflicted
+++ resolved
@@ -1470,15 +1470,13 @@
                                 {
                                     return RespCommand.BRPOPLPUSH;
                                 }
-<<<<<<< HEAD
+                                else if (*(ulong*)(ptr + 1) == MemoryMarshal.Read<ulong>("10\r\nZINT"u8) && *(ulong*)(ptr + 9) == MemoryMarshal.Read<ulong>("ERCARD\r\n"u8))
+                                {
+                                    return RespCommand.ZINTERCARD;
+                                }
                                 else if (*(ulong*)(ptr + 1) == MemoryMarshal.Read<ulong>("10\r\nHPEX"u8) && *(uint*)(ptr + 9) == MemoryMarshal.Read<uint>("PIREAT\r\n"u8))
                                 {
                                     return RespCommand.HPEXPIREAT;
-=======
-                                else if (*(ulong*)(ptr + 1) == MemoryMarshal.Read<ulong>("10\r\nZINT"u8) && *(ulong*)(ptr + 9) == MemoryMarshal.Read<ulong>("ERCARD\r\n"u8))
-                                {
-                                    return RespCommand.ZINTERCARD;
->>>>>>> f1f9e51c
                                 }
                                 break;
 
@@ -1519,15 +1517,13 @@
                                 {
                                     return RespCommand.ZRANGESTORE;
                                 }
-<<<<<<< HEAD
+                                else if (*(ulong*)(ptr + 2) == MemoryMarshal.Read<ulong>("1\r\nZINTE"u8) && *(ulong*)(ptr + 10) == MemoryMarshal.Read<ulong>("RSTORE\r\n"u8))
+                                {
+                                    return RespCommand.ZINTERSTORE;
+                                }
                                 else if (*(ulong*)(ptr + 2) == MemoryMarshal.Read<ulong>("1\r\nHEXPI"u8) && *(ulong*)(ptr + 10) == MemoryMarshal.Read<ulong>("RETIME\r\n"u8))
                                 {
                                     return RespCommand.HEXPIRETIME;
-=======
-                                else if (*(ulong*)(ptr + 2) == MemoryMarshal.Read<ulong>("1\r\nZINTE"u8) && *(ulong*)(ptr + 10) == MemoryMarshal.Read<ulong>("RSTORE\r\n"u8))
-                                {
-                                    return RespCommand.ZINTERSTORE;
->>>>>>> f1f9e51c
                                 }
                                 break;
 
