--- conflicted
+++ resolved
@@ -1456,15 +1456,13 @@
                                 {
                                     return RespCommand.INCRBYFLOAT;
                                 }
-<<<<<<< HEAD
+                                else if (*(ulong*)(ptr + 2) == MemoryMarshal.Read<ulong>("1\r\nZRANG"u8) && *(ulong*)(ptr + 10) == MemoryMarshal.Read<ulong>("ESTORE\r\n"u8))
+                                {
+                                    return RespCommand.ZRANGESTORE;
+                                }
                                 else if (*(ulong*)(ptr + 2) == MemoryMarshal.Read<ulong>("1\r\nHEXPI"u8) && *(ulong*)(ptr + 10) == MemoryMarshal.Read<ulong>("RETIME\r\n"u8))
                                 {
                                     return RespCommand.HEXPIRETIME;
-=======
-                                else if (*(ulong*)(ptr + 2) == MemoryMarshal.Read<ulong>("1\r\nZRANG"u8) && *(ulong*)(ptr + 10) == MemoryMarshal.Read<ulong>("ESTORE\r\n"u8))
-                                {
-                                    return RespCommand.ZRANGESTORE;
->>>>>>> 4e7cc740
                                 }
                                 break;
 
