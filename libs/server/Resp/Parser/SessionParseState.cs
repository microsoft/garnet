--- conflicted
+++ resolved
@@ -335,12 +335,7 @@
             ref var slice = ref Unsafe.AsRef<ArgSlice>(bufferPtr + i);
 
             // Parse RESP string header
-<<<<<<< HEAD
-            if (!RespReadUtils.ReadUnsignedLengthHeader(out slice.length, ref ptr, end))
-=======
             if (!RespReadUtils.TryReadUnsignedLengthHeader(out slice.length, ref ptr, end))
-            {
->>>>>>> ecc0ec65
                 return false;
 
             slice.ptr = ptr;
