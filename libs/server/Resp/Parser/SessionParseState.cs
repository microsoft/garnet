﻿// Copyright (c) Microsoft Corporation.
// Licensed under the MIT license.

using System;
using System.Diagnostics;
using System.Runtime.CompilerServices;
using System.Runtime.InteropServices;
using Garnet.common;
using Garnet.common.Parsing;
using Tsavorite.core;

namespace Garnet.server
{
    /// <summary>
    /// Wrapper to hold parse state for a RESP session.
    /// </summary>
    public unsafe struct SessionParseState
    {
        /// <summary>
        /// Initial number of arguments parsed for a command
        /// </summary>
        const int MinParams = 5; // 5 * 20 = 60; around one cache line of 64 bytes

        /// <summary>
        /// Count of accessible arguments for the command
        /// </summary>
        public int Count;

        /// <summary>
        /// Pointer to the slice of <see cref="rootBuffer"/> (which is always pinned) that is accessible within the range of this instance's arguments.
        /// </summary>
        PinnedSpanByte* bufferPtr;

        /// <summary>
        /// Count of arguments in the original buffer
        /// </summary>
        int rootCount;

        /// <summary>
        /// Arguments original buffer (always pinned)
        /// </summary>
        PinnedSpanByte[] rootBuffer;

        /// <summary>
        /// Get a Span of the parsed parameters in the form an ArgSlice
        /// </summary>
        public ReadOnlySpan<PinnedSpanByte> Parameters => new(bufferPtr, Count);

        private SessionParseState(ref PinnedSpanByte[] rootBuffer, int rootCount, ref PinnedSpanByte* bufferPtr, int count) : this()
        {
            this.rootBuffer = rootBuffer;
            this.rootCount = rootCount;
            this.bufferPtr = bufferPtr;
            this.Count = count;
        }

        /// <summary>
        /// Initialize the parse state at the start of a session
        /// </summary>
        public void Initialize()
        {
            Count = 0;
            rootCount = 0;
            rootBuffer = GC.AllocateArray<PinnedSpanByte>(MinParams, true);
            bufferPtr = (PinnedSpanByte*)Unsafe.AsPointer(ref rootBuffer[0]);
        }

        /// <summary>
        /// Initialize the parse state with a given count of arguments
        /// </summary>
        /// <param name="count">Size of argument array to allocate</param>
        [MethodImpl(MethodImplOptions.AggressiveInlining)]
        public void Initialize(int count)
        {
            Count = count;
            rootCount = count;

            if (rootBuffer != null && (count <= MinParams || count <= rootBuffer.Length))
                return;

            rootBuffer = GC.AllocateArray<PinnedSpanByte>(count <= MinParams ? MinParams : count, true);
            bufferPtr = (PinnedSpanByte*)Unsafe.AsPointer(ref rootBuffer[0]);
        }

        /// <summary>
        /// Initialize the parse state with one argument
        /// </summary>
        /// <param name="arg">Argument to initialize buffer with</param>
        [MethodImpl(MethodImplOptions.AggressiveInlining)]
        public void InitializeWithArgument(PinnedSpanByte arg)
        {
            Initialize(1);

            *bufferPtr = arg;
        }

        /// <summary>
        /// Initialize the parse state with two arguments
        /// </summary>
        /// <param name="arg1">First argument</param>
        /// <param name="arg2">Second argument</param>
        [MethodImpl(MethodImplOptions.AggressiveInlining)]
        public void InitializeWithArguments(PinnedSpanByte arg1, PinnedSpanByte arg2)
        {
            Initialize(2);

            *bufferPtr = arg1;
            *(bufferPtr + 1) = arg2;
        }

        /// <summary>
        /// Initialize the parse state with three arguments
        /// </summary>
        /// <param name="arg1">First argument</param>
        /// <param name="arg2">Second argument</param>
        /// <param name="arg3">Third argument</param>
        [MethodImpl(MethodImplOptions.AggressiveInlining)]
        public void InitializeWithArguments(PinnedSpanByte arg1, PinnedSpanByte arg2, PinnedSpanByte arg3)
        {
            Initialize(3);

            *bufferPtr = arg1;
            *(bufferPtr + 1) = arg2;
            *(bufferPtr + 2) = arg3;
        }

        /// <summary>
        /// Initialize the parse state with four arguments
        /// </summary>
        /// <param name="arg1">First argument</param>
        /// <param name="arg2">Second argument</param>
        /// <param name="arg3">Third argument</param>
        /// <param name="arg4">Fourth argument</param>
        [MethodImpl(MethodImplOptions.AggressiveInlining)]
        public void InitializeWithArguments(PinnedSpanByte arg1, PinnedSpanByte arg2, PinnedSpanByte arg3, PinnedSpanByte arg4)
        {
            Initialize(4);

            *bufferPtr = arg1;
            *(bufferPtr + 1) = arg2;
            *(bufferPtr + 2) = arg3;
            *(bufferPtr + 3) = arg4;
        }

        /// <summary>
        /// Initialize the parse state with four arguments
        /// </summary>
        /// <param name="arg1">First argument</param>
        /// <param name="arg2">Second argument</param>
        /// <param name="arg3">Third argument</param>
        /// <param name="arg4">Fourth argument</param>
        /// <param name="arg5">Fifth argument</param>
        [MethodImpl(MethodImplOptions.AggressiveInlining)]
        public void InitializeWithArguments(PinnedSpanByte arg1, PinnedSpanByte arg2, PinnedSpanByte arg3, PinnedSpanByte arg4, PinnedSpanByte arg5)
        {
            Initialize(5);

            *bufferPtr = arg1;
            *(bufferPtr + 1) = arg2;
            *(bufferPtr + 2) = arg3;
            *(bufferPtr + 3) = arg4;
            *(bufferPtr + 4) = arg5;
        }

        /// <summary>
        /// Initialize the parse state with a given set of arguments
        /// </summary>
        /// <param name="args">Set of arguments to initialize buffer with</param>
        [MethodImpl(MethodImplOptions.AggressiveInlining)]
        public void InitializeWithArguments(PinnedSpanByte[] args)
        {
            Initialize(args.Length);

            for (var i = 0; i < args.Length; i++)
            {
                *(bufferPtr + i) = args[i];
            }
        }

        /// <summary>
        /// Limit access to the argument buffer to start at a specified index.
        /// </summary>
        /// <param name="idxOffset">Offset value to the underlying buffer</param>
        public SessionParseState Slice(int idxOffset)
        {
            Debug.Assert(idxOffset - 1 < rootCount);

            var count = rootCount - idxOffset;
            var offsetBuffer = bufferPtr + idxOffset;
            return new SessionParseState(ref rootBuffer, rootCount, ref offsetBuffer, count);
        }

        /// <summary>
        /// Limit access to the argument buffer to start at a specified index
        /// and end after a specified number of arguments.
        /// </summary>
        /// <param name="idxOffset">Offset value to the underlying buffer</param>
        /// <param name="count">Argument count</param>
        public SessionParseState Slice(int idxOffset, int count)
        {
            Debug.Assert(idxOffset + count - 1 < rootCount);

            var offsetBuffer = bufferPtr + idxOffset;
            return new SessionParseState(ref rootBuffer, rootCount, ref offsetBuffer, count);
        }

        /// <summary>
        /// Initialize the parse state with a given set of arguments
        /// </summary>
        /// <param name="args">Set of arguments to initialize buffer with</param>
        [MethodImpl(MethodImplOptions.AggressiveInlining)]
        public void InitializeWithArguments(ReadOnlySpan<PinnedSpanByte> args)
        {
            Initialize(args.Length);

            for (var i = 0; i < args.Length; i++)
            {
                *(bufferPtr + i) = args[i];
            }
        }

        /// <summary>
        /// Set argument at a specific index
        /// </summary>
        /// <param name="i">Index of buffer at which to set argument</param>
        /// <param name="arg">Argument to set</param>
        public void SetArgument(int i, PinnedSpanByte arg)
        {
            Debug.Assert(i < Count);
            *(bufferPtr + i) = arg;
        }

        /// <summary>
        /// Set arguments starting at a specific index
        /// </summary>
        /// <param name="i">Index of buffer at which to start setting arguments</param>
        /// <param name="args">Arguments to set</param>
        public void SetArguments(int i, params PinnedSpanByte[] args)
        {
            Debug.Assert(i + args.Length - 1 < Count);
            for (var j = 0; j < args.Length; j++)
                *(bufferPtr + i + j) = args[j];
        }

        /// <summary>
        /// Set arguments starting at a specific index
        /// </summary>
        /// <param name="i">Index of buffer at which to start setting arguments</param>
        /// <param name="args">Arguments to set</param>
<<<<<<< HEAD
        public void SetArguments(int i, ReadOnlySpan<PinnedSpanByte> args)
=======
        public void SetArguments(int i, params ReadOnlySpan<ArgSlice> args)
>>>>>>> 3eb46a0c
        {
            Debug.Assert(i + args.Length - 1 < Count);
            for (var j = 0; j < args.Length; j++)
                *(bufferPtr + i + j) = args[j];
        }

        /// <summary>
        /// Get serialized length of parse state
        /// </summary>
        /// <returns>The serialized length</returns>
        public int GetSerializedLength()
        {
            var serializedLength = sizeof(int);

            for (var i = 0; i < Count; i++)
                serializedLength += (*(bufferPtr + i)).TotalSize;
            return serializedLength;
        }

        /// <summary>
        /// Serialize parse state to memory buffer
        /// when arguments are only serialized starting at a specified index
        /// </summary>
        /// <param name="dest">The memory buffer to serialize into (of size at least SerializedLength(firstIdx) bytes)</param>
        /// <param name="length">Length of buffer to serialize into.</param>
        /// <returns>Total serialized bytes</returns>
        public int SerializeTo(byte* dest, int length)
        {
            var curr = dest;

            // Serialize argument count
            *(int*)curr = Count;
            curr += sizeof(int);

            // Serialize arguments
            for (var i = 0; i < Count; i++)
            {
                var sbParam = *(bufferPtr + i);
                sbParam.SerializeTo(curr);
                curr += sbParam.TotalSize;
            }

            return (int)(dest - curr);
        }

        /// <summary>
        /// Deserialize parse state from memory buffer into current struct
        /// </summary>
        /// <param name="src">Memory buffer to deserialize from</param>
        /// <returns>Number of deserialized bytes</returns>
        public unsafe int DeserializeFrom(byte* src)
        {
            var curr = src;

            var argCount = *(int*)curr;
            curr += sizeof(int);

            Initialize(argCount);

            for (var i = 0; i < argCount; i++)
            {
                var argument = PinnedSpanByte.FromLengthPrefixedPinnedPointer(curr);
                *(bufferPtr + i) = argument;
                curr += argument.TotalSize;
            }

            return (int)(src - curr);
        }

        /// <summary>
        /// Read the next argument from the input buffer
        /// </summary>
        [MethodImpl(MethodImplOptions.AggressiveInlining)]
        public bool Read(int i, ref byte* ptr, byte* end)
        {
            Debug.Assert(i < Count);
            ref var slice = ref Unsafe.AsRef<PinnedSpanByte>(bufferPtr + i);

            // Parse RESP string header
            if (!RespReadUtils.TryReadUnsignedLengthHeader(out var length, ref ptr, end))
                return false;
            slice.Set(ptr, length);

            // Parse content: ensure that input contains key + '\r\n'
            ptr += slice.Length + 2;
            if (ptr > end)
                return false;

            if (*(ushort*)(ptr - 2) != MemoryMarshal.Read<ushort>("\r\n"u8))
                RespParsingException.ThrowUnexpectedToken(*(ptr - 2));

            return true;
        }

        /// <summary>
        /// Get the argument at the given index
        /// </summary>
        [MethodImpl(MethodImplOptions.AggressiveInlining)]
        public ref PinnedSpanByte GetArgSliceByRef(int i)
        {
            Debug.Assert(i < Count);
            return ref Unsafe.AsRef<PinnedSpanByte>(bufferPtr + i);
        }

        /// <summary>
        /// Get int argument at the given index
        /// </summary>
        /// <returns></returns>
        [MethodImpl(MethodImplOptions.AggressiveInlining)]
        public int GetInt(int i)
        {
            Debug.Assert(i < Count);
            return ParseUtils.ReadInt(*(bufferPtr + i));
        }

        /// <summary>
        /// Try to get int argument at the given index
        /// </summary>
        /// <returns>True if integer parsed successfully</returns>
        [MethodImpl(MethodImplOptions.AggressiveInlining)]
        public bool TryGetInt(int i, out int value)
        {
            Debug.Assert(i < Count);
            return ParseUtils.TryReadInt(*(bufferPtr + i), out value);
        }

        /// <summary>
        /// Get long argument at the given index
        /// </summary>
        /// <returns></returns>
        [MethodImpl(MethodImplOptions.AggressiveInlining)]
        public long GetLong(int i)
        {
            Debug.Assert(i < Count);
            return ParseUtils.ReadLong(*(bufferPtr + i));
        }

        /// <summary>
        /// Try to get long argument at the given index
        /// </summary>
        /// <returns>True if long parsed successfully</returns>
        [MethodImpl(MethodImplOptions.AggressiveInlining)]
        public bool TryGetLong(int i, out long value)
        {
            Debug.Assert(i < Count);
            return ParseUtils.TryReadLong(*(bufferPtr + i), out value);
        }

        /// <summary>
        /// Get double argument at the given index
        /// </summary>
        /// <returns></returns>
        [MethodImpl(MethodImplOptions.AggressiveInlining)]
        public double GetDouble(int i)
        {
            Debug.Assert(i < Count);
            return ParseUtils.ReadDouble(*(bufferPtr + i));
        }

        /// <summary>
        /// Try to get double argument at the given index
        /// </summary>
        /// <returns>True if double parsed successfully</returns>
        [MethodImpl(MethodImplOptions.AggressiveInlining)]
        public bool TryGetDouble(int i, out double value)
        {
            Debug.Assert(i < Count);
            return ParseUtils.TryReadDouble(*(bufferPtr + i), out value);
        }

        /// <summary>
        /// Get ASCII string argument at the given index
        /// </summary>
        /// <returns></returns>
        [MethodImpl(MethodImplOptions.AggressiveInlining)]
        public string GetString(int i)
        {
            Debug.Assert(i < Count);
            return ParseUtils.ReadString(*(bufferPtr + i));
        }

        /// <summary>
        /// Get boolean argument at the given index
        /// </summary>
        /// <returns></returns>
        [MethodImpl(MethodImplOptions.AggressiveInlining)]
        public bool GetBool(int i)
        {
            Debug.Assert(i < Count);
            return ParseUtils.ReadBool(*(bufferPtr + i));
        }

        /// <summary>
        /// Try to get boolean argument at the given index
        /// </summary>
        /// <returns>True if boolean parsed successfully</returns>
        [MethodImpl(MethodImplOptions.AggressiveInlining)]
        public bool TryGetBool(int i, out bool value)
        {
            Debug.Assert(i < Count);
            return ParseUtils.TryReadBool(*(bufferPtr + i), out value);
        }
    }
}<|MERGE_RESOLUTION|>--- conflicted
+++ resolved
@@ -247,11 +247,7 @@
         /// </summary>
         /// <param name="i">Index of buffer at which to start setting arguments</param>
         /// <param name="args">Arguments to set</param>
-<<<<<<< HEAD
-        public void SetArguments(int i, ReadOnlySpan<PinnedSpanByte> args)
-=======
-        public void SetArguments(int i, params ReadOnlySpan<ArgSlice> args)
->>>>>>> 3eb46a0c
+        public void SetArguments(int i, params ReadOnlySpan<PinnedSpanByte> args)
         {
             Debug.Assert(i + args.Length - 1 < Count);
             for (var j = 0; j < args.Length; j++)
