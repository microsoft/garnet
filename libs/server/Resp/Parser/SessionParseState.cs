--- conflicted
+++ resolved
@@ -178,20 +178,6 @@
         }
 
         /// <summary>
-<<<<<<< HEAD
-        /// Initialize the parse state with a given set of arguments
-        /// </summary>
-        /// <param name="args">Set of arguments to initialize buffer with</param>
-        [MethodImpl(MethodImplOptions.AggressiveInlining)]
-        public void InitializeWithArguments(Span<ArgSlice> args)
-        {
-            Initialize(args.Length);
-
-            for (var i = 0; i < args.Length; i++)
-            {
-                buffer[i] = args[i];
-            }
-=======
         /// Limit access to the argument buffer to start at a specified index.
         /// </summary>
         /// <param name="idxOffset">Offset value to the underlying buffer</param>
@@ -216,7 +202,21 @@
 
             var offsetBuffer = bufferPtr + idxOffset;
             return new SessionParseState(ref rootBuffer, rootCount, ref offsetBuffer, count);
->>>>>>> b2448121
+        }
+
+        /// <summary>
+        /// Initialize the parse state with a given set of arguments
+        /// </summary>
+        /// <param name="args">Set of arguments to initialize buffer with</param>
+        [MethodImpl(MethodImplOptions.AggressiveInlining)]
+        public void InitializeWithArguments(Span<ArgSlice> args)
+        {
+            Initialize(args.Length);
+
+            for (var i = 0; i < args.Length; i++)
+            {
+                buffer[i] = args[i];
+            }
         }
 
         /// <summary>
