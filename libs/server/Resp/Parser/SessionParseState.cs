﻿// Copyright (c) Microsoft Corporation.
// Licensed under the MIT license.

using System;
using System.Diagnostics;
using System.Runtime.CompilerServices;
using System.Runtime.InteropServices;
using Garnet.common;
using Garnet.common.Parsing;
using Tsavorite.core;

namespace Garnet.server
{
    /// <summary>
    /// Wrapper to hold parse state for a RESP session.
    /// </summary>
    public unsafe struct SessionParseState
    {
        /// <summary>
        /// Initial number of arguments parsed for a command
        /// </summary>
        const int MinParams = 5; // 5 * 20 = 60; around one cache line of 64 bytes

        /// <summary>
        /// Count of arguments for the command
        /// </summary>
        public int Count;

        /// <summary>
        /// Pointer to buffer
        /// </summary>
        ArgSlice* bufferPtr;

        /// <summary>
        /// Arguments buffer
        /// </summary>
        ArgSlice[] buffer;

        /// <summary>
        /// Get a Span of the parsed parameters in the form an ArgSlice
        /// </summary>
        public ReadOnlySpan<ArgSlice> Parameters => new(bufferPtr, Count);

        /// <summary>
        /// Initialize the parse state at the start of a session
        /// </summary>
        public void Initialize()
        {
            Count = 0;
            buffer = GC.AllocateArray<ArgSlice>(MinParams, true);
            bufferPtr = (ArgSlice*)Unsafe.AsPointer(ref buffer[0]);
        }

        /// <summary>
        /// Initialize the parse state with a given count of arguments
        /// </summary>
        /// <param name="count">Size of argument array to allocate</param>
        [MethodImpl(MethodImplOptions.AggressiveInlining)]
        public void Initialize(int count)
        {
            this.Count = count;

            if (buffer != null && (count <= MinParams || count <= buffer.Length))
                return;

            buffer = GC.AllocateArray<ArgSlice>(count <= MinParams ? MinParams : count, true);
            bufferPtr = (ArgSlice*)Unsafe.AsPointer(ref buffer[0]);
        }

        /// <summary>
        /// Initialize the parse state with one argument
        /// </summary>
        /// <param name="arg">Argument to initialize buffer with</param>
        [MethodImpl(MethodImplOptions.AggressiveInlining)]
        public void InitializeWithArgument(ArgSlice arg)
        {
            Initialize(1);

            buffer[0] = arg;
        }

        /// <summary>
        /// Initialize the parse state with two arguments
        /// </summary>
        /// <param name="arg1">First argument</param>
        /// <param name="arg2">Second argument</param>
        [MethodImpl(MethodImplOptions.AggressiveInlining)]
        public void InitializeWithArguments(ArgSlice arg1, ArgSlice arg2)
        {
            Initialize(2);

            buffer[0] = arg1;
            buffer[1] = arg2;
        }

        /// <summary>
        /// Initialize the parse state with three arguments
        /// </summary>
        /// <param name="arg1">First argument</param>
        /// <param name="arg2">Second argument</param>
        /// <param name="arg3">Third argument</param>
        [MethodImpl(MethodImplOptions.AggressiveInlining)]
        public void InitializeWithArguments(ArgSlice arg1, ArgSlice arg2, ArgSlice arg3)
        {
            Initialize(3);

            buffer[0] = arg1;
            buffer[1] = arg2;
            buffer[2] = arg3;
        }

        /// <summary>
        /// Initialize the parse state with four arguments
        /// </summary>
        /// <param name="arg1">First argument</param>
        /// <param name="arg2">Second argument</param>
        /// <param name="arg3">Third argument</param>
        /// <param name="arg4">Fourth argument</param>
        [MethodImpl(MethodImplOptions.AggressiveInlining)]
        public void InitializeWithArguments(ArgSlice arg1, ArgSlice arg2, ArgSlice arg3, ArgSlice arg4)
        {
            Initialize(4);

            buffer[0] = arg1;
            buffer[1] = arg2;
            buffer[2] = arg3;
            buffer[3] = arg4;
        }

        /// <summary>
        /// Initialize the parse state with four arguments
        /// </summary>
        /// <param name="arg1">First argument</param>
        /// <param name="arg2">Second argument</param>
        /// <param name="arg3">Third argument</param>
        /// <param name="arg4">Fourth argument</param>
        /// <param name="arg5">Fifth argument</param>
        [MethodImpl(MethodImplOptions.AggressiveInlining)]
        public void InitializeWithArguments(ArgSlice arg1, ArgSlice arg2, ArgSlice arg3, ArgSlice arg4, ArgSlice arg5)
        {
            Initialize(5);

            buffer[0] = arg1;
            buffer[1] = arg2;
            buffer[2] = arg3;
            buffer[3] = arg4;
            buffer[4] = arg5;
        }

        /// <summary>
        /// Initialize the parse state with a given set of arguments
        /// </summary>
        /// <param name="args">Set of arguments to initialize buffer with</param>
        [MethodImpl(MethodImplOptions.AggressiveInlining)]
        public void InitializeWithArguments(ArgSlice[] args)
        {
            Initialize(args.Length);

            for (var i = 0; i < args.Length; i++)
            {
                buffer[i] = args[i];
            }
        }

        /// <summary>
<<<<<<< HEAD
        /// Initialize the parse state with a given set of arguments
        /// </summary>
        /// <param name="buffer">Reference to arguments buffer (necessary for keeping buffer object rooted)</param>
        /// <param name="args">Set of arguments to initialize buffer with</param>
        public void InitializeWithArguments(ref ArgSlice[] buffer, Span<ArgSlice> args)
        {
            Initialize(ref buffer, args.Length);

            for (var i = 0; i < args.Length; i++)
            {
                buffer[i] = args[i];
            }
=======
        /// Set argument at a specific index
        /// </summary>
        /// <param name="i">Index of buffer at which to set argument</param>
        /// <param name="arg">Argument to set</param>
        public void SetArgument(int i, ArgSlice arg)
        {
            Debug.Assert(i < Count);
            buffer[i] = arg;
        }

        /// <summary>
        /// Set arguments starting at a specific index
        /// </summary>
        /// <param name="i">Index of buffer at which to start setting arguments</param>
        /// <param name="args">Arguments to set</param>
        public void SetArguments(int i, params ArgSlice[] args)
        {
            Debug.Assert(i + args.Length - 1 < Count);
            for (var j = 0; j < args.Length; j++)
            {
                buffer[i + j] = args[j];
            }
        }

        /// <summary>
        /// Get serialized length of parse state when arguments are only
        /// serialized starting at a specified index
        /// </summary>
        /// <param name="firstIdx">First index from which arguments are serialized</param>
        /// <param name="lastIdx">Last index of arguments to serialize</param>
        /// <returns>The serialized length</returns>
        public int GetSerializedLength(int firstIdx, int lastIdx)
        {
            var serializedLength = sizeof(int);

            var argCount = Count == 0 ? 0 : (lastIdx == -1 ? Count : lastIdx + 1) - firstIdx;

            if (argCount > 0)
            {
                Debug.Assert(firstIdx + argCount <= Count);

                for (var i = 0; i < argCount; i++)
                {
                    serializedLength += buffer[firstIdx + i].SpanByte.TotalSize;
                }
            }

            return serializedLength;
        }

        /// <summary>
        /// Serialize parse state to memory buffer
        /// when arguments are only serialized starting at a specified index
        /// </summary>
        /// <param name="dest">The memory buffer to serialize into (of size at least SerializedLength(firstIdx) bytes)</param>
        /// <param name="firstIdx">First index from which arguments are serialized</param>
        /// <param name="lastIdx">Last index of arguments to serialize</param>
        /// <param name="length">Length of buffer to serialize into.</param>
        /// <returns>Total serialized bytes</returns>
        public int CopyTo(byte* dest, int firstIdx, int lastIdx, int length)
        {
            Debug.Assert(length >= this.GetSerializedLength(firstIdx, lastIdx));

            var curr = dest;

            // Serialize argument count
            var argCount = Count == 0 ? 0 : (lastIdx == -1 ? Count : lastIdx + 1) - firstIdx;
            *(int*)curr = argCount;
            curr += sizeof(int);

            // Serialize arguments
            if (argCount > 0)
            {
                Debug.Assert(firstIdx + argCount <= Count);

                for (var i = 0; i < argCount; i++)
                {
                    var sbParam = buffer[firstIdx + i].SpanByte;
                    sbParam.CopyTo(curr);
                    curr += sbParam.TotalSize;
                }
            }

            return (int)(dest - curr);
        }

        /// <summary>
        /// Deserialize parse state from memory buffer into current struct
        /// </summary>
        /// <param name="src">Memory buffer to deserialize from</param>
        /// <returns>Number of deserialized bytes</returns>
        public unsafe int DeserializeFrom(byte* src)
        {
            var curr = src;

            var argCount = *(int*)curr;
            curr += sizeof(int);

            Initialize(argCount);

            for (var i = 0; i < argCount; i++)
            {
                ref var sbArgument = ref Unsafe.AsRef<SpanByte>(curr);
                buffer[i] = new ArgSlice(ref sbArgument);
                curr += sbArgument.TotalSize;
            }

            return (int)(src - curr);
>>>>>>> d69545cf
        }

        /// <summary>
        /// Read the next argument from the input buffer
        /// </summary>
        [MethodImpl(MethodImplOptions.AggressiveInlining)]
        public bool Read(int i, ref byte* ptr, byte* end)
        {
            Debug.Assert(i < Count);
            ref var slice = ref Unsafe.AsRef<ArgSlice>(bufferPtr + i);

            // Parse RESP string header
            if (!RespReadUtils.ReadUnsignedLengthHeader(out slice.length, ref ptr, end))
            {
                return false;
            }

            slice.ptr = ptr;

            // Parse content: ensure that input contains key + '\r\n'
            ptr += slice.length + 2;
            if (ptr > end)
            {
                return false;
            }

            if (*(ushort*)(ptr - 2) != MemoryMarshal.Read<ushort>("\r\n"u8))
            {
                RespParsingException.ThrowUnexpectedToken(*(ptr - 2));
            }

            return true;
        }

        /// <summary>
        /// Get the argument at the given index
        /// </summary>
        [MethodImpl(MethodImplOptions.AggressiveInlining)]
        public ref ArgSlice GetArgSliceByRef(int i)
        {
            Debug.Assert(i < Count);
            return ref Unsafe.AsRef<ArgSlice>(bufferPtr + i);
        }

        /// <summary>
        /// Get int argument at the given index
        /// </summary>
        /// <returns></returns>
        [MethodImpl(MethodImplOptions.AggressiveInlining)]
        public int GetInt(int i)
        {
            Debug.Assert(i < Count);
            return ParseUtils.ReadInt(ref Unsafe.AsRef<ArgSlice>(bufferPtr + i));
        }

        /// <summary>
        /// Try to get int argument at the given index
        /// </summary>
        /// <returns>True if integer parsed successfully</returns>
        [MethodImpl(MethodImplOptions.AggressiveInlining)]
        public bool TryGetInt(int i, out int value)
        {
            Debug.Assert(i < Count);
            return ParseUtils.TryReadInt(ref Unsafe.AsRef<ArgSlice>(bufferPtr + i), out value);
        }

        /// <summary>
        /// Get long argument at the given index
        /// </summary>
        /// <returns></returns>
        [MethodImpl(MethodImplOptions.AggressiveInlining)]
        public long GetLong(int i)
        {
            Debug.Assert(i < Count);
            return ParseUtils.ReadLong(ref Unsafe.AsRef<ArgSlice>(bufferPtr + i));
        }

        /// <summary>
        /// Try to get long argument at the given index
        /// </summary>
        /// <returns>True if long parsed successfully</returns>
        [MethodImpl(MethodImplOptions.AggressiveInlining)]
        public bool TryGetLong(int i, out long value)
        {
            Debug.Assert(i < Count);
            return ParseUtils.TryReadLong(ref Unsafe.AsRef<ArgSlice>(bufferPtr + i), out value);
        }

        /// <summary>
        /// Get double argument at the given index
        /// </summary>
        /// <returns></returns>
        [MethodImpl(MethodImplOptions.AggressiveInlining)]
        public double GetDouble(int i)
        {
            Debug.Assert(i < Count);
            return ParseUtils.ReadDouble(ref Unsafe.AsRef<ArgSlice>(bufferPtr + i));
        }

        /// <summary>
        /// Try to get double argument at the given index
        /// </summary>
        /// <returns>True if double parsed successfully</returns>
        [MethodImpl(MethodImplOptions.AggressiveInlining)]
        public bool TryGetDouble(int i, out double value)
        {
            Debug.Assert(i < Count);
            return ParseUtils.TryReadDouble(ref Unsafe.AsRef<ArgSlice>(bufferPtr + i), out value);
        }

        /// <summary>
        /// Get ASCII string argument at the given index
        /// </summary>
        /// <returns></returns>
        [MethodImpl(MethodImplOptions.AggressiveInlining)]
        public string GetString(int i)
        {
            Debug.Assert(i < Count);
            return ParseUtils.ReadString(ref Unsafe.AsRef<ArgSlice>(bufferPtr + i));
        }

        /// <summary>
        /// Get enum argument at the given index
        /// Note: this method exists for compatibility with existing code.
        /// For best performance use: ReadOnlySpan.EqualsUpperCaseSpanIgnoringCase(""VALUE""u8) to figure out the current enum value
        /// </summary>
        /// <returns>True if enum parsed successfully</returns>
        [MethodImpl(MethodImplOptions.AggressiveInlining)]
        public T GetEnum<T>(int i, bool ignoreCase) where T : struct, Enum
        {
            Debug.Assert(i < Count);
            var strRep = GetString(i);
            var value = Enum.Parse<T>(strRep, ignoreCase);
            // Extra check is to avoid numerical values being successfully parsed as enum value
            return string.Equals(Enum.GetName(value), strRep,
                ignoreCase ? StringComparison.OrdinalIgnoreCase : StringComparison.Ordinal) ? value : default;
        }

        /// <summary>
        /// Try to get enum argument at the given index
        /// Note: this method exists for compatibility with existing code.
        /// For best performance use: ReadOnlySpan.EqualsUpperCaseSpanIgnoringCase(""VALUE""u8) to figure out the current enum value
        /// </summary>
        /// <returns>True if integer parsed successfully</returns>
        [MethodImpl(MethodImplOptions.AggressiveInlining)]
        public bool TryGetEnum<T>(int i, bool ignoreCase, out T value) where T : struct, Enum
        {
            Debug.Assert(i < Count);
            var strRep = GetString(i);
            var successful = Enum.TryParse(strRep, ignoreCase, out value) &&
                             // Extra check is to avoid numerical values being successfully parsed as enum value
                             string.Equals(Enum.GetName(value), strRep,
                                 ignoreCase ? StringComparison.OrdinalIgnoreCase : StringComparison.Ordinal);
            if (!successful) value = default;
            return successful;
        }

        /// <summary>
        /// Get boolean argument at the given index
        /// </summary>
        /// <returns></returns>
        [MethodImpl(MethodImplOptions.AggressiveInlining)]
        public bool GetBool(int i)
        {
            Debug.Assert(i < Count);
            return ParseUtils.ReadBool(ref Unsafe.AsRef<ArgSlice>(bufferPtr + i));
        }

        /// <summary>
        /// Try to get boolean argument at the given index
        /// </summary>
        /// <returns>True if boolean parsed successfully</returns>
        [MethodImpl(MethodImplOptions.AggressiveInlining)]
        public bool TryGetBool(int i, out bool value)
        {
            Debug.Assert(i < Count);
            return ParseUtils.TryReadBool(ref Unsafe.AsRef<ArgSlice>(bufferPtr + i), out value);
        }
    }
}<|MERGE_RESOLUTION|>--- conflicted
+++ resolved
@@ -163,20 +163,6 @@
         }
 
         /// <summary>
-<<<<<<< HEAD
-        /// Initialize the parse state with a given set of arguments
-        /// </summary>
-        /// <param name="buffer">Reference to arguments buffer (necessary for keeping buffer object rooted)</param>
-        /// <param name="args">Set of arguments to initialize buffer with</param>
-        public void InitializeWithArguments(ref ArgSlice[] buffer, Span<ArgSlice> args)
-        {
-            Initialize(ref buffer, args.Length);
-
-            for (var i = 0; i < args.Length; i++)
-            {
-                buffer[i] = args[i];
-            }
-=======
         /// Set argument at a specific index
         /// </summary>
         /// <param name="i">Index of buffer at which to set argument</param>
@@ -285,7 +271,6 @@
             }
 
             return (int)(src - curr);
->>>>>>> d69545cf
         }
 
         /// <summary>
