﻿// Copyright (c) Microsoft Corporation.
// Licensed under the MIT license.

using System;
using System.ComponentModel.Design.Serialization;
using System.Diagnostics;
using System.Runtime.CompilerServices;
using System.Runtime.InteropServices;
using Garnet.common;
using Garnet.common.Parsing;
using Tsavorite.core;

namespace Garnet.server
{
    /// <summary>
    /// Wrapper to hold parse state for a RESP session.
    /// </summary>
    public unsafe struct SessionParseState
    {
        /// <summary>
        /// Initial number of arguments parsed for a command
        /// </summary>
        const int MinParams = 5; // 5 * 20 = 60; around one cache line of 64 bytes

        /// <summary>
        /// Count of accessible arguments for the command
        /// </summary>
        public int Count;

        /// <summary>
        /// Pointer to accessible buffer
        /// </summary>
        ArgSlice* bufferPtr;

        /// <summary>
        /// Count of arguments in the original buffer
        /// </summary>
        int rootCount;

        /// <summary>
        /// Arguments original buffer
        /// </summary>
        ArgSlice[] rootBuffer;

        /// <summary>
        /// Get a Span of the parsed parameters in the form an ArgSlice
        /// </summary>
        public ReadOnlySpan<ArgSlice> Parameters => new(bufferPtr, Count);

        /// <summary>
        /// Create a new instance of SessionParseState
        /// </summary>
        public SessionParseState()
        {

        }

        private SessionParseState(ref ArgSlice[] rootBuffer, int rootCount, ref ArgSlice* bufferPtr, int count) : this()
        {
            this.rootBuffer = rootBuffer;
            this.rootCount = rootCount;
            this.bufferPtr = bufferPtr;
            this.Count = count;
        }

        /// <summary>
        /// Initialize the parse state at the start of a session
        /// </summary>
        public void Initialize()
        {
            Count = 0;
            rootCount = 0;
            rootBuffer = GC.AllocateArray<ArgSlice>(MinParams, true);
            bufferPtr = (ArgSlice*)Unsafe.AsPointer(ref rootBuffer[0]);
        }

        /// <summary>
        /// Initialize the parse state with a given count of arguments
        /// </summary>
        /// <param name="count">Size of argument array to allocate</param>
        [MethodImpl(MethodImplOptions.AggressiveInlining)]
        public void Initialize(int count)
        {
            Count = count;
            rootCount = count;

            if (rootBuffer != null && (count <= MinParams || count <= rootBuffer.Length))
                return;

            rootBuffer = GC.AllocateArray<ArgSlice>(count <= MinParams ? MinParams : count, true);
            bufferPtr = (ArgSlice*)Unsafe.AsPointer(ref rootBuffer[0]);
        }

        /// <summary>
        /// Initialize the parse state with one argument
        /// </summary>
        /// <param name="arg">Argument to initialize buffer with</param>
        [MethodImpl(MethodImplOptions.AggressiveInlining)]
        public void InitializeWithArgument(ArgSlice arg)
        {
            Initialize(1);

            *bufferPtr = arg;
        }

        /// <summary>
        /// Initialize the parse state with two arguments
        /// </summary>
        /// <param name="arg1">First argument</param>
        /// <param name="arg2">Second argument</param>
        [MethodImpl(MethodImplOptions.AggressiveInlining)]
        public void InitializeWithArguments(ArgSlice arg1, ArgSlice arg2)
        {
            Initialize(2);

            *bufferPtr = arg1;
            *(bufferPtr + 1) = arg2;
        }

        /// <summary>
        /// Initialize the parse state with three arguments
        /// </summary>
        /// <param name="arg1">First argument</param>
        /// <param name="arg2">Second argument</param>
        /// <param name="arg3">Third argument</param>
        [MethodImpl(MethodImplOptions.AggressiveInlining)]
        public void InitializeWithArguments(ArgSlice arg1, ArgSlice arg2, ArgSlice arg3)
        {
            Initialize(3);

            *bufferPtr = arg1;
            *(bufferPtr + 1) = arg2;
            *(bufferPtr + 2) = arg3;
        }

        /// <summary>
        /// Initialize the parse state with four arguments
        /// </summary>
        /// <param name="arg1">First argument</param>
        /// <param name="arg2">Second argument</param>
        /// <param name="arg3">Third argument</param>
        /// <param name="arg4">Fourth argument</param>
        [MethodImpl(MethodImplOptions.AggressiveInlining)]
        public void InitializeWithArguments(ArgSlice arg1, ArgSlice arg2, ArgSlice arg3, ArgSlice arg4)
        {
            Initialize(4);

            *bufferPtr = arg1;
            *(bufferPtr + 1) = arg2;
            *(bufferPtr + 2) = arg3;
            *(bufferPtr + 3) = arg4;
        }

        /// <summary>
        /// Initialize the parse state with four arguments
        /// </summary>
        /// <param name="arg1">First argument</param>
        /// <param name="arg2">Second argument</param>
        /// <param name="arg3">Third argument</param>
        /// <param name="arg4">Fourth argument</param>
        /// <param name="arg5">Fifth argument</param>
        [MethodImpl(MethodImplOptions.AggressiveInlining)]
        public void InitializeWithArguments(ArgSlice arg1, ArgSlice arg2, ArgSlice arg3, ArgSlice arg4, ArgSlice arg5)
        {
            Initialize(5);

            *bufferPtr = arg1;
            *(bufferPtr + 1) = arg2;
            *(bufferPtr + 2) = arg3;
            *(bufferPtr + 3) = arg4;
            *(bufferPtr + 4) = arg5;
        }

        /// <summary>
        /// Initialize the parse state with a given set of arguments
        /// </summary>
        /// <param name="args">Set of arguments to initialize buffer with</param>
        [MethodImpl(MethodImplOptions.AggressiveInlining)]
        public void InitializeWithArguments(ArgSlice[] args)
        {
            Initialize(args.Length);

            for (var i = 0; i < args.Length; i++)
            {
                *(bufferPtr + i) = args[i];
            }
        }

        /// <summary>
<<<<<<< HEAD
        /// Limit access to the argument buffer to start at a specified index.
        /// </summary>
        /// <param name="idxOffset">Offset value to the underlying buffer</param>
        public SessionParseState Slice(int idxOffset)
        {
            Debug.Assert(idxOffset - 1 < rootCount);

            var count = rootCount - idxOffset;
            var offsetBuffer = bufferPtr + idxOffset;
            return new SessionParseState(ref rootBuffer, rootCount, ref offsetBuffer, count);
        }

        /// <summary>
        /// Limit access to the argument buffer to start at a specified index
        /// and end after a specified number of arguments.
        /// </summary>
        /// <param name="idxOffset">Offset value to the underlying buffer</param>
        /// <param name="count">Argument count</param>
        public SessionParseState Slice(int idxOffset, int count)
        {
            Debug.Assert(idxOffset + count - 1 < rootCount);

            var offsetBuffer = bufferPtr + idxOffset;
            return new SessionParseState(ref rootBuffer, rootCount, ref offsetBuffer, count);
=======
        /// Initialize the parse state with a given set of arguments
        /// </summary>
        /// <param name="args">Set of arguments to initialize buffer with</param>
        [MethodImpl(MethodImplOptions.AggressiveInlining)]
        public void InitializeWithArguments(Span<ArgSlice> args)
        {
            Initialize(args.Length);

            for (var i = 0; i < args.Length; i++)
            {
                buffer[i] = args[i];
            }
>>>>>>> d17f4899
        }

        /// <summary>
        /// Set argument at a specific index
        /// </summary>
        /// <param name="i">Index of buffer at which to set argument</param>
        /// <param name="arg">Argument to set</param>
        public void SetArgument(int i, ArgSlice arg)
        {
            Debug.Assert(i < Count);
            *(bufferPtr + i) = arg;
        }

        /// <summary>
        /// Set arguments starting at a specific index
        /// </summary>
        /// <param name="i">Index of buffer at which to start setting arguments</param>
        /// <param name="args">Arguments to set</param>
        public void SetArguments(int i, params ArgSlice[] args)
        {
            Debug.Assert(i + args.Length - 1 < Count);
            for (var j = 0; j < args.Length; j++)
            {
                *(bufferPtr + i + j) = args[j];
            }
        }

        /// <summary>
        /// Get serialized length of parse state
        /// </summary>
        /// <returns>The serialized length</returns>
        public int GetSerializedLength()
        {
            var serializedLength = sizeof(int);

            for (var i = 0; i < Count; i++)
            {
                serializedLength += (*(bufferPtr + i)).SpanByte.TotalSize;
            }

            return serializedLength;
        }

        /// <summary>
        /// Serialize parse state to memory buffer
        /// when arguments are only serialized starting at a specified index
        /// </summary>
        /// <param name="dest">The memory buffer to serialize into (of size at least SerializedLength(firstIdx) bytes)</param>
        /// <param name="length">Length of buffer to serialize into.</param>
        /// <returns>Total serialized bytes</returns>
        public int CopyTo(byte* dest, int length)
        {
            var curr = dest;

            // Serialize argument count
            *(int*)curr = Count;
            curr += sizeof(int);

            // Serialize arguments
            for (var i = 0; i < Count; i++)
            {
                var sbParam = (*(bufferPtr + i)).SpanByte;
                sbParam.CopyTo(curr);
                curr += sbParam.TotalSize;
            }

            return (int)(dest - curr);
        }

        /// <summary>
        /// Deserialize parse state from memory buffer into current struct
        /// </summary>
        /// <param name="src">Memory buffer to deserialize from</param>
        /// <returns>Number of deserialized bytes</returns>
        public unsafe int DeserializeFrom(byte* src)
        {
            var curr = src;

            var argCount = *(int*)curr;
            curr += sizeof(int);

            Initialize(argCount);

            for (var i = 0; i < argCount; i++)
            {
                ref var sbArgument = ref Unsafe.AsRef<SpanByte>(curr);
                *(bufferPtr + i) = new ArgSlice(ref sbArgument);
                curr += sbArgument.TotalSize;
            }

            return (int)(src - curr);
        }

        /// <summary>
        /// Read the next argument from the input buffer
        /// </summary>
        [MethodImpl(MethodImplOptions.AggressiveInlining)]
        public bool Read(int i, ref byte* ptr, byte* end)
        {
            Debug.Assert(i < Count);
            ref var slice = ref Unsafe.AsRef<ArgSlice>(bufferPtr + i);

            // Parse RESP string header
            if (!RespReadUtils.ReadUnsignedLengthHeader(out slice.length, ref ptr, end))
            {
                return false;
            }

            slice.ptr = ptr;

            // Parse content: ensure that input contains key + '\r\n'
            ptr += slice.length + 2;
            if (ptr > end)
            {
                return false;
            }

            if (*(ushort*)(ptr - 2) != MemoryMarshal.Read<ushort>("\r\n"u8))
            {
                RespParsingException.ThrowUnexpectedToken(*(ptr - 2));
            }

            return true;
        }

        /// <summary>
        /// Get the argument at the given index
        /// </summary>
        [MethodImpl(MethodImplOptions.AggressiveInlining)]
        public ref ArgSlice GetArgSliceByRef(int i)
        {
            Debug.Assert(i < Count);
            return ref Unsafe.AsRef<ArgSlice>(bufferPtr + i);
        }

        /// <summary>
        /// Get int argument at the given index
        /// </summary>
        /// <returns></returns>
        [MethodImpl(MethodImplOptions.AggressiveInlining)]
        public int GetInt(int i)
        {
            Debug.Assert(i < Count);
            return ParseUtils.ReadInt(ref Unsafe.AsRef<ArgSlice>(bufferPtr + i));
        }

        /// <summary>
        /// Try to get int argument at the given index
        /// </summary>
        /// <returns>True if integer parsed successfully</returns>
        [MethodImpl(MethodImplOptions.AggressiveInlining)]
        public bool TryGetInt(int i, out int value)
        {
            Debug.Assert(i < Count);
            return ParseUtils.TryReadInt(ref Unsafe.AsRef<ArgSlice>(bufferPtr + i), out value);
        }

        /// <summary>
        /// Get long argument at the given index
        /// </summary>
        /// <returns></returns>
        [MethodImpl(MethodImplOptions.AggressiveInlining)]
        public long GetLong(int i)
        {
            Debug.Assert(i < Count);
            return ParseUtils.ReadLong(ref Unsafe.AsRef<ArgSlice>(bufferPtr + i));
        }

        /// <summary>
        /// Try to get long argument at the given index
        /// </summary>
        /// <returns>True if long parsed successfully</returns>
        [MethodImpl(MethodImplOptions.AggressiveInlining)]
        public bool TryGetLong(int i, out long value)
        {
            Debug.Assert(i < Count);
            return ParseUtils.TryReadLong(ref Unsafe.AsRef<ArgSlice>(bufferPtr + i), out value);
        }

        /// <summary>
        /// Get double argument at the given index
        /// </summary>
        /// <returns></returns>
        [MethodImpl(MethodImplOptions.AggressiveInlining)]
        public double GetDouble(int i)
        {
            Debug.Assert(i < Count);
            return ParseUtils.ReadDouble(ref Unsafe.AsRef<ArgSlice>(bufferPtr + i));
        }

        /// <summary>
        /// Try to get double argument at the given index
        /// </summary>
        /// <returns>True if double parsed successfully</returns>
        [MethodImpl(MethodImplOptions.AggressiveInlining)]
        public bool TryGetDouble(int i, out double value)
        {
            Debug.Assert(i < Count);
            return ParseUtils.TryReadDouble(ref Unsafe.AsRef<ArgSlice>(bufferPtr + i), out value);
        }

        /// <summary>
        /// Get ASCII string argument at the given index
        /// </summary>
        /// <returns></returns>
        [MethodImpl(MethodImplOptions.AggressiveInlining)]
        public string GetString(int i)
        {
            Debug.Assert(i < Count);
            return ParseUtils.ReadString(ref Unsafe.AsRef<ArgSlice>(bufferPtr + i));
        }

        /// <summary>
        /// Get enum argument at the given index
        /// Note: this method exists for compatibility with existing code.
        /// For best performance use: ReadOnlySpan.EqualsUpperCaseSpanIgnoringCase(""VALUE""u8) to figure out the current enum value
        /// </summary>
        /// <returns>True if enum parsed successfully</returns>
        [MethodImpl(MethodImplOptions.AggressiveInlining)]
        public T GetEnum<T>(int i, bool ignoreCase) where T : struct, Enum
        {
            Debug.Assert(i < Count);
            var strRep = GetString(i);
            var value = Enum.Parse<T>(strRep, ignoreCase);
            // Extra check is to avoid numerical values being successfully parsed as enum value
            return string.Equals(Enum.GetName(value), strRep,
                ignoreCase ? StringComparison.OrdinalIgnoreCase : StringComparison.Ordinal) ? value : default;
        }

        /// <summary>
        /// Try to get enum argument at the given index
        /// Note: this method exists for compatibility with existing code.
        /// For best performance use: ReadOnlySpan.EqualsUpperCaseSpanIgnoringCase(""VALUE""u8) to figure out the current enum value
        /// </summary>
        /// <returns>True if integer parsed successfully</returns>
        [MethodImpl(MethodImplOptions.AggressiveInlining)]
        public bool TryGetEnum<T>(int i, bool ignoreCase, out T value) where T : struct, Enum
        {
            Debug.Assert(i < Count);
            var strRep = GetString(i);
            var successful = Enum.TryParse(strRep, ignoreCase, out value) &&
                             // Extra check is to avoid numerical values being successfully parsed as enum value
                             string.Equals(Enum.GetName(value), strRep,
                                 ignoreCase ? StringComparison.OrdinalIgnoreCase : StringComparison.Ordinal);
            if (!successful) value = default;
            return successful;
        }

        /// <summary>
        /// Get boolean argument at the given index
        /// </summary>
        /// <returns></returns>
        [MethodImpl(MethodImplOptions.AggressiveInlining)]
        public bool GetBool(int i)
        {
            Debug.Assert(i < Count);
            return ParseUtils.ReadBool(ref Unsafe.AsRef<ArgSlice>(bufferPtr + i));
        }

        /// <summary>
        /// Try to get boolean argument at the given index
        /// </summary>
        /// <returns>True if boolean parsed successfully</returns>
        [MethodImpl(MethodImplOptions.AggressiveInlining)]
        public bool TryGetBool(int i, out bool value)
        {
            Debug.Assert(i < Count);
            return ParseUtils.TryReadBool(ref Unsafe.AsRef<ArgSlice>(bufferPtr + i), out value);
        }
    }
}<|MERGE_RESOLUTION|>--- conflicted
+++ resolved
@@ -187,7 +187,21 @@
         }
 
         /// <summary>
-<<<<<<< HEAD
+        /// Initialize the parse state with a given set of arguments
+        /// </summary>
+        /// <param name="args">Set of arguments to initialize buffer with</param>
+        [MethodImpl(MethodImplOptions.AggressiveInlining)]
+        public void InitializeWithArguments(Span<ArgSlice> args)
+        {
+            Initialize(args.Length);
+
+            for (var i = 0; i < args.Length; i++)
+            {
+                *(bufferPtr + i) = args[i];
+            }
+        }
+
+        /// <summary>
         /// Limit access to the argument buffer to start at a specified index.
         /// </summary>
         /// <param name="idxOffset">Offset value to the underlying buffer</param>
@@ -212,20 +226,6 @@
 
             var offsetBuffer = bufferPtr + idxOffset;
             return new SessionParseState(ref rootBuffer, rootCount, ref offsetBuffer, count);
-=======
-        /// Initialize the parse state with a given set of arguments
-        /// </summary>
-        /// <param name="args">Set of arguments to initialize buffer with</param>
-        [MethodImpl(MethodImplOptions.AggressiveInlining)]
-        public void InitializeWithArguments(Span<ArgSlice> args)
-        {
-            Initialize(args.Length);
-
-            for (var i = 0; i < args.Length; i++)
-            {
-                buffer[i] = args[i];
-            }
->>>>>>> d17f4899
         }
 
         /// <summary>
