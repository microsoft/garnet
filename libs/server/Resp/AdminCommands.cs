﻿// Copyright (c) Microsoft Corporation.
// Licensed under the MIT license.

using System;
using System.Diagnostics;
using System.Linq;
using System.Text;
using System.Threading.Tasks;
using Garnet.common;
using Garnet.server.ACL;
using Microsoft.Extensions.Logging;

namespace Garnet.server
{
    /// <summary>
    /// Server session for RESP protocol - admin commands are in this file
    /// </summary>
    internal sealed unsafe partial class RespServerSession : ServerSessionBase
    {
        private bool ProcessAdminCommands<TGarnetApi>(RespCommand command, ReadOnlySpan<byte> bufSpan, int count, ref TGarnetApi storageApi)
            where TGarnetApi : IGarnetApi
        {
            bool errorFlag = false;
            string errorCmd = string.Empty;
            hasAdminCommand = true;

            if (command == RespCommand.AUTH)
            {
                // AUTH [<username>] <password>
                if (count < 1 || count > 2)
                {
                    if (!DrainCommands(bufSpan, count))
                        return false;
                    errorCmd = "auth";
                    var errorMsg = string.Format(CmdStrings.GenericErrWrongNumArgs, errorCmd);
                    while (!RespWriteUtils.WriteError(errorMsg, ref dcurr, dend))
                        SendAndReset();
                }
                else
                {
                    bool success = true;

                    // Optional Argument: <username>
                    ReadOnlySpan<byte> username = (count > 1) ? GetCommand(bufSpan, out success) : null;

                    // Mandatory Argument: <password>
                    ReadOnlySpan<byte> password = success ? GetCommand(bufSpan, out success) : null;

                    // If any of the parsing failed, exit here
                    if (!success)
                    {
                        return false;
                    }

                    // NOTE: Some authenticators cannot accept username/password pairs
                    if (!_authenticator.CanAuthenticate)
                    {
                        while (!RespWriteUtils.WriteError("ERR Client sent AUTH, but configured authenticator does not accept passwords"u8, ref dcurr, dend))
                            SendAndReset();
                        return true;
                    }
                    else
                    {
                        // XXX: There should be high-level AuthenticatorException
                        if (this.AuthenticateUser(username, password))
                        {
                            while (!RespWriteUtils.WriteDirect(CmdStrings.RESP_OK, ref dcurr, dend))
                                SendAndReset();
                        }
                        else
                        {
                            if (username.IsEmpty)
                            {
                                while (!RespWriteUtils.WriteError("WRONGPASS Invalid password"u8, ref dcurr, dend))
                                    SendAndReset();
                            }
                            else
                            {
                                while (!RespWriteUtils.WriteError("WRONGPASS Invalid username/password combination"u8, ref dcurr, dend))
                                    SendAndReset();
                            }
                        }
                    }
                }
                return true;
            }

            if (!_authenticator.IsAuthenticated)
            {
                // If the current session is unauthenticated, we stop parsing, because no other commands are allowed
                if (!DrainCommands(bufSpan, count))
                    return false;

                while (!RespWriteUtils.WriteError(CmdStrings.RESP_ERR_NOAUTH, ref dcurr, dend))
                    SendAndReset();
            }
            else if (command == RespCommand.CONFIG)
            {
                if (!CheckACLAdminPermissions(bufSpan, count, out bool success))
                {
                    return success;
                }

                var param = GetCommand(bufSpan, out bool success1);
                if (!success1) return false;
                if (param.SequenceEqual(CmdStrings.GET) || param.SequenceEqual(CmdStrings.get))
                {
                    if (count > 2)
                    {
                        if (!DrainCommands(bufSpan, count - 1))
                            return false;
                        errorFlag = true;
                        errorCmd = Encoding.ASCII.GetString(param);
                    }
                    else
                    {
                        var key = GetCommand(bufSpan, out bool success2);
                        if (!success2) return false;

                        while (!RespWriteUtils.WriteDirect(CmdStrings.GetConfig(key), ref dcurr, dend))
                            SendAndReset();
                    }
                }
                else if (param.SequenceEqual(CmdStrings.REWRITE) || param.SequenceEqual(CmdStrings.rewrite))
                {
                    storeWrapper.clusterProvider?.FlushConfig();
                    while (!RespWriteUtils.WriteDirect(CmdStrings.RESP_OK, ref dcurr, dend))
                        SendAndReset();
                }
                else if (param.SequenceEqual(CmdStrings.SET) || param.SequenceEqual(CmdStrings.set))
                {
                    string certFileName = null;
                    string certPassword = null;
                    string clusterUsername = null;
                    string clusterPassword = null;
                    bool unknownOption = false;
                    string unknownKey = "";
                    if (count == 1 || count % 2 != 1)
                    {
                        if (!DrainCommands(bufSpan, count - 1))
                            return false;
                        while (!RespWriteUtils.WriteError(CmdStrings.RESP_ERR_GENERIC_WRONG_ARGUMENTS, ref dcurr, dend))
                            SendAndReset();
                        return true;
                    }
                    else
                    {
                        for (int c = 0; c < (count - 1) / 2; c++)
                        {
                            var key = GetCommand(bufSpan, out bool success2);
                            if (!success2) return false;
                            var value = GetCommand(bufSpan, out bool success3);
                            if (!success3) return false;

                            if (key.SequenceEqual(CmdStrings.CertFileName))
                                certFileName = Encoding.ASCII.GetString(value);
                            else if (key.SequenceEqual(CmdStrings.CertPassword))
                                certPassword = Encoding.ASCII.GetString(value);
                            else if (key.SequenceEqual(CmdStrings.ClusterUsername))
                                clusterUsername = Encoding.ASCII.GetString(value);
                            else if (key.SequenceEqual(CmdStrings.ClusterPassword))
                                clusterPassword = Encoding.ASCII.GetString(value);
                            else
                            {
                                if (!unknownOption)
                                {
                                    unknownOption = true;
                                    unknownKey = Encoding.ASCII.GetString(key);
                                }
                            }
                        }
                    }
                    string errorMsg = null;
                    if (unknownOption)
                    {
                        errorMsg = string.Format(CmdStrings.GenericErrUnknownOption, unknownKey);
                    }
                    else
                    {
                        if (clusterUsername != null || clusterPassword != null)
                        {
                            if (clusterUsername == null)
                                logger?.LogWarning("Cluster username is not provided, will use new password with existing username");
                            if (storeWrapper.clusterProvider != null)
                                storeWrapper.clusterProvider?.UpdateClusterAuth(clusterUsername, clusterPassword);
                            else
                            {
                                if (errorMsg == null) errorMsg = "ERR Cluster is disabled.";
                                else errorMsg += " Cluster is disabled.";
                            }
                        }
                        if (certFileName != null || certPassword != null)
                        {
                            if (storeWrapper.serverOptions.TlsOptions != null)
                            {
                                if (!storeWrapper.serverOptions.TlsOptions.UpdateCertFile(certFileName, certPassword, out var certErrorMessage))
                                {
                                    if (errorMsg == null) errorMsg = "ERR " + certErrorMessage;
                                    else errorMsg += " " + certErrorMessage;
                                }
                            }
                            else
                            {
                                if (errorMsg == null) errorMsg = "ERR TLS is disabled.";
                                else errorMsg += " TLS is disabled.";
                            }
                        }
                    }
                    if (errorMsg == null)
                    {
                        while (!RespWriteUtils.WriteDirect(CmdStrings.RESP_OK, ref dcurr, dend))
                            SendAndReset();
                    }
                    else
                    {
                        while (!RespWriteUtils.WriteError(errorMsg, ref dcurr, dend))
                            SendAndReset();
                    }
                }
                else
                {
                    if (!DrainCommands(bufSpan, count - 1))
                        return false;
                    errorFlag = true;
                    errorCmd = command.ToString() + " " + Encoding.ASCII.GetString(param);
                }
            }
            else if (command == RespCommand.ECHO)
            {
                if (count != 1)
                {
                    if (!DrainCommands(bufSpan, count))
                        return false;
                    errorFlag = true;
                    errorCmd = "echo";
                }
                else
                {
                    var oldReadHead = readHead;
                    GetCommand(bufSpan, out bool success1);
                    if (!success1) return false;
                    var length = readHead - oldReadHead;
                    while (!RespWriteUtils.WriteDirect(bufSpan.Slice(oldReadHead, length), ref dcurr, dend))
                        SendAndReset();
                }
            }
            else if (command == RespCommand.INFO)
            {
                return ProcessInfoCommand(count);
            }
            else if (command == RespCommand.COMMAND)
            {
                var subCommand = ReadOnlySpan<byte>.Empty;

                if (count > 0)
                {
                    subCommand = GetCommand(bufSpan, out var success);
                    if (!success)
                        return false;
                }

                // Handle COMMAND COUNT
                if (count > 0 && (subCommand.SequenceEqual(CmdStrings.COUNT) || subCommand.SequenceEqual(CmdStrings.count)))
                {
                    if (!RespCommandsInfo.TryGetRespCommandsInfoCount(logger, out var respCommandCount))
                    {
                        respCommandCount = 0;
                    }

                    var commandCount = storeWrapper.customCommandManager.CustomCommandsInfoCount + respCommandCount;

                    while (!RespWriteUtils.WriteInteger(commandCount, ref dcurr, dend))
                        SendAndReset();
                }
                // Handle COMMAND and COMMAND INFO
                else if (count == 0 || subCommand.SequenceEqual(CmdStrings.INFO) || subCommand.SequenceEqual(CmdStrings.info))
                {
                    // Handle COMMAND and COMMAND INFO without command names - return all commands
                    if (count < 2)
                    {
                        var resultSb = new StringBuilder();
                        var cmdCount = 0;

                        foreach (var customCmd in storeWrapper.customCommandManager.CustomCommandsInfo)
                        {
                            cmdCount++;
                            resultSb.Append(customCmd.RespFormat);
                        }

                        if (RespCommandsInfo.TryGetRespCommandsInfo(logger, out var respCommandsInfo))
                        {
                            foreach (var cmd in respCommandsInfo)
                            {
                                cmdCount++;
                                resultSb.Append(cmd.RespFormat);
                            }
                        }

                        while (!RespWriteUtils.WriteArrayLength(cmdCount, ref dcurr, dend))
                            SendAndReset();
                        while (!RespWriteUtils.WriteDirect(Encoding.ASCII.GetBytes(resultSb.ToString()), ref dcurr, dend))
                            SendAndReset();
                    }
                    // Handle COMMAND INFO with command names - return all commands specified
                    else
                    {
                        RespWriteUtils.WriteArrayLength(count - 1, ref dcurr, dend);

<<<<<<< HEAD
                        var ptr = recvBufferPtr + readHead;

                        for (var i = 0; i < count - 1; i++)
                        {
                            if (!RespReadUtils.ReadStringWithLengthHeader(out var cmdName, ref ptr, recvBufferPtr + bytesRead))
                                return false;

                            if (RespCommandsInfo.TryGetRespCommandInfo(cmdName, logger, out var cmdInfo) ||
                                storeWrapper.customCommandManager.TryGetCustomCommandInfo(cmdName, out cmdInfo))
                            {
                                while (!RespWriteUtils.WriteDirect(Encoding.ASCII.GetBytes(cmdInfo.RespFormat), ref dcurr, dend))
                                    SendAndReset();
                            }
                            else
                            {
                                while (!RespWriteUtils.WriteNull(ref dcurr, dend))
                                    SendAndReset();
                            }
                        }

                        readHead = (int)(ptr - recvBufferPtr);
                    }
                }
                // Placeholder for handling DOCS sub-command - returning Nil in the meantime.
                else if (count > 0 && (subCommand.SequenceEqual(CmdStrings.DOCS) || subCommand.SequenceEqual(CmdStrings.docs)))
                {
                    if (!DrainCommands(bufSpan, count - 1))
                        return false;

                    while (!RespWriteUtils.WriteEmptyArray(ref dcurr, dend))
=======
                    while (!RespWriteUtils.WriteAsciiDirect($"*{cnt}\r\n", ref dcurr, dend))
                        SendAndReset();
                    while (!RespWriteUtils.WriteAsciiDirect(resultStr, ref dcurr, dend))
>>>>>>> 17572f48
                        SendAndReset();
                }
                // Unsupported COMMAND subcommand
                else
                {
                    if (!DrainCommands(bufSpan, count - 1))
                        return false;
                    errorFlag = true;
                    errorCmd = "command";
                }
            }
            else if (command == RespCommand.PING)
            {
                if (count == 0)
                {
                    while (!RespWriteUtils.WriteDirect(CmdStrings.RESP_PONG, ref dcurr, dend))
                        SendAndReset();
                }
                else if (count == 1)
                {
                    var oldReadHead = readHead;
                    GetCommand(bufSpan, out bool success1);
                    if (!success1) return false;
                    var length = readHead - oldReadHead;
                    bufSpan.Slice(oldReadHead, length).CopyTo(new Span<byte>(dcurr, length));
                    dcurr += length;
                }
                else
                {
                    if (!DrainCommands(bufSpan, count))
                        return false;
                    errorFlag = true;
                    errorCmd = "ping";
                }
            }
            else if ((command == RespCommand.CLUSTER) || (command == RespCommand.MIGRATE) || (command == RespCommand.FAILOVER) || (command == RespCommand.REPLICAOF) || (command == RespCommand.SECONDARYOF))
            {
                if (clusterSession == null)
                {
                    if (!DrainCommands(bufSpan, count))
                        return false;
                    while (!RespWriteUtils.WriteError(CmdStrings.RESP_ERR_GENERIC_CLUSTER_DISABLED, ref dcurr, dend))
                        SendAndReset();
                    return true;
                }

                clusterSession.ProcessClusterCommands(command, bufSpan, count, recvBufferPtr, bytesRead, ref readHead, ref dcurr, ref dend, out bool result);
                return result;
            }
            else if (command == RespCommand.LATENCY)
            {
                return ProcessLatencyCommands(bufSpan, count);
            }
            else if (command == RespCommand.TIME)
            {
                if (count != 0)
                {
                    if (!DrainCommands(bufSpan, count))
                        return false;
                    errorFlag = true;
                    errorCmd = "time";
                }
                else
                {
                    var utcTime = DateTimeOffset.UtcNow;
                    var seconds = utcTime.ToUnixTimeSeconds();
                    var microsecs = utcTime.ToString("ffffff");
                    var response = string.Format("*2\r\n${0}\r\n{1}\r\n${2}\r\n{3}\r\n", seconds.ToString().Length, seconds, microsecs.Length, microsecs);
                    while (!RespWriteUtils.WriteAsciiDirect(response, ref dcurr, dend))
                        SendAndReset();
                }
            }
            else if (command == RespCommand.QUIT)
            {
                if (!DrainCommands(bufSpan, count))
                    return false;
                while (!RespWriteUtils.WriteDirect(CmdStrings.RESP_OK, ref dcurr, dend))
                    SendAndReset();
                toDispose = true;
            }
            else if (command == RespCommand.SAVE)
            {
                if (!CheckACLAdminPermissions(bufSpan, count, out bool success))
                {
                    return success;
                }

                if (!DrainCommands(bufSpan, count))
                    return false;

                if (!storeWrapper.TakeCheckpoint(false, StoreType.All, logger))
                {
                    while (!RespWriteUtils.WriteError("ERR checkpoint already in progress"u8, ref dcurr, dend))
                        SendAndReset();
                }
                else
                {
                    while (!RespWriteUtils.WriteDirect(CmdStrings.RESP_OK, ref dcurr, dend))
                        SendAndReset();
                }
            }
            else if (command == RespCommand.LASTSAVE)
            {
                bool success;
                if (!CheckACLAdminPermissions(bufSpan, count, out success))
                {
                    return success;
                }

                if (!DrainCommands(bufSpan, count))
                    return false;
                var seconds = storeWrapper.lastSaveTime.ToUnixTimeSeconds();
                while (!RespWriteUtils.WriteInteger(seconds, ref dcurr, dend))
                    SendAndReset();
            }
            else if (command == RespCommand.BGSAVE)
            {
                bool success;
                if (!CheckACLAdminPermissions(bufSpan, count, out success))
                {
                    return success;
                }

                if (!DrainCommands(bufSpan, count))
                    return false;

                success = storeWrapper.TakeCheckpoint(true, StoreType.All, logger);
                if (success)
                {
                    while (!RespWriteUtils.WriteSimpleString("Background saving started"u8, ref dcurr, dend))
                        SendAndReset();
                }
                else
                {
                    while (!RespWriteUtils.WriteError("ERR checkpoint already in progress"u8, ref dcurr, dend))
                        SendAndReset();
                }
            }
            else if (command == RespCommand.COMMITAOF)
            {
                if (!DrainCommands(bufSpan, count))
                    return false;

                CommitAof();
                while (!RespWriteUtils.WriteSimpleString("AOF file committed"u8, ref dcurr, dend))
                    SendAndReset();
            }
            else if (command == RespCommand.FLUSHDB)
            {
                bool unsafeTruncateLog = false;
                bool async = false;
                if (count > 0)
                {
                    while (count > 0)
                    {
                        var param = GetCommand(bufSpan, out bool success1);
                        if (!success1) return false;
                        if (Encoding.ASCII.GetString(param).ToUpper() == "UNSAFETRUNCATELOG")
                            unsafeTruncateLog = true;
                        if (Encoding.ASCII.GetString(param).ToUpper() == "ASYNC")
                            async = true;
                        if (Encoding.ASCII.GetString(param).ToUpper() == "SYNC")
                            async = false;
                        count--;
                    }
                }
                if (!DrainCommands(bufSpan, count))
                    return false;

                if (async)
                    Task.Run(() => FlushDB(unsafeTruncateLog)).ConfigureAwait(false);
                else
                    FlushDB(unsafeTruncateLog);

                logger?.LogInformation("Running flushDB " + (async ? "async" : "sync") + (unsafeTruncateLog ? " with unsafetruncatelog." : ""));
                while (!RespWriteUtils.WriteDirect(CmdStrings.RESP_OK, ref dcurr, dend))
                    SendAndReset();
            }
            else if (command == RespCommand.FORCEGC)
            {
                var generation = GC.MaxGeneration;
                if (count == 1)
                {
                    var ptr = recvBufferPtr + readHead;
                    if (!RespReadUtils.ReadIntWithLengthHeader(out generation, ref ptr, recvBufferPtr + bytesRead))
                        return false;

                    if (generation < 0 || generation > GC.MaxGeneration)
                    {
                        while (!RespWriteUtils.WriteError("ERR Invalid GC generation."u8, ref dcurr, dend))
                            SendAndReset();
                        return true;
                    }
                    readHead = (int)(ptr - recvBufferPtr);
                }
                else if (count == 0)
                {
                    if (!DrainCommands(bufSpan, count))
                        return false;
                }
                else
                {
                    errorFlag = true;
                    errorCmd = "forcegc";
                }

                if (!errorFlag)
                {
                    GC.Collect(generation, GCCollectionMode.Forced, true);
                    while (!RespWriteUtils.WriteSimpleString("GC completed"u8, ref dcurr, dend))
                        SendAndReset();
                }
            }
            else if (command == RespCommand.MEMORY)
            {
                return NetworkMEMORY(count, recvBufferPtr + readHead, ref storageApi);
            }
            else if (command == RespCommand.MONITOR)
            {
                if (!CheckACLAdminPermissions(bufSpan, count, out bool success))
                {
                    return success;
                }

                return NetworkMONITOR(count, recvBufferPtr + readHead);
            }
            else if (command == RespCommand.ACL)
            {
                return ProcessACLCommands(bufSpan, count);
            }
            else if ((command == RespCommand.REGISTERCS))
            {
                return NetworkREGISTERCS(count, recvBufferPtr + readHead, storeWrapper.customCommandManager);
            }
            else
            {
                // Unknown RESP Command
                if (!DrainCommands(bufSpan, count))
                    return false;
                while (!RespWriteUtils.WriteError(CmdStrings.RESP_ERR_GENERIC_UNK_CMD, ref dcurr, dend))
                    SendAndReset();
            }

            if (errorFlag && !string.IsNullOrWhiteSpace(errorCmd))
            {
                var errorMsg = string.Format(CmdStrings.GenericErrWrongNumArgs, errorCmd);
                while (!RespWriteUtils.WriteError(errorMsg, ref dcurr, dend))
                    SendAndReset();
            }
            return true;
        }

        bool DrainCommands(ReadOnlySpan<byte> bufSpan, int count)
        {
            for (int i = 0; i < count; i++)
            {
                GetCommand(bufSpan, out bool success1);
                if (!success1) return false;
            }
            return true;
        }

        /// <summary>
        /// Performs @admin command group permission checks for the current user and the given command.
        /// (NOTE: This function is temporary until per-command permissions are implemented)
        /// </summary>
        /// <param name="bufSpan">Buffer containing the current command in RESP3 style.</param>
        /// <param name="count">Number of parameters left in the command specification.</param>
        /// <param name="processingCompleted">Indicates whether the command was completely processed, regardless of whether execution was successful or not.</param>
        /// <returns>True if the command execution is allowed to continue, otherwise false.</returns>
        bool CheckACLAdminPermissions(ReadOnlySpan<byte> bufSpan, int count, out bool processingCompleted)
        {
            Debug.Assert(!_authenticator.IsAuthenticated || (_user != null));

            if (!_authenticator.IsAuthenticated || (!_user.CanAccessCategory(CommandCategory.Flag.Admin)))
            {
                if (!DrainCommands(bufSpan, count))
                {
                    processingCompleted = false;
                }
                else
                {
                    while (!RespWriteUtils.WriteError(CmdStrings.RESP_ERR_NOAUTH, ref dcurr, dend))
                        SendAndReset();
                    processingCompleted = true;
                }
                return false;
            }

            processingCompleted = true;

            return true;
        }

        void CommitAof()
        {
            storeWrapper.appendOnlyFile?.CommitAsync().ConfigureAwait(false).GetAwaiter().GetResult();
        }

        void FlushDB(bool unsafeTruncateLog)
        {
            storeWrapper.store.Log.ShiftBeginAddress(storeWrapper.store.Log.TailAddress, truncateLog: unsafeTruncateLog);
            storeWrapper.objectStore?.Log.ShiftBeginAddress(storeWrapper.objectStore.Log.TailAddress, truncateLog: unsafeTruncateLog);
        }

        private bool NetworkMEMORY<TGarnetApi>(int count, byte* ptr, ref TGarnetApi storageApi)
              where TGarnetApi : IGarnetApi
        {
            //MEMORY USAGE [key] [SAMPLES count]

            if (!RespReadUtils.ReadStringWithLengthHeader(out var memoryOption, ref ptr, recvBufferPtr + bytesRead))
                return false;

            var status = GarnetStatus.OK;
            long memoryUsage = default;

            if (memoryOption.ToUpperInvariant().Equals("USAGE"))
            {
                // read key
                byte* keyPtr = null;
                int kSize = 0;

                if (!RespReadUtils.ReadPtrWithLengthHeader(ref keyPtr, ref kSize, ref ptr, recvBufferPtr + bytesRead))
                    return false;

                if (count == 4)
                {
                    // Calculations for nested types do not apply to garnet, but we are parsing the parameter for API compatibility
                    if (!RespReadUtils.ReadByteArrayWithLengthHeader(out var samplesBA, ref ptr, recvBufferPtr + bytesRead))
                        return false;

                    if (!RespReadUtils.ReadByteArrayWithLengthHeader(out var countSamplesBA, ref ptr, recvBufferPtr + bytesRead))
                        return false;
                }

                status = storageApi.MemoryUsageForKey(new(keyPtr, kSize), out memoryUsage);
            }

            if (status == GarnetStatus.OK)
            {
                while (!RespWriteUtils.WriteInteger((int)memoryUsage, ref dcurr, dend))
                    SendAndReset();
            }
            else
            {
                while (!RespWriteUtils.WriteDirect(CmdStrings.RESP_ERRNOTFOUND, ref dcurr, dend))
                    SendAndReset();
            }

            readHead = (int)(ptr - recvBufferPtr);
            return true;
        }

        private bool NetworkMONITOR(int count, byte* ptr)
        {
            //todo:Not supported yet.
            return true;
        }

    }
}<|MERGE_RESOLUTION|>--- conflicted
+++ resolved
@@ -306,7 +306,6 @@
                     {
                         RespWriteUtils.WriteArrayLength(count - 1, ref dcurr, dend);
 
-<<<<<<< HEAD
                         var ptr = recvBufferPtr + readHead;
 
                         for (var i = 0; i < count - 1; i++)
@@ -337,11 +336,6 @@
                         return false;
 
                     while (!RespWriteUtils.WriteEmptyArray(ref dcurr, dend))
-=======
-                    while (!RespWriteUtils.WriteAsciiDirect($"*{cnt}\r\n", ref dcurr, dend))
-                        SendAndReset();
-                    while (!RespWriteUtils.WriteAsciiDirect(resultStr, ref dcurr, dend))
->>>>>>> 17572f48
                         SendAndReset();
                 }
                 // Unsupported COMMAND subcommand
