--- conflicted
+++ resolved
@@ -47,14 +47,11 @@
                 RespCommand.LATENCY_HELP => NetworkLatencyHelp(),
                 RespCommand.LATENCY_HISTOGRAM => NetworkLatencyHistogram(),
                 RespCommand.LATENCY_RESET => NetworkLatencyReset(),
-<<<<<<< HEAD
                 RespCommand.SLOWLOG_HELP => NetworkSlowLogHelp(),
                 RespCommand.SLOWLOG_GET => NetworkSlowLogGet(),
                 RespCommand.SLOWLOG_LEN => NetworkSlowLogLen(),
                 RespCommand.SLOWLOG_RESET => NetworkSlowLogReset(),
-=======
                 RespCommand.ROLE => NetworkROLE(),
->>>>>>> 7d44d74f
                 RespCommand.SAVE => NetworkSAVE(),
                 RespCommand.LASTSAVE => NetworkLASTSAVE(),
                 RespCommand.BGSAVE => NetworkBGSAVE(),
