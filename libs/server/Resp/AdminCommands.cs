--- conflicted
+++ resolved
@@ -1,4 +1,4 @@
-﻿// Copyright (c) Microsoft Corporation.
+// Copyright (c) Microsoft Corporation.
 // Licensed under the MIT license.
 
 using System;
@@ -393,7 +393,6 @@
                     // Check optional parameters for previous sub-command
                     if (optionalParamsRead < 2 && args is RegisterCmdArgs cmdArgs)
                     {
-<<<<<<< HEAD
                         if (NumUtils.TryBytesToLong(tokenSpan, out var expTicks))
                         {
                             cmdArgs.ExpirationTicks = expTicks;
@@ -406,12 +405,6 @@
                             optionalParamsRead++;
                             continue;
                         }
-=======
-                        var expTicks = NumUtils.BytesToLong(token);
-                        cmdArgs.ExpirationTicks = expTicks;
-                        optionalParamsRead++;
-                        continue;
->>>>>>> 35d99dd9
                     }
 
                     // Unexpected token
