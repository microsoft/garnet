﻿// Copyright (c) Microsoft Corporation.
// Licensed under the MIT license.

using System;

namespace Garnet.server
{
    /// <summary>
    /// Command strings for RESP protocol
    /// </summary>
    static partial class CmdStrings
    {
        /// <summary>
        /// Request strings
        /// </summary>
        public static ReadOnlySpan<byte> CLIENT => "CLIENT"u8;
        public static ReadOnlySpan<byte> SUBSCRIBE => "SUBSCRIBE"u8;
        public static ReadOnlySpan<byte> RUNTXP => "RUNTXP"u8;
        public static ReadOnlySpan<byte> GET => "GET"u8;
        public static ReadOnlySpan<byte> get => "get"u8;
        public static ReadOnlySpan<byte> SET => "SET"u8;
        public static ReadOnlySpan<byte> set => "set"u8;
        public static ReadOnlySpan<byte> REWRITE => "REWRITE"u8;
        public static ReadOnlySpan<byte> rewrite => "rewrite"u8;
        public static ReadOnlySpan<byte> CONFIG => "CONFIG"u8;
        public static ReadOnlySpan<byte> CertFileName => "cert-file-name"u8;
        public static ReadOnlySpan<byte> CertPassword => "cert-password"u8;
        public static ReadOnlySpan<byte> ClusterUsername => "cluster-username"u8;
        public static ReadOnlySpan<byte> ClusterPassword => "cluster-password"u8;
        public static ReadOnlySpan<byte> ECHO => "ECHO"u8;
        public static ReadOnlySpan<byte> ACL => "ACL"u8;
        public static ReadOnlySpan<byte> AUTH => "AUTH"u8;
        public static ReadOnlySpan<byte> auth => "auth"u8;
        public static ReadOnlySpan<byte> SETNAME => "SETNAME"u8;
        public static ReadOnlySpan<byte> INFO => "INFO"u8;
        public static ReadOnlySpan<byte> info => "info"u8;
        public static ReadOnlySpan<byte> DOCS => "DOCS"u8;
        public static ReadOnlySpan<byte> docs => "docs"u8;
        public static ReadOnlySpan<byte> COMMAND => "COMMAND"u8;
        public static ReadOnlySpan<byte> LATENCY => "LATENCY"u8;
        public static ReadOnlySpan<byte> CLUSTER => "CLUSTER"u8;
        public static ReadOnlySpan<byte> MIGRATE => "MIGRATE"u8;
        public static ReadOnlySpan<byte> PURGEBP => "PURGEBP"u8;
        public static ReadOnlySpan<byte> FAILOVER => "FAILOVER"u8;
        public static ReadOnlySpan<byte> HISTOGRAM => "HISTOGRAM"u8;
        public static ReadOnlySpan<byte> histogram => "histogram"u8;
        public static ReadOnlySpan<byte> REPLICAOF => "REPLICAOF"u8;
        public static ReadOnlySpan<byte> SLAVEOF => "SLAVEOF"u8;
        public static ReadOnlySpan<byte> SECONDARYOF => "SECONDARYOF"u8;
        public static ReadOnlySpan<byte> HELP => "HELP"u8;
        public static ReadOnlySpan<byte> help => "help"u8;
        public static ReadOnlySpan<byte> PING => "PING"u8;
        public static ReadOnlySpan<byte> HELLO => "HELLO"u8;
        public static ReadOnlySpan<byte> TIME => "TIME"u8;
        public static ReadOnlySpan<byte> RESET => "RESET"u8;
        public static ReadOnlySpan<byte> reset => "reset"u8;
        public static ReadOnlySpan<byte> QUIT => "QUIT"u8;
        public static ReadOnlySpan<byte> SAVE => "SAVE"u8;
        public static ReadOnlySpan<byte> LASTSAVE => "LASTSAVE"u8;
        public static ReadOnlySpan<byte> BGSAVE => "BGSAVE"u8;
        public static ReadOnlySpan<byte> BEFORE => "BEFORE"u8;
        public static ReadOnlySpan<byte> MEMORY => "MEMORY"u8;
        public static ReadOnlySpan<byte> memory => "memory"u8;
        public static ReadOnlySpan<byte> MONITOR => "MONITOR"u8;
        public static ReadOnlySpan<byte> monitor => "monitor"u8;
        public static ReadOnlySpan<byte> COMMITAOF => "COMMITAOF"u8;
        public static ReadOnlySpan<byte> FLUSHALL => "FLUSHALL"u8;
        public static ReadOnlySpan<byte> FLUSHDB => "FLUSHDB"u8;
        public static ReadOnlySpan<byte> FORCEGC => "FORCEGC"u8;
        public static ReadOnlySpan<byte> MATCH => "MATCH"u8;
        public static ReadOnlySpan<byte> match => "match"u8;
        public static ReadOnlySpan<byte> COUNT => "COUNT"u8;
        public static ReadOnlySpan<byte> count => "count"u8;
        public static ReadOnlySpan<byte> NOVALUES => "NOVALUES"u8;
        public static ReadOnlySpan<byte> novalues => "novalues"u8;
        public static ReadOnlySpan<byte> TYPE => "TYPE"u8;
        public static ReadOnlySpan<byte> type => "type"u8;
        public static ReadOnlySpan<byte> REGISTERCS => "REGISTERCS"u8;
        public static ReadOnlySpan<byte> registercs => "registercs"u8;
        public static ReadOnlySpan<byte> ASYNC => "ASYNC"u8;
        public static ReadOnlySpan<byte> async => "async"u8;
        public static ReadOnlySpan<byte> SYNC => "SYNC"u8;
        public static ReadOnlySpan<byte> ON => "ON"u8;
        public static ReadOnlySpan<byte> on => "on"u8;
        public static ReadOnlySpan<byte> OFF => "OFF"u8;
        public static ReadOnlySpan<byte> off => "off"u8;
        public static ReadOnlySpan<byte> BARRIER => "BARRIER"u8;
        public static ReadOnlySpan<byte> barrier => "barrier"u8;
        public static ReadOnlySpan<byte> MODULE => "MODULE"u8;
        public static ReadOnlySpan<byte> WITHSCORE => "WITHSCORE"u8;
        public static ReadOnlySpan<byte> WITHSCORES => "WITHSCORES"u8;
        public static ReadOnlySpan<byte> WITHVALUES => "WITHVALUES"u8;
        public static ReadOnlySpan<byte> EX => "EX"u8;
        public static ReadOnlySpan<byte> EXAT => "EXAT"u8;
        public static ReadOnlySpan<byte> PX => "PX"u8;
        public static ReadOnlySpan<byte> PXAT => "PXAT"u8;
        public static ReadOnlySpan<byte> PERSIST => "PERSIST"u8;
        public static ReadOnlySpan<byte> KEEPTTL => "KEEPTTL"u8;
        public static ReadOnlySpan<byte> NX => "NX"u8;
        public static ReadOnlySpan<byte> XX => "XX"u8;
        public static ReadOnlySpan<byte> UNSAFETRUNCATELOG => "UNSAFETRUNCATELOG"u8;
        public static ReadOnlySpan<byte> SAMPLES => "SAMPLES"u8;
        public static ReadOnlySpan<byte> RANK => "RANK"u8;
        public static ReadOnlySpan<byte> rank => "rank"u8;
        public static ReadOnlySpan<byte> MAXLEN => "MAXLEN"u8;
        public static ReadOnlySpan<byte> maxlen => "maxlen"u8;
        public static ReadOnlySpan<byte> PUBSUB => "PUBSUB"u8;
        public static ReadOnlySpan<byte> CHANNELS => "CHANNELS"u8;
        public static ReadOnlySpan<byte> NUMPAT => "NUMPAT"u8;
        public static ReadOnlySpan<byte> NUMSUB => "NUMSUB"u8;
        public static ReadOnlySpan<byte> STOREDIST => "STOREDIST"u8;
        public static ReadOnlySpan<byte> WITHDIST => "WITHDIST"u8;
        public static ReadOnlySpan<byte> WITHHASH => "WITHHASH"u8;
<<<<<<< HEAD
        public static ReadOnlySpan<byte> LIMIT => "LIMIT"u8;
=======
        public static ReadOnlySpan<byte> RIGHT => "RIGHT"u8;
        public static ReadOnlySpan<byte> LEFT => "LEFT"u8;
        public static ReadOnlySpan<byte> BYLEX => "BYLEX"u8;
        public static ReadOnlySpan<byte> REV => "REV"u8;
>>>>>>> d4a954ab

        /// <summary>
        /// Response strings
        /// </summary>
        public static ReadOnlySpan<byte> RESP_OK => "+OK\r\n"u8;
        public static ReadOnlySpan<byte> RESP_ERRNOTFOUND => "$-1\r\n"u8;
        public static ReadOnlySpan<byte> RESP_EMPTYLIST => "*0\r\n"u8;
        public static ReadOnlySpan<byte> RESP_RETURN_VAL_1 => ":1\r\n"u8;
        public static ReadOnlySpan<byte> RESP_RETURN_VAL_0 => ":0\r\n"u8;
        public static ReadOnlySpan<byte> RESP_RETURN_VAL_N1 => ":-1\r\n"u8;
        public static ReadOnlySpan<byte> RESP_RETURN_VAL_N2 => ":-2\r\n"u8;
        public static ReadOnlySpan<byte> SUSCRIBE_PONG => "*2\r\n$4\r\npong\r\n$0\r\n\r\n"u8;
        public static ReadOnlySpan<byte> RESP_PONG => "+PONG\r\n"u8;
        public static ReadOnlySpan<byte> RESP_EMPTY => "$0\r\n\r\n"u8;
        public static ReadOnlySpan<byte> RESP_QUEUED => "+QUEUED\r\n"u8;

        /// <summary>
        /// Simple error response strings, i.e. these are of the form "-errorString\r\n"
        /// </summary>
        public static ReadOnlySpan<byte> RESP_ERR_NOAUTH => "NOAUTH Authentication required."u8;
        public static ReadOnlySpan<byte> RESP_ERR_WRONG_TYPE => "WRONGTYPE Operation against a key holding the wrong kind of value."u8;
        public static ReadOnlySpan<byte> RESP_ERR_WRONG_TYPE_HLL => "WRONGTYPE Key is not a valid HyperLogLog string value."u8;
        public static ReadOnlySpan<byte> RESP_ERR_EXEC_ABORT => "EXECABORT Transaction discarded because of previous errors."u8;

        /// <summary>
        /// Generic error response strings, i.e. these are of the form "-ERR error message\r\n"
        /// </summary>
        public static ReadOnlySpan<byte> RESP_ERR_GENERIC_UNK_CMD => "ERR unknown command"u8;
        public static ReadOnlySpan<byte> RESP_ERR_NOT_SUPPORTED_RESP2 => "ERR command not supported in RESP2"u8;
        public static ReadOnlySpan<byte> RESP_ERR_GENERIC_CLUSTER_DISABLED => "ERR This instance has cluster support disabled"u8;
        public static ReadOnlySpan<byte> RESP_ERR_LUA_DISABLED => "ERR This instance has Lua scripting support disabled"u8;
        public static ReadOnlySpan<byte> RESP_ERR_GENERIC_WRONG_ARGUMENTS => "ERR wrong number of arguments for 'config|set' command"u8;
        public static ReadOnlySpan<byte> RESP_ERR_GENERIC_NOSUCHKEY => "ERR no such key"u8;
        public static ReadOnlySpan<byte> RESP_ERR_GENERIC_NESTED_MULTI => "ERR MULTI calls can not be nested"u8;
        public static ReadOnlySpan<byte> RESP_ERR_GENERIC_EXEC_WO_MULTI => "ERR EXEC without MULTI"u8;
        public static ReadOnlySpan<byte> RESP_ERR_GENERIC_DISCARD_WO_MULTI => "ERR DISCARD without MULTI"u8;
        public static ReadOnlySpan<byte> RESP_ERR_GENERIC_WATCH_IN_MULTI => "ERR WATCH inside MULTI is not allowed"u8;
        public static ReadOnlySpan<byte> RESP_ERR_GENERIC_INVALIDEXP_IN_SET => "ERR invalid expire time in 'set' command"u8;
        public static ReadOnlySpan<byte> RESP_ERR_GENERIC_SYNTAX_ERROR => "ERR syntax error"u8;
        public static ReadOnlySpan<byte> RESP_ERR_GENERIC_OFFSETOUTOFRANGE => "ERR offset is out of range"u8;
        public static ReadOnlySpan<byte> RESP_ERR_GENERIC_BIT_IS_NOT_INTEGER => "ERR bit is not an integer or out of range"u8;
        public static ReadOnlySpan<byte> RESP_ERR_GENERIC_BITOFFSET_IS_NOT_INTEGER => "ERR bit offset is not an integer or out of range"u8;
        public static ReadOnlySpan<byte> RESP_ERR_GENERIC_CURSORVALUE => "ERR cursor value should be equal or greater than 0."u8;
        public static ReadOnlySpan<byte> RESP_ERR_GENERIC_INVALIDCURSOR => "ERR invalid cursor"u8;
        public static ReadOnlySpan<byte> RESP_ERR_GENERIC_MALFORMED_REGISTERCS_COMMAND => "ERR malformed REGISTERCS command."u8;
        public static ReadOnlySpan<byte> RESP_ERR_GENERIC_MALFORMED_COMMAND_INFO_JSON => "ERR malformed command info JSON."u8;
        public static ReadOnlySpan<byte> RESP_ERR_GENERIC_GETTING_BINARY_FILES => "ERR unable to access one or more binary files."u8;
        public static ReadOnlySpan<byte> RESP_ERR_GENERIC_GETTING_CMD_INFO_FILE => "ERR unable to access command info file."u8;
        public static ReadOnlySpan<byte> RESP_ERR_GENERIC_BINARY_FILES_NOT_IN_ALLOWED_PATHS => "ERR one or more binary file are not contained in allowed paths."u8;
        public static ReadOnlySpan<byte> RESP_ERR_GENERIC_CMD_INFO_FILE_NOT_IN_ALLOWED_PATHS => "ERR command info file is not contained in allowed paths."u8;
        public static ReadOnlySpan<byte> RESP_ERR_GENERIC_LOADING_ASSEMBLIES => "ERR unable to load one or more assemblies."u8;
        public static ReadOnlySpan<byte> RESP_ERR_GENERIC_ASSEMBLY_NOT_SIGNED => "ERR one or more assemblies loaded is not digitally signed."u8;
        public static ReadOnlySpan<byte> RESP_ERR_GENERIC_INSTANTIATING_CLASS => "ERR unable to instantiate one or more classes from given assemblies."u8;
        public static ReadOnlySpan<byte> RESP_ERR_GENERIC_REGISTERCS_UNSUPPORTED_CLASS => "ERR unable to register one or more unsupported classes."u8;
        public static ReadOnlySpan<byte> RESP_ERR_GENERIC_VALUE_IS_NOT_INTEGER => "ERR value is not an integer or out of range."u8;
        public static ReadOnlySpan<byte> RESP_ERR_HASH_VALUE_IS_NOT_INTEGER => "ERR hash value is not an integer."u8;
        public static ReadOnlySpan<byte> RESP_ERR_HASH_VALUE_IS_NOT_FLOAT => "ERR hash value is not a float."u8;
        public static ReadOnlySpan<byte> RESP_ERR_GENERIC_VALUE_IS_OUT_OF_RANGE => "ERR value is out of range, must be positive."u8;
        public static ReadOnlySpan<byte> RESP_ERR_PROTOCOL_VALUE_IS_NOT_INTEGER => "ERR Protocol version is not an integer or out of range."u8;
        public static ReadOnlySpan<byte> RESP_ERR_GENERIC_UKNOWN_SUBCOMMAND => "ERR Unknown subcommand. Try LATENCY HELP."u8;
        public static ReadOnlySpan<byte> RESP_ERR_GENERIC_INDEX_OUT_RANGE => "ERR index out of range"u8;
        public static ReadOnlySpan<byte> RESP_ERR_GENERIC_SELECT_INVALID_INDEX => "ERR invalid database index."u8;
        public static ReadOnlySpan<byte> RESP_ERR_GENERIC_SELECT_CLUSTER_MODE => "ERR SELECT is not allowed in cluster mode"u8;
        public static ReadOnlySpan<byte> RESP_ERR_NO_TRANSACTION_PROCEDURE => "ERR Could not get transaction procedure"u8;
        public static ReadOnlySpan<byte> RESP_ERR_WRONG_NUMBER_OF_ARGUMENTS => "ERR wrong number of arguments for command"u8;
        public static ReadOnlySpan<byte> RESP_ERR_UNSUPPORTED_PROTOCOL_VERSION => "ERR Unsupported protocol version"u8;
        public static ReadOnlySpan<byte> RESP_ERR_ASYNC_PROTOCOL_CHANGE => "ERR protocol change is not allowed with pending async operations"u8;
        public static ReadOnlySpan<byte> RESP_ERR_NOT_VALID_FLOAT => "ERR value is not a valid float"u8;
        public static ReadOnlySpan<byte> RESP_ERR_MIN_MAX_NOT_VALID_FLOAT => "ERR min or max is not a float"u8;
        public static ReadOnlySpan<byte> RESP_ERR_MIN_MAX_NOT_VALID_STRING => "ERR min or max not valid string range item"u8;
        public static ReadOnlySpan<byte> RESP_ERR_TIMEOUT_NOT_VALID_FLOAT => "ERR timeout is not a float or out of range"u8;
        public static ReadOnlySpan<byte> RESP_WRONGPASS_INVALID_PASSWORD => "WRONGPASS Invalid password"u8;
        public static ReadOnlySpan<byte> RESP_WRONGPASS_INVALID_USERNAME_PASSWORD => "WRONGPASS Invalid username/password combination"u8;
        public static ReadOnlySpan<byte> RESP_SYNTAX_ERROR => "ERR syntax error"u8;
        public static ReadOnlySpan<byte> RESP_ERR_BITOP_KEY_LIMIT => "ERR Bitop source key limit (64) exceeded"u8;
        public static ReadOnlySpan<byte> RESP_ERR_MODULE_NO_INTERFACE => "ERR Module does not implement the required interface"u8;
        public static ReadOnlySpan<byte> RESP_ERR_MODULE_MULTIPLE_INTERFACES => "ERR Multiple modules present"u8;
        public static ReadOnlySpan<byte> RESP_ERR_MODULE_ONLOAD => "ERR Error during module OnLoad"u8;
        public static ReadOnlySpan<byte> RESP_ERR_LIMIT_NOT_SUPPORTED => "ERR syntax error, LIMIT is only supported in combination with either BYSCORE or BYLEX"u8;
        public static ReadOnlySpan<byte> RESP_ERR_NO_SCRIPT => "NOSCRIPT No matching script. Please use EVAL."u8;
        public static ReadOnlySpan<byte> RESP_ERR_CANNOT_LIST_CLIENTS => "ERR Clients cannot be listed."u8;
        public static ReadOnlySpan<byte> RESP_ERR_NO_SUCH_CLIENT => "ERR No such client"u8;
        public static ReadOnlySpan<byte> RESP_ERR_INVALID_CLIENT_ID => "ERR Invalid client ID"u8;
        public static ReadOnlySpan<byte> RESP_ERR_ACL_AUTH_DISABLED => "ERR ACL Authenticator is disabled."u8;
        public static ReadOnlySpan<byte> RESP_ERR_ACL_AUTH_FILE_DISABLED => "ERR This Garnet instance is not configured to use an ACL file. Please restart server with --acl-file option."u8;
        public static ReadOnlySpan<byte> RESP_ERR_XX_NX_NOT_COMPATIBLE => "ERR XX and NX options at the same time are not compatible"u8;
        public static ReadOnlySpan<byte> RESP_ERR_GT_LT_NX_NOT_COMPATIBLE => "ERR GT, LT, and/or NX options at the same time are not compatible"u8;
        public static ReadOnlySpan<byte> RESP_ERR_INCR_SUPPORTS_ONLY_SINGLE_PAIR => "ERR INCR option supports a single increment-element pair"u8;
        public static ReadOnlySpan<byte> RESP_ERR_INVALID_BITFIELD_TYPE => "ERR Invalid bitfield type. Use something like i16 u8. Note that u64 is not supported but i64 is"u8;

        /// <summary>
        /// Response string templates
        /// </summary>
        public const string GenericErrWrongNumArgs = "ERR wrong number of arguments for '{0}' command";
        public const string GenericErrUnknownOptionConfigSet = "ERR Unknown option or number of arguments for CONFIG SET - '{0}'";
        public const string GenericErrUnknownOption = "ERR Unknown option or number of arguments for '{0}' command";
        public const string GenericErrUnknownSubCommand = "ERR unknown subcommand '{0}'. Try {1} HELP";
        public const string GenericErrWrongNumArgsTxn =
            "ERR Invalid number of parameters to stored proc {0}, expected {1}, actual {2}";
        public const string GenericSyntaxErrorOption = "ERR Syntax error in {0} option '{1}'";
        public const string GenericParamShouldBeGreaterThanZero = "ERR {0} should be greater than 0";
        public const string GenericUnknownClientType = "ERR Unknown client type '{0}'";
        public const string GenericErrDuplicateFilter = "ERR Filter '{0}' defined multiple times";
        public const string GenericPubSubCommandDisabled = "ERR {0} is disabled, enable it with --pubsub option.";

        /// <summary>
        /// Response errors while scripting
        /// </summary>
        public static ReadOnlySpan<byte> RESP_ERR => "ERR server while running script"u8;
        public static ReadOnlySpan<byte> RESP_SERVER_BUSY => "ERR Error server busy"u8;

        /// <summary>
        /// Object types
        /// </summary>
        public static ReadOnlySpan<byte> ZSET => "ZSET"u8;
        public static ReadOnlySpan<byte> zset => "zset"u8;
        public static ReadOnlySpan<byte> LIST => "LIST"u8;
        public static ReadOnlySpan<byte> list => "list"u8;
        public static ReadOnlySpan<byte> HASH => "HASH"u8;
        public static ReadOnlySpan<byte> hash => "hash"u8;
        public static ReadOnlySpan<byte> STRING => "STRING"u8;
        public static ReadOnlySpan<byte> stringt => "string"u8;

        /// <summary>
        /// Register object types
        /// </summary>
        public static ReadOnlySpan<byte> READ => "READ"u8;
        public static ReadOnlySpan<byte> read => "read"u8;
        public static ReadOnlySpan<byte> READMODIFYWRITE => "READMODIFYWRITE"u8;
        public static ReadOnlySpan<byte> readmodifywrite => "readmodifywrite"u8;
        public static ReadOnlySpan<byte> RMW => "RMW"u8;
        public static ReadOnlySpan<byte> rmw => "rmw"u8;
        public static ReadOnlySpan<byte> TRANSACTION => "TRANSACTION"u8;
        public static ReadOnlySpan<byte> transaction => "transaction"u8;
        public static ReadOnlySpan<byte> TXN => "TXN"u8;
        public static ReadOnlySpan<byte> txn => "txn"u8;
        public static ReadOnlySpan<byte> SRC => "SRC"u8;
        public static ReadOnlySpan<byte> src => "src"u8;

        public static ReadOnlySpan<byte> AND => "AND"u8;
        public static ReadOnlySpan<byte> and => "and"u8;
        public static ReadOnlySpan<byte> OR => "OR"u8;
        public static ReadOnlySpan<byte> or => "or"u8;
        public static ReadOnlySpan<byte> XOR => "XOR"u8;
        public static ReadOnlySpan<byte> xor => "xor"u8;
        public static ReadOnlySpan<byte> NOT => "NOT"u8;
        public static ReadOnlySpan<byte> not => "not"u8;

        // subcommand parsing strings
        public static ReadOnlySpan<byte> CAT => "CAT"u8;
        public static ReadOnlySpan<byte> DELUSER => "DELUSER"u8;
        public static ReadOnlySpan<byte> LOAD => "LOAD"u8;
        public static ReadOnlySpan<byte> LOADCS => "LOADCS"u8;
        public static ReadOnlySpan<byte> SETUSER => "SETUSER"u8;
        public static ReadOnlySpan<byte> USERS => "USERS"u8;
        public static ReadOnlySpan<byte> WHOAMI => "WHOAMI"u8;
        public static ReadOnlySpan<byte> USAGE => "USAGE"u8;
        public static ReadOnlySpan<byte> BUMPEPOCH => "BUMPEPOCH"u8;
        public static ReadOnlySpan<byte> FORGET => "FORGET"u8;
        public static ReadOnlySpan<byte> MEET => "MEET"u8;
        public static ReadOnlySpan<byte> MYID => "MYID"u8;
        public static ReadOnlySpan<byte> NODES => "NODES"u8;
        public static ReadOnlySpan<byte> SETCONFIGEPOCH => "SET-CONFIG-EPOCH"u8;
        public static ReadOnlySpan<byte> SHARDS => "SHARDS"u8;
        public static ReadOnlySpan<byte> ADDSLOTS => "ADDSLOTS"u8;
        public static ReadOnlySpan<byte> ADDSLOTSRANGE => "ADDSLOTSRANGE"u8;
        public static ReadOnlySpan<byte> COUNTKEYSINSLOT => "COUNTKEYSINSLOT"u8;
        public static ReadOnlySpan<byte> DELSLOTS => "DELSLOTS"u8;
        public static ReadOnlySpan<byte> DELSLOTSRANGE => "DELSLOTSRANGE"u8;
        public static ReadOnlySpan<byte> GETKEYSINSLOT => "GETKEYSINSLOT"u8;
        public static ReadOnlySpan<byte> KEYSLOT => "KEYSLOT"u8;
        public static ReadOnlySpan<byte> SETSLOT => "SETSLOT"u8;
        public static ReadOnlySpan<byte> SLOTS => "SLOTS"u8;
        public static ReadOnlySpan<byte> REPLICAS => "REPLICAS"u8;
        public static ReadOnlySpan<byte> REPLICATE => "REPLICATE"u8;
        public static ReadOnlySpan<byte> ID => "ID"u8;
        public static ReadOnlySpan<byte> KILL => "KILL"u8;
        public static ReadOnlySpan<byte> USER => "USER"u8;
        public static ReadOnlySpan<byte> ADDR => "ADDR"u8;
        public static ReadOnlySpan<byte> LADDR => "LADDR"u8;
        public static ReadOnlySpan<byte> SKIPME => "SKIPME"u8;
        public static ReadOnlySpan<byte> MAXAGE => "MAXAGE"u8;
        public static ReadOnlySpan<byte> YES => "YES"u8;
        public static ReadOnlySpan<byte> NO => "NO"u8;

        // Cluster subcommands which are internal and thus undocumented
        // 
        // Because these are internal, they have lower case property names
        public static ReadOnlySpan<byte> gossip => "GOSSIP"u8;
        public static ReadOnlySpan<byte> myparentid => "MYPARENTID"u8;
        public static ReadOnlySpan<byte> delkeysinslot => "DELKEYSINSLOT"u8;
        public static ReadOnlySpan<byte> delkeysinslotrange => "DELKEYSINSLOTRANGE"u8;
        public static ReadOnlySpan<byte> setslotsrange => "SETSLOTSRANGE"u8;
        public static ReadOnlySpan<byte> slotstate => "SLOTSTATE"u8;
        public static ReadOnlySpan<byte> mtasks => "MTASKS"u8;
        public static ReadOnlySpan<byte> aofsync => "AOFSYNC"u8;
        public static ReadOnlySpan<byte> appendlog => "APPENDLOG"u8;
        public static ReadOnlySpan<byte> banlist => "BANLIST"u8;
        public static ReadOnlySpan<byte> begin_replica_recover => "BEGIN_REPLICA_RECOVER"u8;
        public static ReadOnlySpan<byte> endpoint => "ENDPOINT"u8;
        public static ReadOnlySpan<byte> failreplicationoffset => "FAILREPLICATIONOFFSET"u8;
        public static ReadOnlySpan<byte> failstopwrites => "FAILSTOPWRITES"u8;
        public static ReadOnlySpan<byte> initiate_replica_sync => "INITIATE_REPLICA_SYNC"u8;
        public static ReadOnlySpan<byte> send_ckpt_file_segment => "SEND_CKPT_FILE_SEGMENT"u8;
        public static ReadOnlySpan<byte> send_ckpt_metadata => "SEND_CKPT_METADATA"u8;
    }
}<|MERGE_RESOLUTION|>--- conflicted
+++ resolved
@@ -111,14 +111,11 @@
         public static ReadOnlySpan<byte> STOREDIST => "STOREDIST"u8;
         public static ReadOnlySpan<byte> WITHDIST => "WITHDIST"u8;
         public static ReadOnlySpan<byte> WITHHASH => "WITHHASH"u8;
-<<<<<<< HEAD
-        public static ReadOnlySpan<byte> LIMIT => "LIMIT"u8;
-=======
         public static ReadOnlySpan<byte> RIGHT => "RIGHT"u8;
         public static ReadOnlySpan<byte> LEFT => "LEFT"u8;
         public static ReadOnlySpan<byte> BYLEX => "BYLEX"u8;
         public static ReadOnlySpan<byte> REV => "REV"u8;
->>>>>>> d4a954ab
+        public static ReadOnlySpan<byte> LIMIT => "LIMIT"u8;
 
         /// <summary>
         /// Response strings
