﻿// Copyright (c) Microsoft Corporation.
// Licensed under the MIT license.

using System;

namespace Garnet.server
{
    /// <summary>
    /// Command strings for RESP protocol
    /// </summary>
    static partial class CmdStrings
    {
        /// <summary>
        /// Request strings
        /// </summary>
        public static ReadOnlySpan<byte> CLIENT => "CLIENT"u8;
        public static ReadOnlySpan<byte> SUBSCRIBE => "SUBSCRIBE"u8;
        public static ReadOnlySpan<byte> RUNTXP => "RUNTXP"u8;
        public static ReadOnlySpan<byte> GET => "GET"u8;
        public static ReadOnlySpan<byte> get => "get"u8;
        public static ReadOnlySpan<byte> SET => "SET"u8;
        public static ReadOnlySpan<byte> set => "set"u8;
        public static ReadOnlySpan<byte> REWRITE => "REWRITE"u8;
        public static ReadOnlySpan<byte> rewrite => "rewrite"u8;
        public static ReadOnlySpan<byte> CONFIG => "CONFIG"u8;
        public static ReadOnlySpan<byte> CertFileName => "cert-file-name"u8;
        public static ReadOnlySpan<byte> CertPassword => "cert-password"u8;
        public static ReadOnlySpan<byte> ClusterUsername => "cluster-username"u8;
        public static ReadOnlySpan<byte> ClusterPassword => "cluster-password"u8;
        public static ReadOnlySpan<byte> ECHO => "ECHO"u8;
        public static ReadOnlySpan<byte> ACL => "ACL"u8;
        public static ReadOnlySpan<byte> AUTH => "AUTH"u8;
        public static ReadOnlySpan<byte> auth => "auth"u8;
        public static ReadOnlySpan<byte> SETNAME => "SETNAME"u8;
        public static ReadOnlySpan<byte> INFO => "INFO"u8;
        public static ReadOnlySpan<byte> info => "info"u8;
        public static ReadOnlySpan<byte> DOCS => "DOCS"u8;
        public static ReadOnlySpan<byte> docs => "docs"u8;
        public static ReadOnlySpan<byte> COMMAND => "COMMAND"u8;
        public static ReadOnlySpan<byte> LATENCY => "LATENCY"u8;
        public static ReadOnlySpan<byte> CLUSTER => "CLUSTER"u8;
        public static ReadOnlySpan<byte> MIGRATE => "MIGRATE"u8;
        public static ReadOnlySpan<byte> FAILOVER => "FAILOVER"u8;
        public static ReadOnlySpan<byte> HISTOGRAM => "HISTOGRAM"u8;
        public static ReadOnlySpan<byte> histogram => "histogram"u8;
        public static ReadOnlySpan<byte> REPLICAOF => "REPLICAOF"u8;
        public static ReadOnlySpan<byte> SLAVEOF => "SLAVEOF"u8;
        public static ReadOnlySpan<byte> SECONDARYOF => "SECONDARYOF"u8;
        public static ReadOnlySpan<byte> HELP => "HELP"u8;
        public static ReadOnlySpan<byte> help => "help"u8;
        public static ReadOnlySpan<byte> PING => "PING"u8;
        public static ReadOnlySpan<byte> HELLO => "HELLO"u8;
        public static ReadOnlySpan<byte> TIME => "TIME"u8;
        public static ReadOnlySpan<byte> RESET => "RESET"u8;
        public static ReadOnlySpan<byte> reset => "reset"u8;
        public static ReadOnlySpan<byte> QUIT => "QUIT"u8;
        public static ReadOnlySpan<byte> SAVE => "SAVE"u8;
        public static ReadOnlySpan<byte> LASTSAVE => "LASTSAVE"u8;
        public static ReadOnlySpan<byte> BGSAVE => "BGSAVE"u8;
        public static ReadOnlySpan<byte> BEFORE => "BEFORE"u8;
        public static ReadOnlySpan<byte> MEMORY => "MEMORY"u8;
        public static ReadOnlySpan<byte> memory => "memory"u8;
        public static ReadOnlySpan<byte> MONITOR => "MONITOR"u8;
        public static ReadOnlySpan<byte> monitor => "monitor"u8;
        public static ReadOnlySpan<byte> COMMITAOF => "COMMITAOF"u8;
        public static ReadOnlySpan<byte> FLUSHALL => "FLUSHALL"u8;
        public static ReadOnlySpan<byte> FLUSHDB => "FLUSHDB"u8;
        public static ReadOnlySpan<byte> FORCEGC => "FORCEGC"u8;
        public static ReadOnlySpan<byte> MATCH => "MATCH"u8;
        public static ReadOnlySpan<byte> match => "match"u8;
        public static ReadOnlySpan<byte> COUNT => "COUNT"u8;
        public static ReadOnlySpan<byte> count => "count"u8;
        public static ReadOnlySpan<byte> TYPE => "TYPE"u8;
        public static ReadOnlySpan<byte> type => "type"u8;
        public static ReadOnlySpan<byte> REGISTERCS => "REGISTERCS"u8;
        public static ReadOnlySpan<byte> registercs => "registercs"u8;
        public static ReadOnlySpan<byte> ASYNC => "ASYNC"u8;
        public static ReadOnlySpan<byte> async => "async"u8;
        public static ReadOnlySpan<byte> SYNC => "SYNC"u8;
        public static ReadOnlySpan<byte> ON => "ON"u8;
        public static ReadOnlySpan<byte> on => "on"u8;
        public static ReadOnlySpan<byte> OFF => "OFF"u8;
        public static ReadOnlySpan<byte> off => "off"u8;
        public static ReadOnlySpan<byte> BARRIER => "BARRIER"u8;
        public static ReadOnlySpan<byte> barrier => "barrier"u8;
        public static ReadOnlySpan<byte> MODULE => "MODULE"u8;
        public static ReadOnlySpan<byte> WITHSCORE => "WITHSCORE"u8;
        public static ReadOnlySpan<byte> WITHSCORES => "WITHSCORES"u8;
        public static ReadOnlySpan<byte> WITHVALUES => "WITHVALUES"u8;
        public static ReadOnlySpan<byte> EX => "EX"u8;
        public static ReadOnlySpan<byte> PX => "PX"u8;
        public static ReadOnlySpan<byte> KEEPTTL => "KEEPTTL"u8;
        public static ReadOnlySpan<byte> NX => "NX"u8;
        public static ReadOnlySpan<byte> XX => "XX"u8;
        public static ReadOnlySpan<byte> UNSAFETRUNCATELOG => "UNSAFETRUNCATELOG"u8;
        public static ReadOnlySpan<byte> SAMPLES => "SAMPLES"u8;

        /// <summary>
        /// Response strings
        /// </summary>
        public static ReadOnlySpan<byte> RESP_OK => "+OK\r\n"u8;
        public static ReadOnlySpan<byte> RESP_ERRNOTFOUND => "$-1\r\n"u8;
        public static ReadOnlySpan<byte> RESP_EMPTYLIST => "*0\r\n"u8;
        public static ReadOnlySpan<byte> RESP_RETURN_VAL_1 => ":1\r\n"u8;
        public static ReadOnlySpan<byte> RESP_RETURN_VAL_0 => ":0\r\n"u8;
        public static ReadOnlySpan<byte> RESP_RETURN_VAL_N1 => ":-1\r\n"u8;
        public static ReadOnlySpan<byte> RESP_RETURN_VAL_N2 => ":-2\r\n"u8;
        public static ReadOnlySpan<byte> SUSCRIBE_PONG => "*2\r\n$4\r\npong\r\n$0\r\n\r\n"u8;
        public static ReadOnlySpan<byte> RESP_PONG => "+PONG\r\n"u8;
        public static ReadOnlySpan<byte> RESP_EMPTY => "$0\r\n\r\n"u8;
        public static ReadOnlySpan<byte> RESP_QUEUED => "+QUEUED\r\n"u8;

        /// <summary>
        /// Simple error response strings, i.e. these are of the form "-errorString\r\n"
        /// </summary>
        public static ReadOnlySpan<byte> RESP_ERR_NOAUTH => "NOAUTH Authentication required."u8;
        public static ReadOnlySpan<byte> RESP_ERR_WRONG_TYPE => "WRONGTYPE Operation against a key holding the wrong kind of value."u8;
        public static ReadOnlySpan<byte> RESP_ERR_WRONG_TYPE_HLL => "WRONGTYPE Key is not a valid HyperLogLog string value."u8;
        public static ReadOnlySpan<byte> RESP_ERR_EXEC_ABORT => "EXECABORT Transaction discarded because of previous errors."u8;

        /// <summary>
        /// Generic error response strings, i.e. these are of the form "-ERR error message\r\n"
        /// </summary>
        public static ReadOnlySpan<byte> RESP_ERR_GENERIC_UNK_CMD => "ERR unknown command"u8;
        public static ReadOnlySpan<byte> RESP_ERR_NOT_SUPPORTED_RESP2 => "ERR command not supported in RESP2"u8;
        public static ReadOnlySpan<byte> RESP_ERR_GENERIC_CLUSTER_DISABLED => "ERR This instance has cluster support disabled"u8;
        public static ReadOnlySpan<byte> RESP_ERR_LUA_DISABLED => "ERR This instance has Lua scripting support disabled"u8;
        public static ReadOnlySpan<byte> RESP_ERR_GENERIC_WRONG_ARGUMENTS => "ERR wrong number of arguments for 'config|set' command"u8;
        public static ReadOnlySpan<byte> RESP_ERR_GENERIC_NOSUCHKEY => "ERR no such key"u8;
        public static ReadOnlySpan<byte> RESP_ERR_GENERIC_NESTED_MULTI => "ERR MULTI calls can not be nested"u8;
        public static ReadOnlySpan<byte> RESP_ERR_GENERIC_EXEC_WO_MULTI => "ERR EXEC without MULTI"u8;
        public static ReadOnlySpan<byte> RESP_ERR_GENERIC_DISCARD_WO_MULTI => "ERR DISCARD without MULTI"u8;
        public static ReadOnlySpan<byte> RESP_ERR_GENERIC_WATCH_IN_MULTI => "ERR WATCH inside MULTI is not allowed"u8;
        public static ReadOnlySpan<byte> RESP_ERR_GENERIC_INVALIDEXP_IN_SET => "ERR invalid expire time in 'set' command"u8;
        public static ReadOnlySpan<byte> RESP_ERR_GENERIC_SYNTAX_ERROR => "ERR syntax error"u8;
        public static ReadOnlySpan<byte> RESP_ERR_GENERIC_OFFSETOUTOFRANGE => "ERR offset is out of range"u8;
        public static ReadOnlySpan<byte> RESP_ERR_GENERIC_BITOFFSET_IS_NOT_INTEGER => "ERR bit offset is not an integer or out of range"u8;
        public static ReadOnlySpan<byte> RESP_ERR_GENERIC_CURSORVALUE => "ERR cursor value should be equal or greater than 0."u8;
        public static ReadOnlySpan<byte> RESP_ERR_GENERIC_INVALIDCURSOR => "ERR invalid cursor"u8;
        public static ReadOnlySpan<byte> RESP_ERR_GENERIC_MALFORMED_REGISTERCS_COMMAND => "ERR malformed REGISTERCS command."u8;
        public static ReadOnlySpan<byte> RESP_ERR_GENERIC_MALFORMED_COMMAND_INFO_JSON => "ERR malformed command info JSON."u8;
        public static ReadOnlySpan<byte> RESP_ERR_GENERIC_GETTING_BINARY_FILES => "ERR unable to access one or more binary files."u8;
        public static ReadOnlySpan<byte> RESP_ERR_GENERIC_GETTING_CMD_INFO_FILE => "ERR unable to access command info file."u8;
        public static ReadOnlySpan<byte> RESP_ERR_GENERIC_BINARY_FILES_NOT_IN_ALLOWED_PATHS => "ERR one or more binary file are not contained in allowed paths."u8;
        public static ReadOnlySpan<byte> RESP_ERR_GENERIC_CMD_INFO_FILE_NOT_IN_ALLOWED_PATHS => "ERR command info file is not contained in allowed paths."u8;
        public static ReadOnlySpan<byte> RESP_ERR_GENERIC_LOADING_ASSEMBLIES => "ERR unable to load one or more assemblies."u8;
        public static ReadOnlySpan<byte> RESP_ERR_GENERIC_ASSEMBLY_NOT_SIGNED => "ERR one or more assemblies loaded is not digitally signed."u8;
        public static ReadOnlySpan<byte> RESP_ERR_GENERIC_INSTANTIATING_CLASS => "ERR unable to instantiate one or more classes from given assemblies."u8;
        public static ReadOnlySpan<byte> RESP_ERR_GENERIC_REGISTERCS_UNSUPPORTED_CLASS => "ERR unable to register one or more unsupported classes."u8;
        public static ReadOnlySpan<byte> RESP_ERR_GENERIC_VALUE_IS_NOT_INTEGER => "ERR value is not an integer or out of range."u8;
        public static ReadOnlySpan<byte> RESP_ERR_HASH_VALUE_IS_NOT_INTEGER => "ERR hash value is not an integer."u8;
        public static ReadOnlySpan<byte> RESP_ERR_HASH_VALUE_IS_NOT_FLOAT => "ERR hash value is not a float."u8;
        public static ReadOnlySpan<byte> RESP_ERR_GENERIC_VALUE_IS_OUT_OF_RANGE => "ERR value is out of range, must be positive."u8;
        public static ReadOnlySpan<byte> RESP_ERR_PROTOCOL_VALUE_IS_NOT_INTEGER => "ERR Protocol version is not an integer or out of range."u8;
        public static ReadOnlySpan<byte> RESP_ERR_GENERIC_UKNOWN_SUBCOMMAND => "ERR Unknown subcommand. Try LATENCY HELP."u8;
        public static ReadOnlySpan<byte> RESP_ERR_GENERIC_INDEX_OUT_RANGE => "ERR index out of range"u8;
        public static ReadOnlySpan<byte> RESP_ERR_GENERIC_SELECT_INVALID_INDEX => "ERR invalid database index."u8;
        public static ReadOnlySpan<byte> RESP_ERR_GENERIC_SELECT_CLUSTER_MODE => "ERR SELECT is not allowed in cluster mode"u8;
        public static ReadOnlySpan<byte> RESP_ERR_NO_TRANSACTION_PROCEDURE => "ERR Could not get transaction procedure"u8;
        public static ReadOnlySpan<byte> RESP_ERR_WRONG_NUMBER_OF_ARGUMENTS => "ERR wrong number of arguments for command"u8;
        public static ReadOnlySpan<byte> RESP_ERR_UNSUPPORTED_PROTOCOL_VERSION => "ERR Unsupported protocol version"u8;
        public static ReadOnlySpan<byte> RESP_ERR_ASYNC_PROTOCOL_CHANGE => "ERR protocol change is not allowed with pending async operations"u8;
        public static ReadOnlySpan<byte> RESP_ERR_NOT_VALID_FLOAT => "ERR value is not a valid float"u8;
        public static ReadOnlySpan<byte> RESP_ERR_MIN_MAX_NOT_VALID_FLOAT => "ERR min or max is not a float"u8;
        public static ReadOnlySpan<byte> RESP_ERR_MIN_MAX_NOT_VALID_STRING => "ERR min or max not valid string range item"u8;
        public static ReadOnlySpan<byte> RESP_ERR_TIMEOUT_NOT_VALID_FLOAT => "ERR timeout is not a float or out of range"u8;
        public static ReadOnlySpan<byte> RESP_WRONGPASS_INVALID_PASSWORD => "WRONGPASS Invalid password"u8;
        public static ReadOnlySpan<byte> RESP_WRONGPASS_INVALID_USERNAME_PASSWORD => "WRONGPASS Invalid username/password combination"u8;
        public static ReadOnlySpan<byte> RESP_SYNTAX_ERROR => "ERR syntax error"u8;
        public static ReadOnlySpan<byte> RESP_ERR_BITOP_KEY_LIMIT => "ERR Bitop source key limit (64) exceeded"u8;
        public static ReadOnlySpan<byte> RESP_ERR_MODULE_NO_INTERFACE => "ERR Module does not implement the required interface"u8;
        public static ReadOnlySpan<byte> RESP_ERR_MODULE_MULTIPLE_INTERFACES => "ERR Multiple modules present"u8;
        public static ReadOnlySpan<byte> RESP_ERR_MODULE_ONLOAD => "ERR Error during module OnLoad"u8;
<<<<<<< HEAD
        public static ReadOnlySpan<byte> RESP_ERR_LIMIT_NOT_SUPPORTED => "ERR syntax error, LIMIT is only supported in combination with either BYSCORE or BYLEX"u8;

=======
        public static ReadOnlySpan<byte> RESP_ERR_NO_SCRIPT => "NOSCRIPT No matching script. Please use EVAL."u8;
>>>>>>> 9da8c90d

        /// <summary>
        /// Response string templates
        /// </summary>
        public const string GenericErrWrongNumArgs = "ERR wrong number of arguments for '{0}' command";
        public const string GenericErrUnknownOptionConfigSet = "ERR Unknown option or number of arguments for CONFIG SET - '{0}'";
        public const string GenericErrUnknownOption = "ERR Unknown option or number of arguments for '{0}' command";
        public const string GenericErrUnknownSubCommand = "ERR unknown subcommand '{0}'. Try {1} HELP";
        public const string GenericErrWrongNumArgsTxn =
            "ERR Invalid number of parameters to stored proc {0}, expected {1}, actual {2}";
        public const string GenericSyntaxErrorOption = "ERR Syntax error in {0} option '{1}'";
        public const string GenericParamShouldBeGreaterThanZero = "ERR {0} should be greater than 0";

        /// <summary>
        /// Response errors while scripting
        /// </summary>
        public static ReadOnlySpan<byte> RESP_ERR => "ERR server while running script"u8;
        public static ReadOnlySpan<byte> RESP_SERVER_BUSY => "ERR Error server busy"u8;

        /// <summary>
        /// Object types
        /// </summary>
        public static ReadOnlySpan<byte> ZSET => "ZSET"u8;
        public static ReadOnlySpan<byte> zset => "zset"u8;
        public static ReadOnlySpan<byte> LIST => "LIST"u8;
        public static ReadOnlySpan<byte> list => "list"u8;
        public static ReadOnlySpan<byte> HASH => "HASH"u8;
        public static ReadOnlySpan<byte> hash => "hash"u8;
        public static ReadOnlySpan<byte> STRING => "STRING"u8;
        public static ReadOnlySpan<byte> stringt => "string"u8;

        /// <summary>
        /// Register object types
        /// </summary>
        public static ReadOnlySpan<byte> READ => "READ"u8;
        public static ReadOnlySpan<byte> read => "read"u8;
        public static ReadOnlySpan<byte> READMODIFYWRITE => "READMODIFYWRITE"u8;
        public static ReadOnlySpan<byte> readmodifywrite => "readmodifywrite"u8;
        public static ReadOnlySpan<byte> RMW => "RMW"u8;
        public static ReadOnlySpan<byte> rmw => "rmw"u8;
        public static ReadOnlySpan<byte> TRANSACTION => "TRANSACTION"u8;
        public static ReadOnlySpan<byte> transaction => "transaction"u8;
        public static ReadOnlySpan<byte> TXN => "TXN"u8;
        public static ReadOnlySpan<byte> txn => "txn"u8;
        public static ReadOnlySpan<byte> SRC => "SRC"u8;
        public static ReadOnlySpan<byte> src => "src"u8;

        public static ReadOnlySpan<byte> AND => "AND"u8;
        public static ReadOnlySpan<byte> and => "and"u8;
        public static ReadOnlySpan<byte> OR => "OR"u8;
        public static ReadOnlySpan<byte> or => "or"u8;
        public static ReadOnlySpan<byte> XOR => "XOR"u8;
        public static ReadOnlySpan<byte> xor => "xor"u8;
        public static ReadOnlySpan<byte> NOT => "NOT"u8;
        public static ReadOnlySpan<byte> not => "not"u8;

        // subcommand parsing strings
        public static ReadOnlySpan<byte> CAT => "CAT"u8;
        public static ReadOnlySpan<byte> DELUSER => "DELUSER"u8;
        public static ReadOnlySpan<byte> LOAD => "LOAD"u8;
        public static ReadOnlySpan<byte> LOADCS => "LOADCS"u8;
        public static ReadOnlySpan<byte> SETUSER => "SETUSER"u8;
        public static ReadOnlySpan<byte> USERS => "USERS"u8;
        public static ReadOnlySpan<byte> WHOAMI => "WHOAMI"u8;
        public static ReadOnlySpan<byte> USAGE => "USAGE"u8;
        public static ReadOnlySpan<byte> BUMPEPOCH => "BUMPEPOCH"u8;
        public static ReadOnlySpan<byte> FORGET => "FORGET"u8;
        public static ReadOnlySpan<byte> MEET => "MEET"u8;
        public static ReadOnlySpan<byte> MYID => "MYID"u8;
        public static ReadOnlySpan<byte> NODES => "NODES"u8;
        public static ReadOnlySpan<byte> SETCONFIGEPOCH => "SET-CONFIG-EPOCH"u8;
        public static ReadOnlySpan<byte> SHARDS => "SHARDS"u8;
        public static ReadOnlySpan<byte> ADDSLOTS => "ADDSLOTS"u8;
        public static ReadOnlySpan<byte> ADDSLOTSRANGE => "ADDSLOTSRANGE"u8;
        public static ReadOnlySpan<byte> COUNTKEYSINSLOT => "COUNTKEYSINSLOT"u8;
        public static ReadOnlySpan<byte> DELSLOTS => "DELSLOTS"u8;
        public static ReadOnlySpan<byte> DELSLOTSRANGE => "DELSLOTSRANGE"u8;
        public static ReadOnlySpan<byte> GETKEYSINSLOT => "GETKEYSINSLOT"u8;
        public static ReadOnlySpan<byte> KEYSLOT => "KEYSLOT"u8;
        public static ReadOnlySpan<byte> SETSLOT => "SETSLOT"u8;
        public static ReadOnlySpan<byte> SLOTS => "SLOTS"u8;
        public static ReadOnlySpan<byte> REPLICAS => "REPLICAS"u8;
        public static ReadOnlySpan<byte> REPLICATE => "REPLICATE"u8;

        // Cluster subcommands which are internal and thus undocumented
        // 
        // Because these are internal, they have lower case property names
        public static ReadOnlySpan<byte> gossip => "GOSSIP"u8;
        public static ReadOnlySpan<byte> myparentid => "MYPARENTID"u8;
        public static ReadOnlySpan<byte> delkeysinslot => "DELKEYSINSLOT"u8;
        public static ReadOnlySpan<byte> delkeysinslotrange => "DELKEYSINSLOTRANGE"u8;
        public static ReadOnlySpan<byte> setslotsrange => "SETSLOTSRANGE"u8;
        public static ReadOnlySpan<byte> slotstate => "SLOTSTATE"u8;
        public static ReadOnlySpan<byte> mtasks => "MTASKS"u8;
        public static ReadOnlySpan<byte> aofsync => "AOFSYNC"u8;
        public static ReadOnlySpan<byte> appendlog => "APPENDLOG"u8;
        public static ReadOnlySpan<byte> banlist => "BANLIST"u8;
        public static ReadOnlySpan<byte> begin_replica_recover => "BEGIN_REPLICA_RECOVER"u8;
        public static ReadOnlySpan<byte> endpoint => "ENDPOINT"u8;
        public static ReadOnlySpan<byte> failreplicationoffset => "FAILREPLICATIONOFFSET"u8;
        public static ReadOnlySpan<byte> failstopwrites => "FAILSTOPWRITES"u8;
        public static ReadOnlySpan<byte> initiate_replica_sync => "INITIATE_REPLICA_SYNC"u8;
        public static ReadOnlySpan<byte> send_ckpt_file_segment => "SEND_CKPT_FILE_SEGMENT"u8;
        public static ReadOnlySpan<byte> send_ckpt_metadata => "SEND_CKPT_METADATA"u8;
    }
}<|MERGE_RESOLUTION|>--- conflicted
+++ resolved
@@ -171,12 +171,8 @@
         public static ReadOnlySpan<byte> RESP_ERR_MODULE_NO_INTERFACE => "ERR Module does not implement the required interface"u8;
         public static ReadOnlySpan<byte> RESP_ERR_MODULE_MULTIPLE_INTERFACES => "ERR Multiple modules present"u8;
         public static ReadOnlySpan<byte> RESP_ERR_MODULE_ONLOAD => "ERR Error during module OnLoad"u8;
-<<<<<<< HEAD
         public static ReadOnlySpan<byte> RESP_ERR_LIMIT_NOT_SUPPORTED => "ERR syntax error, LIMIT is only supported in combination with either BYSCORE or BYLEX"u8;
-
-=======
         public static ReadOnlySpan<byte> RESP_ERR_NO_SCRIPT => "NOSCRIPT No matching script. Please use EVAL."u8;
->>>>>>> 9da8c90d
 
         /// <summary>
         /// Response string templates
