--- conflicted
+++ resolved
@@ -119,12 +119,9 @@
         public static ReadOnlySpan<byte> LEFT => "LEFT"u8;
         public static ReadOnlySpan<byte> BYLEX => "BYLEX"u8;
         public static ReadOnlySpan<byte> REV => "REV"u8;
-<<<<<<< HEAD
+        public static ReadOnlySpan<byte> LIMIT => "LIMIT"u8;
         public static ReadOnlySpan<byte> MIN => "MIN"u8;
         public static ReadOnlySpan<byte> MAX => "MAX"u8;
-=======
-        public static ReadOnlySpan<byte> LIMIT => "LIMIT"u8;
->>>>>>> c07afca2
 
         /// <summary>
         /// Response strings
