﻿// Copyright (c) Microsoft Corporation.
// Licensed under the MIT license.

using System;

namespace Garnet.server
{
    /// <summary>
    /// Command strings for RESP protocol
    /// </summary>
    static partial class CmdStrings
    {
        /// <summary>
        /// Request strings
        /// </summary>
        public static ReadOnlySpan<byte> CLIENT => "CLIENT"u8;
        public static ReadOnlySpan<byte> SUBSCRIBE => "SUBSCRIBE"u8;
        public static ReadOnlySpan<byte> RUNTXP => "RUNTXP"u8;
        public static ReadOnlySpan<byte> GET => "GET"u8;
        public static ReadOnlySpan<byte> get => "get"u8;
        public static ReadOnlySpan<byte> SET => "SET"u8;
        public static ReadOnlySpan<byte> set => "set"u8;
        public static ReadOnlySpan<byte> REWRITE => "REWRITE"u8;
        public static ReadOnlySpan<byte> rewrite => "rewrite"u8;
        public static ReadOnlySpan<byte> CONFIG => "CONFIG"u8;
        public static ReadOnlySpan<byte> CertFileName => "cert-file-name"u8;
        public static ReadOnlySpan<byte> CertPassword => "cert-password"u8;
        public static ReadOnlySpan<byte> ClusterUsername => "cluster-username"u8;
        public static ReadOnlySpan<byte> ClusterPassword => "cluster-password"u8;
        public static ReadOnlySpan<byte> ECHO => "ECHO"u8;
        public static ReadOnlySpan<byte> ACL => "ACL"u8;
        public static ReadOnlySpan<byte> AUTH => "AUTH"u8;
        public static ReadOnlySpan<byte> auth => "auth"u8;
        public static ReadOnlySpan<byte> SETNAME => "SETNAME"u8;
        public static ReadOnlySpan<byte> INFO => "INFO"u8;
        public static ReadOnlySpan<byte> info => "info"u8;
        public static ReadOnlySpan<byte> DOCS => "DOCS"u8;
        public static ReadOnlySpan<byte> docs => "docs"u8;
        public static ReadOnlySpan<byte> COMMAND => "COMMAND"u8;
        public static ReadOnlySpan<byte> LATENCY => "LATENCY"u8;
        public static ReadOnlySpan<byte> CLUSTER => "CLUSTER"u8;
        public static ReadOnlySpan<byte> MIGRATE => "MIGRATE"u8;
        public static ReadOnlySpan<byte> PURGEBP => "PURGEBP"u8;
        public static ReadOnlySpan<byte> FAILOVER => "FAILOVER"u8;
        public static ReadOnlySpan<byte> HISTOGRAM => "HISTOGRAM"u8;
        public static ReadOnlySpan<byte> histogram => "histogram"u8;
        public static ReadOnlySpan<byte> REPLICAOF => "REPLICAOF"u8;
        public static ReadOnlySpan<byte> SLAVEOF => "SLAVEOF"u8;
        public static ReadOnlySpan<byte> SECONDARYOF => "SECONDARYOF"u8;
        public static ReadOnlySpan<byte> HELP => "HELP"u8;
        public static ReadOnlySpan<byte> help => "help"u8;
        public static ReadOnlySpan<byte> PING => "PING"u8;
        public static ReadOnlySpan<byte> HELLO => "HELLO"u8;
        public static ReadOnlySpan<byte> TIME => "TIME"u8;
        public static ReadOnlySpan<byte> RESET => "RESET"u8;
        public static ReadOnlySpan<byte> reset => "reset"u8;
        public static ReadOnlySpan<byte> QUIT => "QUIT"u8;
        public static ReadOnlySpan<byte> SAVE => "SAVE"u8;
        public static ReadOnlySpan<byte> LASTSAVE => "LASTSAVE"u8;
        public static ReadOnlySpan<byte> BGSAVE => "BGSAVE"u8;
        public static ReadOnlySpan<byte> BEFORE => "BEFORE"u8;
        public static ReadOnlySpan<byte> MEMORY => "MEMORY"u8;
        public static ReadOnlySpan<byte> memory => "memory"u8;
        public static ReadOnlySpan<byte> MONITOR => "MONITOR"u8;
        public static ReadOnlySpan<byte> monitor => "monitor"u8;
        public static ReadOnlySpan<byte> COMMITAOF => "COMMITAOF"u8;
        public static ReadOnlySpan<byte> FLUSHALL => "FLUSHALL"u8;
        public static ReadOnlySpan<byte> FLUSHDB => "FLUSHDB"u8;
        public static ReadOnlySpan<byte> FORCEGC => "FORCEGC"u8;
        public static ReadOnlySpan<byte> MATCH => "MATCH"u8;
        public static ReadOnlySpan<byte> match => "match"u8;
        public static ReadOnlySpan<byte> COUNT => "COUNT"u8;
        public static ReadOnlySpan<byte> count => "count"u8;
        public static ReadOnlySpan<byte> NOVALUES => "NOVALUES"u8;
        public static ReadOnlySpan<byte> novalues => "novalues"u8;
        public static ReadOnlySpan<byte> TYPE => "TYPE"u8;
        public static ReadOnlySpan<byte> type => "type"u8;
        public static ReadOnlySpan<byte> REGISTERCS => "REGISTERCS"u8;
        public static ReadOnlySpan<byte> registercs => "registercs"u8;
        public static ReadOnlySpan<byte> ASYNC => "ASYNC"u8;
        public static ReadOnlySpan<byte> async => "async"u8;
        public static ReadOnlySpan<byte> SYNC => "SYNC"u8;
        public static ReadOnlySpan<byte> ON => "ON"u8;
        public static ReadOnlySpan<byte> on => "on"u8;
        public static ReadOnlySpan<byte> OFF => "OFF"u8;
        public static ReadOnlySpan<byte> off => "off"u8;
        public static ReadOnlySpan<byte> BARRIER => "BARRIER"u8;
        public static ReadOnlySpan<byte> barrier => "barrier"u8;
        public static ReadOnlySpan<byte> MODULE => "MODULE"u8;
        public static ReadOnlySpan<byte> WITHSCORE => "WITHSCORE"u8;
        public static ReadOnlySpan<byte> WITHSCORES => "WITHSCORES"u8;
        public static ReadOnlySpan<byte> WITHVALUES => "WITHVALUES"u8;
        public static ReadOnlySpan<byte> EX => "EX"u8;
        public static ReadOnlySpan<byte> EXAT => "EXAT"u8;
        public static ReadOnlySpan<byte> PX => "PX"u8;
        public static ReadOnlySpan<byte> PXAT => "PXAT"u8;
        public static ReadOnlySpan<byte> PERSIST => "PERSIST"u8;
        public static ReadOnlySpan<byte> KEEPTTL => "KEEPTTL"u8;
        public static ReadOnlySpan<byte> NX => "NX"u8;
        public static ReadOnlySpan<byte> XX => "XX"u8;
        public static ReadOnlySpan<byte> UNSAFETRUNCATELOG => "UNSAFETRUNCATELOG"u8;
        public static ReadOnlySpan<byte> SAMPLES => "SAMPLES"u8;
        public static ReadOnlySpan<byte> RANK => "RANK"u8;
        public static ReadOnlySpan<byte> rank => "rank"u8;
        public static ReadOnlySpan<byte> MAXLEN => "MAXLEN"u8;
        public static ReadOnlySpan<byte> maxlen => "maxlen"u8;
        public static ReadOnlySpan<byte> PUBSUB => "PUBSUB"u8;
        public static ReadOnlySpan<byte> CHANNELS => "CHANNELS"u8;
        public static ReadOnlySpan<byte> NUMPAT => "NUMPAT"u8;
        public static ReadOnlySpan<byte> NUMSUB => "NUMSUB"u8;
        public static ReadOnlySpan<byte> STOREDIST => "STOREDIST"u8;
        public static ReadOnlySpan<byte> WITHDIST => "WITHDIST"u8;
        public static ReadOnlySpan<byte> WITHHASH => "WITHHASH"u8;
        public static ReadOnlySpan<byte> LIB_NAME => "LIB-NAME"u8;
        public static ReadOnlySpan<byte> lib_name => "lib-name"u8;
        public static ReadOnlySpan<byte> LIB_VER => "LIB-VER"u8;
        public static ReadOnlySpan<byte> lib_ver => "lib-ver"u8;
        public static ReadOnlySpan<byte> RIGHT => "RIGHT"u8;
        public static ReadOnlySpan<byte> LEFT => "LEFT"u8;
        public static ReadOnlySpan<byte> BYLEX => "BYLEX"u8;
        public static ReadOnlySpan<byte> REV => "REV"u8;
        public static ReadOnlySpan<byte> WEIGHTS => "WEIGHTS"u8;
        public static ReadOnlySpan<byte> AGGREGATE => "AGGREGATE"u8;
        public static ReadOnlySpan<byte> SUM => "SUM"u8;
        public static ReadOnlySpan<byte> MIN => "MIN"u8;
        public static ReadOnlySpan<byte> MAX => "MAX"u8;
<<<<<<< HEAD
        public static ReadOnlySpan<byte> LEN => "LEN"u8;
        public static ReadOnlySpan<byte> IDX => "IDX"u8;
        public static ReadOnlySpan<byte> MINMATCHLEN => "MINMATCHLEN"u8;
        public static ReadOnlySpan<byte> WITHMATCHLEN => "WITHMATCHLEN"u8;
=======
        public static ReadOnlySpan<byte> LIMIT => "LIMIT"u8;
>>>>>>> f1f9e51c

        /// <summary>
        /// Response strings
        /// </summary>
        public static ReadOnlySpan<byte> RESP_OK => "+OK\r\n"u8;
        public static ReadOnlySpan<byte> RESP_ERRNOTFOUND => "$-1\r\n"u8;
        public static ReadOnlySpan<byte> RESP_EMPTYLIST => "*0\r\n"u8;
        public static ReadOnlySpan<byte> RESP_RETURN_VAL_1 => ":1\r\n"u8;
        public static ReadOnlySpan<byte> RESP_RETURN_VAL_0 => ":0\r\n"u8;
        public static ReadOnlySpan<byte> RESP_RETURN_VAL_N1 => ":-1\r\n"u8;
        public static ReadOnlySpan<byte> RESP_RETURN_VAL_N2 => ":-2\r\n"u8;
        public static ReadOnlySpan<byte> SUSCRIBE_PONG => "*2\r\n$4\r\npong\r\n$0\r\n\r\n"u8;
        public static ReadOnlySpan<byte> RESP_PONG => "+PONG\r\n"u8;
        public static ReadOnlySpan<byte> RESP_EMPTY => "$0\r\n\r\n"u8;
        public static ReadOnlySpan<byte> RESP_QUEUED => "+QUEUED\r\n"u8;
        public static ReadOnlySpan<byte> matches => "matches"u8;
        public static ReadOnlySpan<byte> len => "len"u8;

        /// <summary>
        /// Simple error response strings, i.e. these are of the form "-errorString\r\n"
        /// </summary>
        public static ReadOnlySpan<byte> RESP_ERR_NOAUTH => "NOAUTH Authentication required."u8;
        public static ReadOnlySpan<byte> RESP_ERR_WRONG_TYPE => "WRONGTYPE Operation against a key holding the wrong kind of value."u8;
        public static ReadOnlySpan<byte> RESP_ERR_WRONG_TYPE_HLL => "WRONGTYPE Key is not a valid HyperLogLog string value."u8;
        public static ReadOnlySpan<byte> RESP_ERR_EXEC_ABORT => "EXECABORT Transaction discarded because of previous errors."u8;

        /// <summary>
        /// Generic error response strings, i.e. these are of the form "-ERR error message\r\n"
        /// </summary>
        public static ReadOnlySpan<byte> RESP_ERR_GENERIC_UNK_CMD => "ERR unknown command"u8;
        public static ReadOnlySpan<byte> RESP_ERR_NOT_SUPPORTED_RESP2 => "ERR command not supported in RESP2"u8;
        public static ReadOnlySpan<byte> RESP_ERR_GENERIC_CLUSTER_DISABLED => "ERR This instance has cluster support disabled"u8;
        public static ReadOnlySpan<byte> RESP_ERR_LUA_DISABLED => "ERR This instance has Lua scripting support disabled"u8;
        public static ReadOnlySpan<byte> RESP_ERR_GENERIC_WRONG_ARGUMENTS => "ERR wrong number of arguments for 'config|set' command"u8;
        public static ReadOnlySpan<byte> RESP_ERR_GENERIC_NOSUCHKEY => "ERR no such key"u8;
        public static ReadOnlySpan<byte> RESP_ERR_GENERIC_NESTED_MULTI => "ERR MULTI calls can not be nested"u8;
        public static ReadOnlySpan<byte> RESP_ERR_GENERIC_EXEC_WO_MULTI => "ERR EXEC without MULTI"u8;
        public static ReadOnlySpan<byte> RESP_ERR_GENERIC_DISCARD_WO_MULTI => "ERR DISCARD without MULTI"u8;
        public static ReadOnlySpan<byte> RESP_ERR_GENERIC_WATCH_IN_MULTI => "ERR WATCH inside MULTI is not allowed"u8;
        public static ReadOnlySpan<byte> RESP_ERR_GENERIC_INVALIDEXP_IN_SET => "ERR invalid expire time in 'set' command"u8;
        public static ReadOnlySpan<byte> RESP_ERR_GENERIC_SYNTAX_ERROR => "ERR syntax error"u8;
        public static ReadOnlySpan<byte> RESP_ERR_GENERIC_OFFSETOUTOFRANGE => "ERR offset is out of range"u8;
        public static ReadOnlySpan<byte> RESP_ERR_GENERIC_BIT_IS_NOT_INTEGER => "ERR bit is not an integer or out of range"u8;
        public static ReadOnlySpan<byte> RESP_ERR_GENERIC_BITOFFSET_IS_NOT_INTEGER => "ERR bit offset is not an integer or out of range"u8;
        public static ReadOnlySpan<byte> RESP_ERR_GENERIC_CURSORVALUE => "ERR cursor value should be equal or greater than 0."u8;
        public static ReadOnlySpan<byte> RESP_ERR_GENERIC_INVALIDCURSOR => "ERR invalid cursor"u8;
        public static ReadOnlySpan<byte> RESP_ERR_GENERIC_MALFORMED_REGISTERCS_COMMAND => "ERR malformed REGISTERCS command."u8;
        public static ReadOnlySpan<byte> RESP_ERR_GENERIC_MALFORMED_COMMAND_INFO_JSON => "ERR malformed command info JSON."u8;
        public static ReadOnlySpan<byte> RESP_ERR_GENERIC_GETTING_BINARY_FILES => "ERR unable to access one or more binary files."u8;
        public static ReadOnlySpan<byte> RESP_ERR_GENERIC_GETTING_CMD_INFO_FILE => "ERR unable to access command info file."u8;
        public static ReadOnlySpan<byte> RESP_ERR_GENERIC_BINARY_FILES_NOT_IN_ALLOWED_PATHS => "ERR one or more binary file are not contained in allowed paths."u8;
        public static ReadOnlySpan<byte> RESP_ERR_GENERIC_CMD_INFO_FILE_NOT_IN_ALLOWED_PATHS => "ERR command info file is not contained in allowed paths."u8;
        public static ReadOnlySpan<byte> RESP_ERR_GENERIC_LOADING_ASSEMBLIES => "ERR unable to load one or more assemblies."u8;
        public static ReadOnlySpan<byte> RESP_ERR_GENERIC_ASSEMBLY_NOT_SIGNED => "ERR one or more assemblies loaded is not digitally signed."u8;
        public static ReadOnlySpan<byte> RESP_ERR_GENERIC_INSTANTIATING_CLASS => "ERR unable to instantiate one or more classes from given assemblies."u8;
        public static ReadOnlySpan<byte> RESP_ERR_GENERIC_REGISTERCS_UNSUPPORTED_CLASS => "ERR unable to register one or more unsupported classes."u8;
        public static ReadOnlySpan<byte> RESP_ERR_GENERIC_VALUE_IS_NOT_INTEGER => "ERR value is not an integer or out of range."u8;
        public static ReadOnlySpan<byte> RESP_ERR_HASH_VALUE_IS_NOT_INTEGER => "ERR hash value is not an integer."u8;
        public static ReadOnlySpan<byte> RESP_ERR_HASH_VALUE_IS_NOT_FLOAT => "ERR hash value is not a float."u8;
        public static ReadOnlySpan<byte> RESP_ERR_GENERIC_VALUE_IS_OUT_OF_RANGE => "ERR value is out of range, must be positive."u8;
        public static ReadOnlySpan<byte> RESP_ERR_PROTOCOL_VALUE_IS_NOT_INTEGER => "ERR Protocol version is not an integer or out of range."u8;
        public static ReadOnlySpan<byte> RESP_ERR_GENERIC_UKNOWN_SUBCOMMAND => "ERR Unknown subcommand. Try LATENCY HELP."u8;
        public static ReadOnlySpan<byte> RESP_ERR_GENERIC_INDEX_OUT_RANGE => "ERR index out of range"u8;
        public static ReadOnlySpan<byte> RESP_ERR_GENERIC_SELECT_INVALID_INDEX => "ERR invalid database index."u8;
        public static ReadOnlySpan<byte> RESP_ERR_GENERIC_SELECT_CLUSTER_MODE => "ERR SELECT is not allowed in cluster mode"u8;
        public static ReadOnlySpan<byte> RESP_ERR_NO_TRANSACTION_PROCEDURE => "ERR Could not get transaction procedure"u8;
        public static ReadOnlySpan<byte> RESP_ERR_WRONG_NUMBER_OF_ARGUMENTS => "ERR wrong number of arguments for command"u8;
        public static ReadOnlySpan<byte> RESP_ERR_UNSUPPORTED_PROTOCOL_VERSION => "ERR Unsupported protocol version"u8;
        public static ReadOnlySpan<byte> RESP_ERR_ASYNC_PROTOCOL_CHANGE => "ERR protocol change is not allowed with pending async operations"u8;
        public static ReadOnlySpan<byte> RESP_ERR_NOT_VALID_FLOAT => "ERR value is not a valid float"u8;
        public static ReadOnlySpan<byte> RESP_ERR_MIN_MAX_NOT_VALID_FLOAT => "ERR min or max is not a float"u8;
        public static ReadOnlySpan<byte> RESP_ERR_MIN_MAX_NOT_VALID_STRING => "ERR min or max not valid string range item"u8;
        public static ReadOnlySpan<byte> RESP_ERR_TIMEOUT_NOT_VALID_FLOAT => "ERR timeout is not a float or out of range"u8;
        public static ReadOnlySpan<byte> RESP_WRONGPASS_INVALID_PASSWORD => "WRONGPASS Invalid password"u8;
        public static ReadOnlySpan<byte> RESP_WRONGPASS_INVALID_USERNAME_PASSWORD => "WRONGPASS Invalid username/password combination"u8;
        public static ReadOnlySpan<byte> RESP_SYNTAX_ERROR => "ERR syntax error"u8;
        public static ReadOnlySpan<byte> RESP_ERR_BITOP_KEY_LIMIT => "ERR Bitop source key limit (64) exceeded"u8;
        public static ReadOnlySpan<byte> RESP_ERR_MODULE_NO_INTERFACE => "ERR Module does not implement the required interface"u8;
        public static ReadOnlySpan<byte> RESP_ERR_MODULE_MULTIPLE_INTERFACES => "ERR Multiple modules present"u8;
        public static ReadOnlySpan<byte> RESP_ERR_MODULE_ONLOAD => "ERR Error during module OnLoad"u8;
        public static ReadOnlySpan<byte> RESP_ERR_LIMIT_NOT_SUPPORTED => "ERR syntax error, LIMIT is only supported in combination with either BYSCORE or BYLEX"u8;
        public static ReadOnlySpan<byte> RESP_ERR_NO_SCRIPT => "NOSCRIPT No matching script. Please use EVAL."u8;
        public static ReadOnlySpan<byte> RESP_ERR_CANNOT_LIST_CLIENTS => "ERR Clients cannot be listed."u8;
        public static ReadOnlySpan<byte> RESP_ERR_NO_SUCH_CLIENT => "ERR No such client"u8;
        public static ReadOnlySpan<byte> RESP_ERR_INVALID_CLIENT_ID => "ERR Invalid client ID"u8;
        public static ReadOnlySpan<byte> RESP_ERR_ACL_AUTH_DISABLED => "ERR ACL Authenticator is disabled."u8;
        public static ReadOnlySpan<byte> RESP_ERR_ACL_AUTH_FILE_DISABLED => "ERR This Garnet instance is not configured to use an ACL file. Please restart server with --acl-file option."u8;
        public static ReadOnlySpan<byte> RESP_ERR_XX_NX_NOT_COMPATIBLE => "ERR XX and NX options at the same time are not compatible"u8;
        public static ReadOnlySpan<byte> RESP_ERR_GT_LT_NX_NOT_COMPATIBLE => "ERR GT, LT, and/or NX options at the same time are not compatible"u8;
        public static ReadOnlySpan<byte> RESP_ERR_INCR_SUPPORTS_ONLY_SINGLE_PAIR => "ERR INCR option supports a single increment-element pair"u8;
        public static ReadOnlySpan<byte> RESP_ERR_INVALID_BITFIELD_TYPE => "ERR Invalid bitfield type. Use something like i16 u8. Note that u64 is not supported but i64 is"u8;
        public static ReadOnlySpan<byte> RESP_ERR_SCRIPT_FLUSH_OPTIONS => "ERR SCRIPT FLUSH only support SYNC|ASYNC option"u8;
        public static ReadOnlySpan<byte> RESP_ERR_LENGTH_AND_INDEXES => "If you want both the length and indexes, please just use IDX."u8;

        /// <summary>
        /// Response string templates
        /// </summary>
        public const string GenericErrWrongNumArgs = "ERR wrong number of arguments for '{0}' command";
        public const string GenericErrUnknownOptionConfigSet = "ERR Unknown option or number of arguments for CONFIG SET - '{0}'";
        public const string GenericErrUnknownOption = "ERR Unknown option or number of arguments for '{0}' command";
        public const string GenericErrUnknownSubCommand = "ERR unknown subcommand '{0}'. Try {1} HELP";
        public const string GenericErrWrongNumArgsTxn =
            "ERR Invalid number of parameters to stored proc {0}, expected {1}, actual {2}";
        public const string GenericSyntaxErrorOption = "ERR Syntax error in {0} option '{1}'";
        public const string GenericParamShouldBeGreaterThanZero = "ERR {0} should be greater than 0";
        public const string GenericErrNotAFloat = "ERR {0} value is not a valid float";
        public const string GenericErrCantBeNegative = "ERR {0} can't be negative";
        public const string GenericErrAtLeastOneKey = "ERR at least 1 input key is needed for '{0}' command";
        public const string GenericErrShouldBeGreaterThanZero = "ERR {0} should be greater than 0";
        public const string GenericUnknownClientType = "ERR Unknown client type '{0}'";
        public const string GenericErrDuplicateFilter = "ERR Filter '{0}' defined multiple times";
        public const string GenericPubSubCommandDisabled = "ERR {0} is disabled, enable it with --pubsub option.";

        /// <summary>
        /// Response errors while scripting
        /// </summary>
        public static ReadOnlySpan<byte> RESP_ERR => "ERR server while running script"u8;
        public static ReadOnlySpan<byte> RESP_SERVER_BUSY => "ERR Error server busy"u8;

        /// <summary>
        /// Object types
        /// </summary>
        public static ReadOnlySpan<byte> ZSET => "ZSET"u8;
        public static ReadOnlySpan<byte> zset => "zset"u8;
        public static ReadOnlySpan<byte> LIST => "LIST"u8;
        public static ReadOnlySpan<byte> list => "list"u8;
        public static ReadOnlySpan<byte> HASH => "HASH"u8;
        public static ReadOnlySpan<byte> hash => "hash"u8;
        public static ReadOnlySpan<byte> STRING => "STRING"u8;
        public static ReadOnlySpan<byte> stringt => "string"u8;

        /// <summary>
        /// Register object types
        /// </summary>
        public static ReadOnlySpan<byte> READ => "READ"u8;
        public static ReadOnlySpan<byte> read => "read"u8;
        public static ReadOnlySpan<byte> READMODIFYWRITE => "READMODIFYWRITE"u8;
        public static ReadOnlySpan<byte> readmodifywrite => "readmodifywrite"u8;
        public static ReadOnlySpan<byte> RMW => "RMW"u8;
        public static ReadOnlySpan<byte> rmw => "rmw"u8;
        public static ReadOnlySpan<byte> TRANSACTION => "TRANSACTION"u8;
        public static ReadOnlySpan<byte> transaction => "transaction"u8;
        public static ReadOnlySpan<byte> TXN => "TXN"u8;
        public static ReadOnlySpan<byte> txn => "txn"u8;
        public static ReadOnlySpan<byte> SRC => "SRC"u8;
        public static ReadOnlySpan<byte> src => "src"u8;

        public static ReadOnlySpan<byte> AND => "AND"u8;
        public static ReadOnlySpan<byte> and => "and"u8;
        public static ReadOnlySpan<byte> OR => "OR"u8;
        public static ReadOnlySpan<byte> or => "or"u8;
        public static ReadOnlySpan<byte> XOR => "XOR"u8;
        public static ReadOnlySpan<byte> xor => "xor"u8;
        public static ReadOnlySpan<byte> NOT => "NOT"u8;
        public static ReadOnlySpan<byte> not => "not"u8;

        // subcommand parsing strings
        public static ReadOnlySpan<byte> CAT => "CAT"u8;
        public static ReadOnlySpan<byte> DELUSER => "DELUSER"u8;
        public static ReadOnlySpan<byte> LOAD => "LOAD"u8;
        public static ReadOnlySpan<byte> LOADCS => "LOADCS"u8;
        public static ReadOnlySpan<byte> SETUSER => "SETUSER"u8;
        public static ReadOnlySpan<byte> USERS => "USERS"u8;
        public static ReadOnlySpan<byte> WHOAMI => "WHOAMI"u8;
        public static ReadOnlySpan<byte> USAGE => "USAGE"u8;
        public static ReadOnlySpan<byte> BUMPEPOCH => "BUMPEPOCH"u8;
        public static ReadOnlySpan<byte> FORGET => "FORGET"u8;
        public static ReadOnlySpan<byte> MEET => "MEET"u8;
        public static ReadOnlySpan<byte> MYID => "MYID"u8;
        public static ReadOnlySpan<byte> NODES => "NODES"u8;
        public static ReadOnlySpan<byte> SETCONFIGEPOCH => "SET-CONFIG-EPOCH"u8;
        public static ReadOnlySpan<byte> SHARDS => "SHARDS"u8;
        public static ReadOnlySpan<byte> ADDSLOTS => "ADDSLOTS"u8;
        public static ReadOnlySpan<byte> ADDSLOTSRANGE => "ADDSLOTSRANGE"u8;
        public static ReadOnlySpan<byte> COUNTKEYSINSLOT => "COUNTKEYSINSLOT"u8;
        public static ReadOnlySpan<byte> DELSLOTS => "DELSLOTS"u8;
        public static ReadOnlySpan<byte> DELSLOTSRANGE => "DELSLOTSRANGE"u8;
        public static ReadOnlySpan<byte> GETKEYSINSLOT => "GETKEYSINSLOT"u8;
        public static ReadOnlySpan<byte> KEYSLOT => "KEYSLOT"u8;
        public static ReadOnlySpan<byte> SETSLOT => "SETSLOT"u8;
        public static ReadOnlySpan<byte> SLOTS => "SLOTS"u8;
        public static ReadOnlySpan<byte> REPLICAS => "REPLICAS"u8;
        public static ReadOnlySpan<byte> REPLICATE => "REPLICATE"u8;
        public static ReadOnlySpan<byte> ID => "ID"u8;
        public static ReadOnlySpan<byte> KILL => "KILL"u8;
        public static ReadOnlySpan<byte> GETNAME => "GETNAME"u8;
        public static ReadOnlySpan<byte> SETINFO => "SETINFO"u8;
        public static ReadOnlySpan<byte> USER => "USER"u8;
        public static ReadOnlySpan<byte> ADDR => "ADDR"u8;
        public static ReadOnlySpan<byte> LADDR => "LADDR"u8;
        public static ReadOnlySpan<byte> SKIPME => "SKIPME"u8;
        public static ReadOnlySpan<byte> MAXAGE => "MAXAGE"u8;
        public static ReadOnlySpan<byte> YES => "YES"u8;
        public static ReadOnlySpan<byte> NO => "NO"u8;

        // Cluster subcommands which are internal and thus undocumented
        // 
        // Because these are internal, they have lower case property names
        public static ReadOnlySpan<byte> gossip => "GOSSIP"u8;
        public static ReadOnlySpan<byte> myparentid => "MYPARENTID"u8;
        public static ReadOnlySpan<byte> delkeysinslot => "DELKEYSINSLOT"u8;
        public static ReadOnlySpan<byte> delkeysinslotrange => "DELKEYSINSLOTRANGE"u8;
        public static ReadOnlySpan<byte> setslotsrange => "SETSLOTSRANGE"u8;
        public static ReadOnlySpan<byte> slotstate => "SLOTSTATE"u8;
        public static ReadOnlySpan<byte> mtasks => "MTASKS"u8;
        public static ReadOnlySpan<byte> aofsync => "AOFSYNC"u8;
        public static ReadOnlySpan<byte> appendlog => "APPENDLOG"u8;
        public static ReadOnlySpan<byte> banlist => "BANLIST"u8;
        public static ReadOnlySpan<byte> begin_replica_recover => "BEGIN_REPLICA_RECOVER"u8;
        public static ReadOnlySpan<byte> endpoint => "ENDPOINT"u8;
        public static ReadOnlySpan<byte> failreplicationoffset => "FAILREPLICATIONOFFSET"u8;
        public static ReadOnlySpan<byte> failstopwrites => "FAILSTOPWRITES"u8;
        public static ReadOnlySpan<byte> initiate_replica_sync => "INITIATE_REPLICA_SYNC"u8;
        public static ReadOnlySpan<byte> send_ckpt_file_segment => "SEND_CKPT_FILE_SEGMENT"u8;
        public static ReadOnlySpan<byte> send_ckpt_metadata => "SEND_CKPT_METADATA"u8;
    }
}<|MERGE_RESOLUTION|>--- conflicted
+++ resolved
@@ -124,14 +124,11 @@
         public static ReadOnlySpan<byte> SUM => "SUM"u8;
         public static ReadOnlySpan<byte> MIN => "MIN"u8;
         public static ReadOnlySpan<byte> MAX => "MAX"u8;
-<<<<<<< HEAD
+        public static ReadOnlySpan<byte> LIMIT => "LIMIT"u8;
         public static ReadOnlySpan<byte> LEN => "LEN"u8;
         public static ReadOnlySpan<byte> IDX => "IDX"u8;
         public static ReadOnlySpan<byte> MINMATCHLEN => "MINMATCHLEN"u8;
         public static ReadOnlySpan<byte> WITHMATCHLEN => "WITHMATCHLEN"u8;
-=======
-        public static ReadOnlySpan<byte> LIMIT => "LIMIT"u8;
->>>>>>> f1f9e51c
 
         /// <summary>
         /// Response strings
