﻿// Copyright (c) Microsoft Corporation.
// Licensed under the MIT license.

using System;

namespace Garnet.server
{
    /// <summary>
    /// Command strings for RESP protocol
    /// </summary>
    static partial class CmdStrings
    {
        /// <summary>
        /// Request strings
        /// </summary>
        public static ReadOnlySpan<byte> CLIENT => "CLIENT"u8;
        public static ReadOnlySpan<byte> SUBSCRIBE => "SUBSCRIBE"u8;
        public static ReadOnlySpan<byte> RUNTXP => "RUNTXP"u8;
        public static ReadOnlySpan<byte> GET => "GET"u8;
        public static ReadOnlySpan<byte> get => "get"u8;
        public static ReadOnlySpan<byte> SET => "SET"u8;
        public static ReadOnlySpan<byte> set => "set"u8;
        public static ReadOnlySpan<byte> REWRITE => "REWRITE"u8;
        public static ReadOnlySpan<byte> rewrite => "rewrite"u8;
        public static ReadOnlySpan<byte> CONFIG => "CONFIG"u8;
        public static ReadOnlySpan<byte> CertFileName => "cert-file-name"u8;
        public static ReadOnlySpan<byte> CertPassword => "cert-password"u8;
        public static ReadOnlySpan<byte> ClusterUsername => "cluster-username"u8;
        public static ReadOnlySpan<byte> ClusterPassword => "cluster-password"u8;
        public static ReadOnlySpan<byte> ECHO => "ECHO"u8;
        public static ReadOnlySpan<byte> ACL => "ACL"u8;
        public static ReadOnlySpan<byte> AUTH => "AUTH"u8;
        public static ReadOnlySpan<byte> auth => "auth"u8;
        public static ReadOnlySpan<byte> SETNAME => "SETNAME"u8;
        public static ReadOnlySpan<byte> INFO => "INFO"u8;
        public static ReadOnlySpan<byte> info => "info"u8;
        public static ReadOnlySpan<byte> DOCS => "DOCS"u8;
        public static ReadOnlySpan<byte> docs => "docs"u8;
        public static ReadOnlySpan<byte> COMMAND => "COMMAND"u8;
        public static ReadOnlySpan<byte> LATENCY => "LATENCY"u8;
        public static ReadOnlySpan<byte> CLUSTER => "CLUSTER"u8;
        public static ReadOnlySpan<byte> MIGRATE => "MIGRATE"u8;
        public static ReadOnlySpan<byte> PURGEBP => "PURGEBP"u8;
        public static ReadOnlySpan<byte> FAILOVER => "FAILOVER"u8;
        public static ReadOnlySpan<byte> HISTOGRAM => "HISTOGRAM"u8;
        public static ReadOnlySpan<byte> histogram => "histogram"u8;
        public static ReadOnlySpan<byte> REPLICAOF => "REPLICAOF"u8;
        public static ReadOnlySpan<byte> SLAVEOF => "SLAVEOF"u8;
        public static ReadOnlySpan<byte> SECONDARYOF => "SECONDARYOF"u8;
        public static ReadOnlySpan<byte> HELP => "HELP"u8;
        public static ReadOnlySpan<byte> help => "help"u8;
        public static ReadOnlySpan<byte> PING => "PING"u8;
        public static ReadOnlySpan<byte> HELLO => "HELLO"u8;
        public static ReadOnlySpan<byte> TIME => "TIME"u8;
        public static ReadOnlySpan<byte> RESET => "RESET"u8;
        public static ReadOnlySpan<byte> reset => "reset"u8;
        public static ReadOnlySpan<byte> QUIT => "QUIT"u8;
        public static ReadOnlySpan<byte> SAVE => "SAVE"u8;
        public static ReadOnlySpan<byte> LASTSAVE => "LASTSAVE"u8;
        public static ReadOnlySpan<byte> BGSAVE => "BGSAVE"u8;
        public static ReadOnlySpan<byte> BEFORE => "BEFORE"u8;
        public static ReadOnlySpan<byte> MEMORY => "MEMORY"u8;
        public static ReadOnlySpan<byte> memory => "memory"u8;
        public static ReadOnlySpan<byte> MONITOR => "MONITOR"u8;
        public static ReadOnlySpan<byte> monitor => "monitor"u8;
        public static ReadOnlySpan<byte> COMMITAOF => "COMMITAOF"u8;
        public static ReadOnlySpan<byte> FLUSHALL => "FLUSHALL"u8;
        public static ReadOnlySpan<byte> FLUSHDB => "FLUSHDB"u8;
        public static ReadOnlySpan<byte> FORCEGC => "FORCEGC"u8;
        public static ReadOnlySpan<byte> MATCH => "MATCH"u8;
        public static ReadOnlySpan<byte> match => "match"u8;
        public static ReadOnlySpan<byte> COUNT => "COUNT"u8;
        public static ReadOnlySpan<byte> count => "count"u8;
        public static ReadOnlySpan<byte> NOVALUES => "NOVALUES"u8;
        public static ReadOnlySpan<byte> novalues => "novalues"u8;
        public static ReadOnlySpan<byte> TYPE => "TYPE"u8;
        public static ReadOnlySpan<byte> type => "type"u8;
        public static ReadOnlySpan<byte> REGISTERCS => "REGISTERCS"u8;
        public static ReadOnlySpan<byte> registercs => "registercs"u8;
        public static ReadOnlySpan<byte> ASYNC => "ASYNC"u8;
        public static ReadOnlySpan<byte> async => "async"u8;
        public static ReadOnlySpan<byte> SYNC => "SYNC"u8;
        public static ReadOnlySpan<byte> ON => "ON"u8;
        public static ReadOnlySpan<byte> on => "on"u8;
        public static ReadOnlySpan<byte> OFF => "OFF"u8;
        public static ReadOnlySpan<byte> off => "off"u8;
        public static ReadOnlySpan<byte> BARRIER => "BARRIER"u8;
        public static ReadOnlySpan<byte> barrier => "barrier"u8;
        public static ReadOnlySpan<byte> MODULE => "MODULE"u8;
        public static ReadOnlySpan<byte> WITHSCORE => "WITHSCORE"u8;
        public static ReadOnlySpan<byte> WITHSCORES => "WITHSCORES"u8;
        public static ReadOnlySpan<byte> WITHVALUES => "WITHVALUES"u8;
        public static ReadOnlySpan<byte> EX => "EX"u8;
        public static ReadOnlySpan<byte> EXAT => "EXAT"u8;
        public static ReadOnlySpan<byte> PX => "PX"u8;
        public static ReadOnlySpan<byte> PXAT => "PXAT"u8;
        public static ReadOnlySpan<byte> PERSIST => "PERSIST"u8;
        public static ReadOnlySpan<byte> KEEPTTL => "KEEPTTL"u8;
        public static ReadOnlySpan<byte> NX => "NX"u8;
        public static ReadOnlySpan<byte> XX => "XX"u8;
        public static ReadOnlySpan<byte> UNSAFETRUNCATELOG => "UNSAFETRUNCATELOG"u8;
        public static ReadOnlySpan<byte> SAMPLES => "SAMPLES"u8;
        public static ReadOnlySpan<byte> RANK => "RANK"u8;
        public static ReadOnlySpan<byte> rank => "rank"u8;
        public static ReadOnlySpan<byte> MAXLEN => "MAXLEN"u8;
        public static ReadOnlySpan<byte> maxlen => "maxlen"u8;
        public static ReadOnlySpan<byte> PUBSUB => "PUBSUB"u8;
        public static ReadOnlySpan<byte> CHANNELS => "CHANNELS"u8;
        public static ReadOnlySpan<byte> NUMPAT => "NUMPAT"u8;
        public static ReadOnlySpan<byte> NUMSUB => "NUMSUB"u8;
        public static ReadOnlySpan<byte> STOREDIST => "STOREDIST"u8;
        public static ReadOnlySpan<byte> WITHDIST => "WITHDIST"u8;
        public static ReadOnlySpan<byte> WITHHASH => "WITHHASH"u8;
        public static ReadOnlySpan<byte> LIB_NAME => "LIB-NAME"u8;
        public static ReadOnlySpan<byte> lib_name => "lib-name"u8;
        public static ReadOnlySpan<byte> LIB_VER => "LIB-VER"u8;
        public static ReadOnlySpan<byte> lib_ver => "lib-ver"u8;
        public static ReadOnlySpan<byte> RIGHT => "RIGHT"u8;
        public static ReadOnlySpan<byte> LEFT => "LEFT"u8;
        public static ReadOnlySpan<byte> BYLEX => "BYLEX"u8;
        public static ReadOnlySpan<byte> REV => "REV"u8;
        public static ReadOnlySpan<byte> LIMIT => "LIMIT"u8;
<<<<<<< HEAD
        public static ReadOnlySpan<byte> FIELDS => "FIELDS"u8;
=======
        public static ReadOnlySpan<byte> MIN => "MIN"u8;
        public static ReadOnlySpan<byte> MAX => "MAX"u8;
>>>>>>> dd766248

        /// <summary>
        /// Response strings
        /// </summary>
        public static ReadOnlySpan<byte> RESP_OK => "+OK\r\n"u8;
        public static ReadOnlySpan<byte> RESP_ERRNOTFOUND => "$-1\r\n"u8;
        public static ReadOnlySpan<byte> RESP_EMPTYLIST => "*0\r\n"u8;
        public static ReadOnlySpan<byte> RESP_RETURN_VAL_1 => ":1\r\n"u8;
        public static ReadOnlySpan<byte> RESP_RETURN_VAL_0 => ":0\r\n"u8;
        public static ReadOnlySpan<byte> RESP_RETURN_VAL_N1 => ":-1\r\n"u8;
        public static ReadOnlySpan<byte> RESP_RETURN_VAL_N2 => ":-2\r\n"u8;
        public static ReadOnlySpan<byte> SUSCRIBE_PONG => "*2\r\n$4\r\npong\r\n$0\r\n\r\n"u8;
        public static ReadOnlySpan<byte> RESP_PONG => "+PONG\r\n"u8;
        public static ReadOnlySpan<byte> RESP_EMPTY => "$0\r\n\r\n"u8;
        public static ReadOnlySpan<byte> RESP_QUEUED => "+QUEUED\r\n"u8;

        /// <summary>
        /// Simple error response strings, i.e. these are of the form "-errorString\r\n"
        /// </summary>
        public static ReadOnlySpan<byte> RESP_ERR_NOAUTH => "NOAUTH Authentication required."u8;
        public static ReadOnlySpan<byte> RESP_ERR_WRONG_TYPE => "WRONGTYPE Operation against a key holding the wrong kind of value."u8;
        public static ReadOnlySpan<byte> RESP_ERR_WRONG_TYPE_HLL => "WRONGTYPE Key is not a valid HyperLogLog string value."u8;
        public static ReadOnlySpan<byte> RESP_ERR_EXEC_ABORT => "EXECABORT Transaction discarded because of previous errors."u8;

        /// <summary>
        /// Generic error response strings, i.e. these are of the form "-ERR error message\r\n"
        /// </summary>
        public static ReadOnlySpan<byte> RESP_ERR_GENERIC_UNK_CMD => "ERR unknown command"u8;
        public static ReadOnlySpan<byte> RESP_ERR_NOT_SUPPORTED_RESP2 => "ERR command not supported in RESP2"u8;
        public static ReadOnlySpan<byte> RESP_ERR_GENERIC_CLUSTER_DISABLED => "ERR This instance has cluster support disabled"u8;
        public static ReadOnlySpan<byte> RESP_ERR_LUA_DISABLED => "ERR This instance has Lua scripting support disabled"u8;
        public static ReadOnlySpan<byte> RESP_ERR_GENERIC_WRONG_ARGUMENTS => "ERR wrong number of arguments for 'config|set' command"u8;
        public static ReadOnlySpan<byte> RESP_ERR_GENERIC_NOSUCHKEY => "ERR no such key"u8;
        public static ReadOnlySpan<byte> RESP_ERR_GENERIC_NESTED_MULTI => "ERR MULTI calls can not be nested"u8;
        public static ReadOnlySpan<byte> RESP_ERR_GENERIC_EXEC_WO_MULTI => "ERR EXEC without MULTI"u8;
        public static ReadOnlySpan<byte> RESP_ERR_GENERIC_DISCARD_WO_MULTI => "ERR DISCARD without MULTI"u8;
        public static ReadOnlySpan<byte> RESP_ERR_GENERIC_WATCH_IN_MULTI => "ERR WATCH inside MULTI is not allowed"u8;
        public static ReadOnlySpan<byte> RESP_ERR_GENERIC_INVALIDEXP_IN_SET => "ERR invalid expire time in 'set' command"u8;
        public static ReadOnlySpan<byte> RESP_ERR_GENERIC_SYNTAX_ERROR => "ERR syntax error"u8;
        public static ReadOnlySpan<byte> RESP_ERR_GENERIC_OFFSETOUTOFRANGE => "ERR offset is out of range"u8;
        public static ReadOnlySpan<byte> RESP_ERR_GENERIC_BIT_IS_NOT_INTEGER => "ERR bit is not an integer or out of range"u8;
        public static ReadOnlySpan<byte> RESP_ERR_GENERIC_BITOFFSET_IS_NOT_INTEGER => "ERR bit offset is not an integer or out of range"u8;
        public static ReadOnlySpan<byte> RESP_ERR_GENERIC_CURSORVALUE => "ERR cursor value should be equal or greater than 0."u8;
        public static ReadOnlySpan<byte> RESP_ERR_GENERIC_INVALIDCURSOR => "ERR invalid cursor"u8;
        public static ReadOnlySpan<byte> RESP_ERR_GENERIC_MALFORMED_REGISTERCS_COMMAND => "ERR malformed REGISTERCS command."u8;
        public static ReadOnlySpan<byte> RESP_ERR_GENERIC_MALFORMED_COMMAND_INFO_JSON => "ERR malformed command info JSON."u8;
        public static ReadOnlySpan<byte> RESP_ERR_GENERIC_GETTING_BINARY_FILES => "ERR unable to access one or more binary files."u8;
        public static ReadOnlySpan<byte> RESP_ERR_GENERIC_GETTING_CMD_INFO_FILE => "ERR unable to access command info file."u8;
        public static ReadOnlySpan<byte> RESP_ERR_GENERIC_BINARY_FILES_NOT_IN_ALLOWED_PATHS => "ERR one or more binary file are not contained in allowed paths."u8;
        public static ReadOnlySpan<byte> RESP_ERR_GENERIC_CMD_INFO_FILE_NOT_IN_ALLOWED_PATHS => "ERR command info file is not contained in allowed paths."u8;
        public static ReadOnlySpan<byte> RESP_ERR_GENERIC_LOADING_ASSEMBLIES => "ERR unable to load one or more assemblies."u8;
        public static ReadOnlySpan<byte> RESP_ERR_GENERIC_ASSEMBLY_NOT_SIGNED => "ERR one or more assemblies loaded is not digitally signed."u8;
        public static ReadOnlySpan<byte> RESP_ERR_GENERIC_INSTANTIATING_CLASS => "ERR unable to instantiate one or more classes from given assemblies."u8;
        public static ReadOnlySpan<byte> RESP_ERR_GENERIC_REGISTERCS_UNSUPPORTED_CLASS => "ERR unable to register one or more unsupported classes."u8;
        public static ReadOnlySpan<byte> RESP_ERR_GENERIC_VALUE_IS_NOT_INTEGER => "ERR value is not an integer or out of range."u8;
        public static ReadOnlySpan<byte> RESP_ERR_HASH_VALUE_IS_NOT_INTEGER => "ERR hash value is not an integer."u8;
        public static ReadOnlySpan<byte> RESP_ERR_HASH_VALUE_IS_NOT_FLOAT => "ERR hash value is not a float."u8;
        public static ReadOnlySpan<byte> RESP_ERR_GENERIC_VALUE_IS_OUT_OF_RANGE => "ERR value is out of range, must be positive."u8;
        public static ReadOnlySpan<byte> RESP_ERR_PROTOCOL_VALUE_IS_NOT_INTEGER => "ERR Protocol version is not an integer or out of range."u8;
        public static ReadOnlySpan<byte> RESP_ERR_GENERIC_UKNOWN_SUBCOMMAND => "ERR Unknown subcommand. Try LATENCY HELP."u8;
        public static ReadOnlySpan<byte> RESP_ERR_GENERIC_INDEX_OUT_RANGE => "ERR index out of range"u8;
        public static ReadOnlySpan<byte> RESP_ERR_GENERIC_SELECT_INVALID_INDEX => "ERR invalid database index."u8;
        public static ReadOnlySpan<byte> RESP_ERR_GENERIC_SELECT_CLUSTER_MODE => "ERR SELECT is not allowed in cluster mode"u8;
        public static ReadOnlySpan<byte> RESP_ERR_NO_TRANSACTION_PROCEDURE => "ERR Could not get transaction procedure"u8;
        public static ReadOnlySpan<byte> RESP_ERR_WRONG_NUMBER_OF_ARGUMENTS => "ERR wrong number of arguments for command"u8;
        public static ReadOnlySpan<byte> RESP_ERR_UNSUPPORTED_PROTOCOL_VERSION => "ERR Unsupported protocol version"u8;
        public static ReadOnlySpan<byte> RESP_ERR_ASYNC_PROTOCOL_CHANGE => "ERR protocol change is not allowed with pending async operations"u8;
        public static ReadOnlySpan<byte> RESP_ERR_NOT_VALID_FLOAT => "ERR value is not a valid float"u8;
        public static ReadOnlySpan<byte> RESP_ERR_MIN_MAX_NOT_VALID_FLOAT => "ERR min or max is not a float"u8;
        public static ReadOnlySpan<byte> RESP_ERR_MIN_MAX_NOT_VALID_STRING => "ERR min or max not valid string range item"u8;
        public static ReadOnlySpan<byte> RESP_ERR_TIMEOUT_NOT_VALID_FLOAT => "ERR timeout is not a float or out of range"u8;
        public static ReadOnlySpan<byte> RESP_WRONGPASS_INVALID_PASSWORD => "WRONGPASS Invalid password"u8;
        public static ReadOnlySpan<byte> RESP_WRONGPASS_INVALID_USERNAME_PASSWORD => "WRONGPASS Invalid username/password combination"u8;
        public static ReadOnlySpan<byte> RESP_SYNTAX_ERROR => "ERR syntax error"u8;
        public static ReadOnlySpan<byte> RESP_ERR_BITOP_KEY_LIMIT => "ERR Bitop source key limit (64) exceeded"u8;
        public static ReadOnlySpan<byte> RESP_ERR_MODULE_NO_INTERFACE => "ERR Module does not implement the required interface"u8;
        public static ReadOnlySpan<byte> RESP_ERR_MODULE_MULTIPLE_INTERFACES => "ERR Multiple modules present"u8;
        public static ReadOnlySpan<byte> RESP_ERR_MODULE_ONLOAD => "ERR Error during module OnLoad"u8;
        public static ReadOnlySpan<byte> RESP_ERR_LIMIT_NOT_SUPPORTED => "ERR syntax error, LIMIT is only supported in combination with either BYSCORE or BYLEX"u8;
        public static ReadOnlySpan<byte> RESP_ERR_NO_SCRIPT => "NOSCRIPT No matching script. Please use EVAL."u8;
        public static ReadOnlySpan<byte> RESP_ERR_CANNOT_LIST_CLIENTS => "ERR Clients cannot be listed."u8;
        public static ReadOnlySpan<byte> RESP_ERR_NO_SUCH_CLIENT => "ERR No such client"u8;
        public static ReadOnlySpan<byte> RESP_ERR_INVALID_CLIENT_ID => "ERR Invalid client ID"u8;
        public static ReadOnlySpan<byte> RESP_ERR_ACL_AUTH_DISABLED => "ERR ACL Authenticator is disabled."u8;
        public static ReadOnlySpan<byte> RESP_ERR_ACL_AUTH_FILE_DISABLED => "ERR This Garnet instance is not configured to use an ACL file. Please restart server with --acl-file option."u8;
        public static ReadOnlySpan<byte> RESP_ERR_XX_NX_NOT_COMPATIBLE => "ERR XX and NX options at the same time are not compatible"u8;
        public static ReadOnlySpan<byte> RESP_ERR_GT_LT_NX_NOT_COMPATIBLE => "ERR GT, LT, and/or NX options at the same time are not compatible"u8;
        public static ReadOnlySpan<byte> RESP_ERR_INCR_SUPPORTS_ONLY_SINGLE_PAIR => "ERR INCR option supports a single increment-element pair"u8;
        public static ReadOnlySpan<byte> RESP_ERR_INVALID_BITFIELD_TYPE => "ERR Invalid bitfield type. Use something like i16 u8. Note that u64 is not supported but i64 is"u8;
        public static ReadOnlySpan<byte> RESP_ERR_INVALID_EXPIRE_TIME => "ERR invalid expire time, must be >= 0"u8;

        /// <summary>
        /// Response string templates
        /// </summary>
        public const string GenericErrWrongNumArgs = "ERR wrong number of arguments for '{0}' command";
        public const string GenericErrUnknownOptionConfigSet = "ERR Unknown option or number of arguments for CONFIG SET - '{0}'";
        public const string GenericErrUnknownOption = "ERR Unknown option or number of arguments for '{0}' command";
        public const string GenericErrUnknownSubCommand = "ERR unknown subcommand '{0}'. Try {1} HELP";
        public const string GenericErrWrongNumArgsTxn =
            "ERR Invalid number of parameters to stored proc {0}, expected {1}, actual {2}";
        public const string GenericSyntaxErrorOption = "ERR Syntax error in {0} option '{1}'";
        public const string GenericParamShouldBeGreaterThanZero = "ERR Parameter `{0}` should be greater than 0";
        public const string GenericErrCantBeNegative = "ERR {0} can't be negative";
        public const string GenericErrShouldBeGreaterThanZero = "ERR {0} should be greater than 0";
        public const string GenericErrMandatoryMissing = "Mandatory argument {0} is missing or not at the right position";
        public const string GenericErrMustMatchNoOfArgs = "The `{0}` parameter must match the number of arguments";
        public const string GenericUnknownClientType = "ERR Unknown client type '{0}'";
        public const string GenericErrDuplicateFilter = "ERR Filter '{0}' defined multiple times";
        public const string GenericPubSubCommandDisabled = "ERR {0} is disabled, enable it with --pubsub option.";

        /// <summary>
        /// Response errors while scripting
        /// </summary>
        public static ReadOnlySpan<byte> RESP_ERR => "ERR server while running script"u8;
        public static ReadOnlySpan<byte> RESP_SERVER_BUSY => "ERR Error server busy"u8;

        /// <summary>
        /// Object types
        /// </summary>
        public static ReadOnlySpan<byte> ZSET => "ZSET"u8;
        public static ReadOnlySpan<byte> zset => "zset"u8;
        public static ReadOnlySpan<byte> LIST => "LIST"u8;
        public static ReadOnlySpan<byte> list => "list"u8;
        public static ReadOnlySpan<byte> HASH => "HASH"u8;
        public static ReadOnlySpan<byte> hash => "hash"u8;
        public static ReadOnlySpan<byte> STRING => "STRING"u8;
        public static ReadOnlySpan<byte> stringt => "string"u8;

        /// <summary>
        /// Register object types
        /// </summary>
        public static ReadOnlySpan<byte> READ => "READ"u8;
        public static ReadOnlySpan<byte> read => "read"u8;
        public static ReadOnlySpan<byte> READMODIFYWRITE => "READMODIFYWRITE"u8;
        public static ReadOnlySpan<byte> readmodifywrite => "readmodifywrite"u8;
        public static ReadOnlySpan<byte> RMW => "RMW"u8;
        public static ReadOnlySpan<byte> rmw => "rmw"u8;
        public static ReadOnlySpan<byte> TRANSACTION => "TRANSACTION"u8;
        public static ReadOnlySpan<byte> transaction => "transaction"u8;
        public static ReadOnlySpan<byte> TXN => "TXN"u8;
        public static ReadOnlySpan<byte> txn => "txn"u8;
        public static ReadOnlySpan<byte> SRC => "SRC"u8;
        public static ReadOnlySpan<byte> src => "src"u8;

        public static ReadOnlySpan<byte> AND => "AND"u8;
        public static ReadOnlySpan<byte> and => "and"u8;
        public static ReadOnlySpan<byte> OR => "OR"u8;
        public static ReadOnlySpan<byte> or => "or"u8;
        public static ReadOnlySpan<byte> XOR => "XOR"u8;
        public static ReadOnlySpan<byte> xor => "xor"u8;
        public static ReadOnlySpan<byte> NOT => "NOT"u8;
        public static ReadOnlySpan<byte> not => "not"u8;

        // subcommand parsing strings
        public static ReadOnlySpan<byte> CAT => "CAT"u8;
        public static ReadOnlySpan<byte> DELUSER => "DELUSER"u8;
        public static ReadOnlySpan<byte> LOAD => "LOAD"u8;
        public static ReadOnlySpan<byte> LOADCS => "LOADCS"u8;
        public static ReadOnlySpan<byte> SETUSER => "SETUSER"u8;
        public static ReadOnlySpan<byte> USERS => "USERS"u8;
        public static ReadOnlySpan<byte> WHOAMI => "WHOAMI"u8;
        public static ReadOnlySpan<byte> USAGE => "USAGE"u8;
        public static ReadOnlySpan<byte> BUMPEPOCH => "BUMPEPOCH"u8;
        public static ReadOnlySpan<byte> FORGET => "FORGET"u8;
        public static ReadOnlySpan<byte> MEET => "MEET"u8;
        public static ReadOnlySpan<byte> MYID => "MYID"u8;
        public static ReadOnlySpan<byte> NODES => "NODES"u8;
        public static ReadOnlySpan<byte> SETCONFIGEPOCH => "SET-CONFIG-EPOCH"u8;
        public static ReadOnlySpan<byte> SHARDS => "SHARDS"u8;
        public static ReadOnlySpan<byte> ADDSLOTS => "ADDSLOTS"u8;
        public static ReadOnlySpan<byte> ADDSLOTSRANGE => "ADDSLOTSRANGE"u8;
        public static ReadOnlySpan<byte> COUNTKEYSINSLOT => "COUNTKEYSINSLOT"u8;
        public static ReadOnlySpan<byte> DELSLOTS => "DELSLOTS"u8;
        public static ReadOnlySpan<byte> DELSLOTSRANGE => "DELSLOTSRANGE"u8;
        public static ReadOnlySpan<byte> GETKEYSINSLOT => "GETKEYSINSLOT"u8;
        public static ReadOnlySpan<byte> KEYSLOT => "KEYSLOT"u8;
        public static ReadOnlySpan<byte> SETSLOT => "SETSLOT"u8;
        public static ReadOnlySpan<byte> SLOTS => "SLOTS"u8;
        public static ReadOnlySpan<byte> REPLICAS => "REPLICAS"u8;
        public static ReadOnlySpan<byte> REPLICATE => "REPLICATE"u8;
        public static ReadOnlySpan<byte> ID => "ID"u8;
        public static ReadOnlySpan<byte> KILL => "KILL"u8;
        public static ReadOnlySpan<byte> GETNAME => "GETNAME"u8;
        public static ReadOnlySpan<byte> SETINFO => "SETINFO"u8;
        public static ReadOnlySpan<byte> USER => "USER"u8;
        public static ReadOnlySpan<byte> ADDR => "ADDR"u8;
        public static ReadOnlySpan<byte> LADDR => "LADDR"u8;
        public static ReadOnlySpan<byte> SKIPME => "SKIPME"u8;
        public static ReadOnlySpan<byte> MAXAGE => "MAXAGE"u8;
        public static ReadOnlySpan<byte> YES => "YES"u8;
        public static ReadOnlySpan<byte> NO => "NO"u8;

        // Cluster subcommands which are internal and thus undocumented
        // 
        // Because these are internal, they have lower case property names
        public static ReadOnlySpan<byte> gossip => "GOSSIP"u8;
        public static ReadOnlySpan<byte> myparentid => "MYPARENTID"u8;
        public static ReadOnlySpan<byte> delkeysinslot => "DELKEYSINSLOT"u8;
        public static ReadOnlySpan<byte> delkeysinslotrange => "DELKEYSINSLOTRANGE"u8;
        public static ReadOnlySpan<byte> setslotsrange => "SETSLOTSRANGE"u8;
        public static ReadOnlySpan<byte> slotstate => "SLOTSTATE"u8;
        public static ReadOnlySpan<byte> mtasks => "MTASKS"u8;
        public static ReadOnlySpan<byte> aofsync => "AOFSYNC"u8;
        public static ReadOnlySpan<byte> appendlog => "APPENDLOG"u8;
        public static ReadOnlySpan<byte> banlist => "BANLIST"u8;
        public static ReadOnlySpan<byte> begin_replica_recover => "BEGIN_REPLICA_RECOVER"u8;
        public static ReadOnlySpan<byte> endpoint => "ENDPOINT"u8;
        public static ReadOnlySpan<byte> failreplicationoffset => "FAILREPLICATIONOFFSET"u8;
        public static ReadOnlySpan<byte> failstopwrites => "FAILSTOPWRITES"u8;
        public static ReadOnlySpan<byte> initiate_replica_sync => "INITIATE_REPLICA_SYNC"u8;
        public static ReadOnlySpan<byte> send_ckpt_file_segment => "SEND_CKPT_FILE_SEGMENT"u8;
        public static ReadOnlySpan<byte> send_ckpt_metadata => "SEND_CKPT_METADATA"u8;
    }
}<|MERGE_RESOLUTION|>--- conflicted
+++ resolved
@@ -120,12 +120,9 @@
         public static ReadOnlySpan<byte> BYLEX => "BYLEX"u8;
         public static ReadOnlySpan<byte> REV => "REV"u8;
         public static ReadOnlySpan<byte> LIMIT => "LIMIT"u8;
-<<<<<<< HEAD
-        public static ReadOnlySpan<byte> FIELDS => "FIELDS"u8;
-=======
         public static ReadOnlySpan<byte> MIN => "MIN"u8;
         public static ReadOnlySpan<byte> MAX => "MAX"u8;
->>>>>>> dd766248
+        public static ReadOnlySpan<byte> FIELDS => "FIELDS"u8;
 
         /// <summary>
         /// Response strings
