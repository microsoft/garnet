--- conflicted
+++ resolved
@@ -111,12 +111,6 @@
         public static ReadOnlySpan<byte> STOREDIST => "STOREDIST"u8;
         public static ReadOnlySpan<byte> WITHDIST => "WITHDIST"u8;
         public static ReadOnlySpan<byte> WITHHASH => "WITHHASH"u8;
-<<<<<<< HEAD
-        public static ReadOnlySpan<byte> LEN => "LEN"u8;
-        public static ReadOnlySpan<byte> IDX => "IDX"u8;
-        public static ReadOnlySpan<byte> MINMATCHLEN => "MINMATCHLEN"u8;
-        public static ReadOnlySpan<byte> WITHMATCHLEN => "WITHMATCHLEN"u8;
-=======
         public static ReadOnlySpan<byte> LIB_NAME => "LIB-NAME"u8;
         public static ReadOnlySpan<byte> lib_name => "lib-name"u8;
         public static ReadOnlySpan<byte> LIB_VER => "LIB-VER"u8;
@@ -126,7 +120,10 @@
         public static ReadOnlySpan<byte> BYLEX => "BYLEX"u8;
         public static ReadOnlySpan<byte> REV => "REV"u8;
         public static ReadOnlySpan<byte> LIMIT => "LIMIT"u8;
->>>>>>> c07afca2
+        public static ReadOnlySpan<byte> LEN => "LEN"u8;
+        public static ReadOnlySpan<byte> IDX => "IDX"u8;
+        public static ReadOnlySpan<byte> MINMATCHLEN => "MINMATCHLEN"u8;
+        public static ReadOnlySpan<byte> WITHMATCHLEN => "WITHMATCHLEN"u8;
 
         /// <summary>
         /// Response strings
