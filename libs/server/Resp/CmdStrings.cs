--- conflicted
+++ resolved
@@ -174,13 +174,10 @@
         public static ReadOnlySpan<byte> RESP_ERR_MODULE_ONLOAD => "ERR Error during module OnLoad"u8;
         public static ReadOnlySpan<byte> RESP_ERR_LIMIT_NOT_SUPPORTED => "ERR syntax error, LIMIT is only supported in combination with either BYSCORE or BYLEX"u8;
         public static ReadOnlySpan<byte> RESP_ERR_NO_SCRIPT => "NOSCRIPT No matching script. Please use EVAL."u8;
-<<<<<<< HEAD
-        public static ReadOnlySpan<byte> RESP_ERR_INVALID_BITFIELD_TYPE => "ERR Invalid bitfield type. Use something like i16 u8. Note that u64 is not supported but i64 is"u8;
-=======
         public static ReadOnlySpan<byte> RESP_ERR_CANNOT_LIST_CLIENTS => "ERR Clients cannot be listed."u8;
         public static ReadOnlySpan<byte> RESP_ERR_NO_SUCH_CLIENT => "ERR No such client"u8;
         public static ReadOnlySpan<byte> RESP_ERR_INVALID_CLIENT_ID => "ERR Invalid client ID"u8;
->>>>>>> f281bc3d
+        public static ReadOnlySpan<byte> RESP_ERR_INVALID_BITFIELD_TYPE => "ERR Invalid bitfield type. Use something like i16 u8. Note that u64 is not supported but i64 is"u8;
 
         /// <summary>
         /// Response string templates
