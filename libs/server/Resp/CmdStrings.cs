--- conflicted
+++ resolved
@@ -178,10 +178,7 @@
         public const string GenericErrWrongNumArgsTxn =
             "ERR Invalid number of parameters to stored proc {0}, expected {1}, actual {2}";
         public const string GenericSyntaxErrorOption = "ERR Syntax error in {0} option '{1}'";
-<<<<<<< HEAD
-=======
         public const string GenericParamShouldBeGreaterThanZero = "ERR {0} should be greater than 0";
->>>>>>> 49f0ef70
 
         /// <summary>
         /// Object types
