--- conflicted
+++ resolved
@@ -120,15 +120,12 @@
         public static ReadOnlySpan<byte> BYLEX => "BYLEX"u8;
         public static ReadOnlySpan<byte> REV => "REV"u8;
         public static ReadOnlySpan<byte> LIMIT => "LIMIT"u8;
-<<<<<<< HEAD
+        public static ReadOnlySpan<byte> MIN => "MIN"u8;
+        public static ReadOnlySpan<byte> MAX => "MAX"u8;
         public static ReadOnlySpan<byte> LEN => "LEN"u8;
         public static ReadOnlySpan<byte> IDX => "IDX"u8;
         public static ReadOnlySpan<byte> MINMATCHLEN => "MINMATCHLEN"u8;
         public static ReadOnlySpan<byte> WITHMATCHLEN => "WITHMATCHLEN"u8;
-=======
-        public static ReadOnlySpan<byte> MIN => "MIN"u8;
-        public static ReadOnlySpan<byte> MAX => "MAX"u8;
->>>>>>> 635cd58a
 
         /// <summary>
         /// Response strings
@@ -220,11 +217,8 @@
         public static ReadOnlySpan<byte> RESP_ERR_GT_LT_NX_NOT_COMPATIBLE => "ERR GT, LT, and/or NX options at the same time are not compatible"u8;
         public static ReadOnlySpan<byte> RESP_ERR_INCR_SUPPORTS_ONLY_SINGLE_PAIR => "ERR INCR option supports a single increment-element pair"u8;
         public static ReadOnlySpan<byte> RESP_ERR_INVALID_BITFIELD_TYPE => "ERR Invalid bitfield type. Use something like i16 u8. Note that u64 is not supported but i64 is"u8;
-<<<<<<< HEAD
+        public static ReadOnlySpan<byte> RESP_ERR_SCRIPT_FLUSH_OPTIONS => "ERR SCRIPT FLUSH only support SYNC|ASYNC option"u8;
         public static ReadOnlySpan<byte> RESP_ERR_LENGTH_AND_INDEXES => "If you want both the length and indexes, please just use IDX."u8;
-=======
-        public static ReadOnlySpan<byte> RESP_ERR_SCRIPT_FLUSH_OPTIONS => "ERR SCRIPT FLUSH only support SYNC|ASYNC option"u8;
->>>>>>> 635cd58a
 
         /// <summary>
         /// Response string templates
