﻿// Copyright (c) Microsoft Corporation.
// Licensed under the MIT license.

using System;

namespace Garnet.server
{
    /// <summary>
    /// Command strings for RESP protocol
    /// </summary>
    static partial class CmdStrings
    {
        /// <summary>
        /// Request strings
        /// </summary>
        public static ReadOnlySpan<byte> CLIENT => "CLIENT"u8;
        public static ReadOnlySpan<byte> SUBSCRIBE => "SUBSCRIBE"u8;
        public static ReadOnlySpan<byte> RUNTXP => "RUNTXP"u8;
        public static ReadOnlySpan<byte> GET => "GET"u8;
        public static ReadOnlySpan<byte> get => "get"u8;
        public static ReadOnlySpan<byte> SET => "SET"u8;
        public static ReadOnlySpan<byte> set => "set"u8;
        public static ReadOnlySpan<byte> REWRITE => "REWRITE"u8;
        public static ReadOnlySpan<byte> rewrite => "rewrite"u8;
        public static ReadOnlySpan<byte> CONFIG => "CONFIG"u8;
        public static ReadOnlySpan<byte> CertFileName => "cert-file-name"u8;
        public static ReadOnlySpan<byte> CertPassword => "cert-password"u8;
        public static ReadOnlySpan<byte> ClusterUsername => "cluster-username"u8;
        public static ReadOnlySpan<byte> ClusterPassword => "cluster-password"u8;
        public static ReadOnlySpan<byte> ECHO => "ECHO"u8;
        public static ReadOnlySpan<byte> ACL => "ACL"u8;
        public static ReadOnlySpan<byte> AUTH => "AUTH"u8;
        public static ReadOnlySpan<byte> auth => "auth"u8;
        public static ReadOnlySpan<byte> SETNAME => "SETNAME"u8;
        public static ReadOnlySpan<byte> INFO => "INFO"u8;
        public static ReadOnlySpan<byte> info => "info"u8;
        public static ReadOnlySpan<byte> DOCS => "DOCS"u8;
        public static ReadOnlySpan<byte> docs => "docs"u8;
        public static ReadOnlySpan<byte> COMMAND => "COMMAND"u8;
        public static ReadOnlySpan<byte> LATENCY => "LATENCY"u8;
        public static ReadOnlySpan<byte> CLUSTER => "CLUSTER"u8;
        public static ReadOnlySpan<byte> MIGRATE => "MIGRATE"u8;
        public static ReadOnlySpan<byte> PURGEBP => "PURGEBP"u8;
        public static ReadOnlySpan<byte> FAILOVER => "FAILOVER"u8;
        public static ReadOnlySpan<byte> HISTOGRAM => "HISTOGRAM"u8;
        public static ReadOnlySpan<byte> histogram => "histogram"u8;
        public static ReadOnlySpan<byte> REPLICAOF => "REPLICAOF"u8;
        public static ReadOnlySpan<byte> SLAVEOF => "SLAVEOF"u8;
        public static ReadOnlySpan<byte> SECONDARYOF => "SECONDARYOF"u8;
        public static ReadOnlySpan<byte> HELP => "HELP"u8;
        public static ReadOnlySpan<byte> help => "help"u8;
        public static ReadOnlySpan<byte> PING => "PING"u8;
        public static ReadOnlySpan<byte> HELLO => "HELLO"u8;
        public static ReadOnlySpan<byte> TIME => "TIME"u8;
        public static ReadOnlySpan<byte> RESET => "RESET"u8;
        public static ReadOnlySpan<byte> reset => "reset"u8;
        public static ReadOnlySpan<byte> QUIT => "QUIT"u8;
        public static ReadOnlySpan<byte> SAVE => "SAVE"u8;
        public static ReadOnlySpan<byte> LASTSAVE => "LASTSAVE"u8;
        public static ReadOnlySpan<byte> BGSAVE => "BGSAVE"u8;
        public static ReadOnlySpan<byte> BEFORE => "BEFORE"u8;
        public static ReadOnlySpan<byte> MEMORY => "MEMORY"u8;
        public static ReadOnlySpan<byte> memory => "memory"u8;
        public static ReadOnlySpan<byte> MONITOR => "MONITOR"u8;
        public static ReadOnlySpan<byte> monitor => "monitor"u8;
        public static ReadOnlySpan<byte> COMMITAOF => "COMMITAOF"u8;
        public static ReadOnlySpan<byte> FLUSHALL => "FLUSHALL"u8;
        public static ReadOnlySpan<byte> FLUSHDB => "FLUSHDB"u8;
        public static ReadOnlySpan<byte> FORCEGC => "FORCEGC"u8;
        public static ReadOnlySpan<byte> MATCH => "MATCH"u8;
        public static ReadOnlySpan<byte> match => "match"u8;
        public static ReadOnlySpan<byte> COUNT => "COUNT"u8;
        public static ReadOnlySpan<byte> count => "count"u8;
        public static ReadOnlySpan<byte> NOVALUES => "NOVALUES"u8;
        public static ReadOnlySpan<byte> novalues => "novalues"u8;
        public static ReadOnlySpan<byte> TYPE => "TYPE"u8;
        public static ReadOnlySpan<byte> type => "type"u8;
        public static ReadOnlySpan<byte> REGISTERCS => "REGISTERCS"u8;
        public static ReadOnlySpan<byte> registercs => "registercs"u8;
        public static ReadOnlySpan<byte> ASYNC => "ASYNC"u8;
        public static ReadOnlySpan<byte> async => "async"u8;
        public static ReadOnlySpan<byte> SYNC => "SYNC"u8;
        public static ReadOnlySpan<byte> ON => "ON"u8;
        public static ReadOnlySpan<byte> on => "on"u8;
        public static ReadOnlySpan<byte> OFF => "OFF"u8;
        public static ReadOnlySpan<byte> off => "off"u8;
        public static ReadOnlySpan<byte> BARRIER => "BARRIER"u8;
        public static ReadOnlySpan<byte> barrier => "barrier"u8;
        public static ReadOnlySpan<byte> MODULE => "MODULE"u8;
        public static ReadOnlySpan<byte> WITHSCORE => "WITHSCORE"u8;
        public static ReadOnlySpan<byte> WITHSCORES => "WITHSCORES"u8;
        public static ReadOnlySpan<byte> WITHVALUES => "WITHVALUES"u8;
        public static ReadOnlySpan<byte> EX => "EX"u8;
        public static ReadOnlySpan<byte> EXAT => "EXAT"u8;
        public static ReadOnlySpan<byte> PX => "PX"u8;
        public static ReadOnlySpan<byte> PXAT => "PXAT"u8;
        public static ReadOnlySpan<byte> PERSIST => "PERSIST"u8;
        public static ReadOnlySpan<byte> KEEPTTL => "KEEPTTL"u8;
        public static ReadOnlySpan<byte> NX => "NX"u8;
        public static ReadOnlySpan<byte> XX => "XX"u8;
        public static ReadOnlySpan<byte> UNSAFETRUNCATELOG => "UNSAFETRUNCATELOG"u8;
        public static ReadOnlySpan<byte> SAMPLES => "SAMPLES"u8;
        public static ReadOnlySpan<byte> RANK => "RANK"u8;
        public static ReadOnlySpan<byte> rank => "rank"u8;
        public static ReadOnlySpan<byte> MAXLEN => "MAXLEN"u8;
        public static ReadOnlySpan<byte> maxlen => "maxlen"u8;
        public static ReadOnlySpan<byte> PUBSUB => "PUBSUB"u8;
        public static ReadOnlySpan<byte> CHANNELS => "CHANNELS"u8;
        public static ReadOnlySpan<byte> NUMPAT => "NUMPAT"u8;
        public static ReadOnlySpan<byte> NUMSUB => "NUMSUB"u8;
        public static ReadOnlySpan<byte> STOREDIST => "STOREDIST"u8;
        public static ReadOnlySpan<byte> WITHDIST => "WITHDIST"u8;
        public static ReadOnlySpan<byte> WITHHASH => "WITHHASH"u8;
        public static ReadOnlySpan<byte> LIB_NAME => "LIB-NAME"u8;
        public static ReadOnlySpan<byte> lib_name => "lib-name"u8;
        public static ReadOnlySpan<byte> LIB_VER => "LIB-VER"u8;
        public static ReadOnlySpan<byte> lib_ver => "lib-ver"u8;
        public static ReadOnlySpan<byte> RIGHT => "RIGHT"u8;
        public static ReadOnlySpan<byte> LEFT => "LEFT"u8;
        public static ReadOnlySpan<byte> BYLEX => "BYLEX"u8;
        public static ReadOnlySpan<byte> REV => "REV"u8;
<<<<<<< HEAD
        public static ReadOnlySpan<byte> WEIGHTS => "WEIGHTS"u8;
        public static ReadOnlySpan<byte> AGGREGATE => "AGGREGATE"u8;
        public static ReadOnlySpan<byte> SUM => "SUM"u8;
=======
        public static ReadOnlySpan<byte> LIMIT => "LIMIT"u8;
>>>>>>> 635cd58a
        public static ReadOnlySpan<byte> MIN => "MIN"u8;
        public static ReadOnlySpan<byte> MAX => "MAX"u8;

        /// <summary>
        /// Response strings
        /// </summary>
        public static ReadOnlySpan<byte> RESP_OK => "+OK\r\n"u8;
        public static ReadOnlySpan<byte> RESP_ERRNOTFOUND => "$-1\r\n"u8;
        public static ReadOnlySpan<byte> RESP_EMPTYLIST => "*0\r\n"u8;
        public static ReadOnlySpan<byte> RESP_RETURN_VAL_1 => ":1\r\n"u8;
        public static ReadOnlySpan<byte> RESP_RETURN_VAL_0 => ":0\r\n"u8;
        public static ReadOnlySpan<byte> RESP_RETURN_VAL_N1 => ":-1\r\n"u8;
        public static ReadOnlySpan<byte> RESP_RETURN_VAL_N2 => ":-2\r\n"u8;
        public static ReadOnlySpan<byte> SUSCRIBE_PONG => "*2\r\n$4\r\npong\r\n$0\r\n\r\n"u8;
        public static ReadOnlySpan<byte> RESP_PONG => "+PONG\r\n"u8;
        public static ReadOnlySpan<byte> RESP_EMPTY => "$0\r\n\r\n"u8;
        public static ReadOnlySpan<byte> RESP_QUEUED => "+QUEUED\r\n"u8;

        /// <summary>
        /// Simple error response strings, i.e. these are of the form "-errorString\r\n"
        /// </summary>
        public static ReadOnlySpan<byte> RESP_ERR_NOAUTH => "NOAUTH Authentication required."u8;
        public static ReadOnlySpan<byte> RESP_ERR_WRONG_TYPE => "WRONGTYPE Operation against a key holding the wrong kind of value."u8;
        public static ReadOnlySpan<byte> RESP_ERR_WRONG_TYPE_HLL => "WRONGTYPE Key is not a valid HyperLogLog string value."u8;
        public static ReadOnlySpan<byte> RESP_ERR_EXEC_ABORT => "EXECABORT Transaction discarded because of previous errors."u8;

        /// <summary>
        /// Generic error response strings, i.e. these are of the form "-ERR error message\r\n"
        /// </summary>
        public static ReadOnlySpan<byte> RESP_ERR_GENERIC_UNK_CMD => "ERR unknown command"u8;
        public static ReadOnlySpan<byte> RESP_ERR_NOT_SUPPORTED_RESP2 => "ERR command not supported in RESP2"u8;
        public static ReadOnlySpan<byte> RESP_ERR_GENERIC_CLUSTER_DISABLED => "ERR This instance has cluster support disabled"u8;
        public static ReadOnlySpan<byte> RESP_ERR_LUA_DISABLED => "ERR This instance has Lua scripting support disabled"u8;
        public static ReadOnlySpan<byte> RESP_ERR_GENERIC_WRONG_ARGUMENTS => "ERR wrong number of arguments for 'config|set' command"u8;
        public static ReadOnlySpan<byte> RESP_ERR_GENERIC_NOSUCHKEY => "ERR no such key"u8;
        public static ReadOnlySpan<byte> RESP_ERR_GENERIC_NESTED_MULTI => "ERR MULTI calls can not be nested"u8;
        public static ReadOnlySpan<byte> RESP_ERR_GENERIC_EXEC_WO_MULTI => "ERR EXEC without MULTI"u8;
        public static ReadOnlySpan<byte> RESP_ERR_GENERIC_DISCARD_WO_MULTI => "ERR DISCARD without MULTI"u8;
        public static ReadOnlySpan<byte> RESP_ERR_GENERIC_WATCH_IN_MULTI => "ERR WATCH inside MULTI is not allowed"u8;
        public static ReadOnlySpan<byte> RESP_ERR_GENERIC_INVALIDEXP_IN_SET => "ERR invalid expire time in 'set' command"u8;
        public static ReadOnlySpan<byte> RESP_ERR_GENERIC_SYNTAX_ERROR => "ERR syntax error"u8;
        public static ReadOnlySpan<byte> RESP_ERR_GENERIC_OFFSETOUTOFRANGE => "ERR offset is out of range"u8;
        public static ReadOnlySpan<byte> RESP_ERR_GENERIC_BIT_IS_NOT_INTEGER => "ERR bit is not an integer or out of range"u8;
        public static ReadOnlySpan<byte> RESP_ERR_GENERIC_BITOFFSET_IS_NOT_INTEGER => "ERR bit offset is not an integer or out of range"u8;
        public static ReadOnlySpan<byte> RESP_ERR_GENERIC_CURSORVALUE => "ERR cursor value should be equal or greater than 0."u8;
        public static ReadOnlySpan<byte> RESP_ERR_GENERIC_INVALIDCURSOR => "ERR invalid cursor"u8;
        public static ReadOnlySpan<byte> RESP_ERR_GENERIC_MALFORMED_REGISTERCS_COMMAND => "ERR malformed REGISTERCS command."u8;
        public static ReadOnlySpan<byte> RESP_ERR_GENERIC_MALFORMED_COMMAND_INFO_JSON => "ERR malformed command info JSON."u8;
        public static ReadOnlySpan<byte> RESP_ERR_GENERIC_GETTING_BINARY_FILES => "ERR unable to access one or more binary files."u8;
        public static ReadOnlySpan<byte> RESP_ERR_GENERIC_GETTING_CMD_INFO_FILE => "ERR unable to access command info file."u8;
        public static ReadOnlySpan<byte> RESP_ERR_GENERIC_BINARY_FILES_NOT_IN_ALLOWED_PATHS => "ERR one or more binary file are not contained in allowed paths."u8;
        public static ReadOnlySpan<byte> RESP_ERR_GENERIC_CMD_INFO_FILE_NOT_IN_ALLOWED_PATHS => "ERR command info file is not contained in allowed paths."u8;
        public static ReadOnlySpan<byte> RESP_ERR_GENERIC_LOADING_ASSEMBLIES => "ERR unable to load one or more assemblies."u8;
        public static ReadOnlySpan<byte> RESP_ERR_GENERIC_ASSEMBLY_NOT_SIGNED => "ERR one or more assemblies loaded is not digitally signed."u8;
        public static ReadOnlySpan<byte> RESP_ERR_GENERIC_INSTANTIATING_CLASS => "ERR unable to instantiate one or more classes from given assemblies."u8;
        public static ReadOnlySpan<byte> RESP_ERR_GENERIC_REGISTERCS_UNSUPPORTED_CLASS => "ERR unable to register one or more unsupported classes."u8;
        public static ReadOnlySpan<byte> RESP_ERR_GENERIC_VALUE_IS_NOT_INTEGER => "ERR value is not an integer or out of range."u8;
        public static ReadOnlySpan<byte> RESP_ERR_HASH_VALUE_IS_NOT_INTEGER => "ERR hash value is not an integer."u8;
        public static ReadOnlySpan<byte> RESP_ERR_HASH_VALUE_IS_NOT_FLOAT => "ERR hash value is not a float."u8;
        public static ReadOnlySpan<byte> RESP_ERR_GENERIC_VALUE_IS_OUT_OF_RANGE => "ERR value is out of range, must be positive."u8;
        public static ReadOnlySpan<byte> RESP_ERR_PROTOCOL_VALUE_IS_NOT_INTEGER => "ERR Protocol version is not an integer or out of range."u8;
        public static ReadOnlySpan<byte> RESP_ERR_GENERIC_UKNOWN_SUBCOMMAND => "ERR Unknown subcommand. Try LATENCY HELP."u8;
        public static ReadOnlySpan<byte> RESP_ERR_GENERIC_INDEX_OUT_RANGE => "ERR index out of range"u8;
        public static ReadOnlySpan<byte> RESP_ERR_GENERIC_SELECT_INVALID_INDEX => "ERR invalid database index."u8;
        public static ReadOnlySpan<byte> RESP_ERR_GENERIC_SELECT_CLUSTER_MODE => "ERR SELECT is not allowed in cluster mode"u8;
        public static ReadOnlySpan<byte> RESP_ERR_NO_TRANSACTION_PROCEDURE => "ERR Could not get transaction procedure"u8;
        public static ReadOnlySpan<byte> RESP_ERR_WRONG_NUMBER_OF_ARGUMENTS => "ERR wrong number of arguments for command"u8;
        public static ReadOnlySpan<byte> RESP_ERR_UNSUPPORTED_PROTOCOL_VERSION => "ERR Unsupported protocol version"u8;
        public static ReadOnlySpan<byte> RESP_ERR_ASYNC_PROTOCOL_CHANGE => "ERR protocol change is not allowed with pending async operations"u8;
        public static ReadOnlySpan<byte> RESP_ERR_NOT_VALID_FLOAT => "ERR value is not a valid float"u8;
        public static ReadOnlySpan<byte> RESP_ERR_MIN_MAX_NOT_VALID_FLOAT => "ERR min or max is not a float"u8;
        public static ReadOnlySpan<byte> RESP_ERR_MIN_MAX_NOT_VALID_STRING => "ERR min or max not valid string range item"u8;
        public static ReadOnlySpan<byte> RESP_ERR_TIMEOUT_NOT_VALID_FLOAT => "ERR timeout is not a float or out of range"u8;
        public static ReadOnlySpan<byte> RESP_WRONGPASS_INVALID_PASSWORD => "WRONGPASS Invalid password"u8;
        public static ReadOnlySpan<byte> RESP_WRONGPASS_INVALID_USERNAME_PASSWORD => "WRONGPASS Invalid username/password combination"u8;
        public static ReadOnlySpan<byte> RESP_SYNTAX_ERROR => "ERR syntax error"u8;
        public static ReadOnlySpan<byte> RESP_ERR_BITOP_KEY_LIMIT => "ERR Bitop source key limit (64) exceeded"u8;
        public static ReadOnlySpan<byte> RESP_ERR_MODULE_NO_INTERFACE => "ERR Module does not implement the required interface"u8;
        public static ReadOnlySpan<byte> RESP_ERR_MODULE_MULTIPLE_INTERFACES => "ERR Multiple modules present"u8;
        public static ReadOnlySpan<byte> RESP_ERR_MODULE_ONLOAD => "ERR Error during module OnLoad"u8;
        public static ReadOnlySpan<byte> RESP_ERR_LIMIT_NOT_SUPPORTED => "ERR syntax error, LIMIT is only supported in combination with either BYSCORE or BYLEX"u8;
        public static ReadOnlySpan<byte> RESP_ERR_NO_SCRIPT => "NOSCRIPT No matching script. Please use EVAL."u8;
        public static ReadOnlySpan<byte> RESP_ERR_CANNOT_LIST_CLIENTS => "ERR Clients cannot be listed."u8;
        public static ReadOnlySpan<byte> RESP_ERR_NO_SUCH_CLIENT => "ERR No such client"u8;
        public static ReadOnlySpan<byte> RESP_ERR_INVALID_CLIENT_ID => "ERR Invalid client ID"u8;
        public static ReadOnlySpan<byte> RESP_ERR_ACL_AUTH_DISABLED => "ERR ACL Authenticator is disabled."u8;
        public static ReadOnlySpan<byte> RESP_ERR_ACL_AUTH_FILE_DISABLED => "ERR This Garnet instance is not configured to use an ACL file. Please restart server with --acl-file option."u8;
        public static ReadOnlySpan<byte> RESP_ERR_XX_NX_NOT_COMPATIBLE => "ERR XX and NX options at the same time are not compatible"u8;
        public static ReadOnlySpan<byte> RESP_ERR_GT_LT_NX_NOT_COMPATIBLE => "ERR GT, LT, and/or NX options at the same time are not compatible"u8;
        public static ReadOnlySpan<byte> RESP_ERR_INCR_SUPPORTS_ONLY_SINGLE_PAIR => "ERR INCR option supports a single increment-element pair"u8;
        public static ReadOnlySpan<byte> RESP_ERR_INVALID_BITFIELD_TYPE => "ERR Invalid bitfield type. Use something like i16 u8. Note that u64 is not supported but i64 is"u8;
        public static ReadOnlySpan<byte> RESP_ERR_SCRIPT_FLUSH_OPTIONS => "ERR SCRIPT FLUSH only support SYNC|ASYNC option"u8;

        /// <summary>
        /// Response string templates
        /// </summary>
        public const string GenericErrWrongNumArgs = "ERR wrong number of arguments for '{0}' command";
        public const string GenericErrUnknownOptionConfigSet = "ERR Unknown option or number of arguments for CONFIG SET - '{0}'";
        public const string GenericErrUnknownOption = "ERR Unknown option or number of arguments for '{0}' command";
        public const string GenericErrUnknownSubCommand = "ERR unknown subcommand '{0}'. Try {1} HELP";
        public const string GenericErrWrongNumArgsTxn =
            "ERR Invalid number of parameters to stored proc {0}, expected {1}, actual {2}";
        public const string GenericSyntaxErrorOption = "ERR Syntax error in {0} option '{1}'";
        public const string GenericParamShouldBeGreaterThanZero = "ERR {0} should be greater than 0";
<<<<<<< HEAD
        public const string GenericErrNotAFloat = "ERR {0} value is not a valid float";
        public const string GenericErrAtLeastOneKey = "ERR at least 1 input key is needed for '{0}' command";
=======
        public const string GenericErrCantBeNegative = "ERR {0} can't be negative";
        public const string GenericErrShouldBeGreaterThanZero = "ERR {0} should be greater than 0";
>>>>>>> 635cd58a
        public const string GenericUnknownClientType = "ERR Unknown client type '{0}'";
        public const string GenericErrDuplicateFilter = "ERR Filter '{0}' defined multiple times";
        public const string GenericPubSubCommandDisabled = "ERR {0} is disabled, enable it with --pubsub option.";

        /// <summary>
        /// Response errors while scripting
        /// </summary>
        public static ReadOnlySpan<byte> RESP_ERR => "ERR server while running script"u8;
        public static ReadOnlySpan<byte> RESP_SERVER_BUSY => "ERR Error server busy"u8;

        /// <summary>
        /// Object types
        /// </summary>
        public static ReadOnlySpan<byte> ZSET => "ZSET"u8;
        public static ReadOnlySpan<byte> zset => "zset"u8;
        public static ReadOnlySpan<byte> LIST => "LIST"u8;
        public static ReadOnlySpan<byte> list => "list"u8;
        public static ReadOnlySpan<byte> HASH => "HASH"u8;
        public static ReadOnlySpan<byte> hash => "hash"u8;
        public static ReadOnlySpan<byte> STRING => "STRING"u8;
        public static ReadOnlySpan<byte> stringt => "string"u8;

        /// <summary>
        /// Register object types
        /// </summary>
        public static ReadOnlySpan<byte> READ => "READ"u8;
        public static ReadOnlySpan<byte> read => "read"u8;
        public static ReadOnlySpan<byte> READMODIFYWRITE => "READMODIFYWRITE"u8;
        public static ReadOnlySpan<byte> readmodifywrite => "readmodifywrite"u8;
        public static ReadOnlySpan<byte> RMW => "RMW"u8;
        public static ReadOnlySpan<byte> rmw => "rmw"u8;
        public static ReadOnlySpan<byte> TRANSACTION => "TRANSACTION"u8;
        public static ReadOnlySpan<byte> transaction => "transaction"u8;
        public static ReadOnlySpan<byte> TXN => "TXN"u8;
        public static ReadOnlySpan<byte> txn => "txn"u8;
        public static ReadOnlySpan<byte> SRC => "SRC"u8;
        public static ReadOnlySpan<byte> src => "src"u8;

        public static ReadOnlySpan<byte> AND => "AND"u8;
        public static ReadOnlySpan<byte> and => "and"u8;
        public static ReadOnlySpan<byte> OR => "OR"u8;
        public static ReadOnlySpan<byte> or => "or"u8;
        public static ReadOnlySpan<byte> XOR => "XOR"u8;
        public static ReadOnlySpan<byte> xor => "xor"u8;
        public static ReadOnlySpan<byte> NOT => "NOT"u8;
        public static ReadOnlySpan<byte> not => "not"u8;

        // subcommand parsing strings
        public static ReadOnlySpan<byte> CAT => "CAT"u8;
        public static ReadOnlySpan<byte> DELUSER => "DELUSER"u8;
        public static ReadOnlySpan<byte> LOAD => "LOAD"u8;
        public static ReadOnlySpan<byte> LOADCS => "LOADCS"u8;
        public static ReadOnlySpan<byte> SETUSER => "SETUSER"u8;
        public static ReadOnlySpan<byte> USERS => "USERS"u8;
        public static ReadOnlySpan<byte> WHOAMI => "WHOAMI"u8;
        public static ReadOnlySpan<byte> USAGE => "USAGE"u8;
        public static ReadOnlySpan<byte> BUMPEPOCH => "BUMPEPOCH"u8;
        public static ReadOnlySpan<byte> FORGET => "FORGET"u8;
        public static ReadOnlySpan<byte> MEET => "MEET"u8;
        public static ReadOnlySpan<byte> MYID => "MYID"u8;
        public static ReadOnlySpan<byte> NODES => "NODES"u8;
        public static ReadOnlySpan<byte> SETCONFIGEPOCH => "SET-CONFIG-EPOCH"u8;
        public static ReadOnlySpan<byte> SHARDS => "SHARDS"u8;
        public static ReadOnlySpan<byte> ADDSLOTS => "ADDSLOTS"u8;
        public static ReadOnlySpan<byte> ADDSLOTSRANGE => "ADDSLOTSRANGE"u8;
        public static ReadOnlySpan<byte> COUNTKEYSINSLOT => "COUNTKEYSINSLOT"u8;
        public static ReadOnlySpan<byte> DELSLOTS => "DELSLOTS"u8;
        public static ReadOnlySpan<byte> DELSLOTSRANGE => "DELSLOTSRANGE"u8;
        public static ReadOnlySpan<byte> GETKEYSINSLOT => "GETKEYSINSLOT"u8;
        public static ReadOnlySpan<byte> KEYSLOT => "KEYSLOT"u8;
        public static ReadOnlySpan<byte> SETSLOT => "SETSLOT"u8;
        public static ReadOnlySpan<byte> SLOTS => "SLOTS"u8;
        public static ReadOnlySpan<byte> REPLICAS => "REPLICAS"u8;
        public static ReadOnlySpan<byte> REPLICATE => "REPLICATE"u8;
        public static ReadOnlySpan<byte> ID => "ID"u8;
        public static ReadOnlySpan<byte> KILL => "KILL"u8;
        public static ReadOnlySpan<byte> GETNAME => "GETNAME"u8;
        public static ReadOnlySpan<byte> SETINFO => "SETINFO"u8;
        public static ReadOnlySpan<byte> USER => "USER"u8;
        public static ReadOnlySpan<byte> ADDR => "ADDR"u8;
        public static ReadOnlySpan<byte> LADDR => "LADDR"u8;
        public static ReadOnlySpan<byte> SKIPME => "SKIPME"u8;
        public static ReadOnlySpan<byte> MAXAGE => "MAXAGE"u8;
        public static ReadOnlySpan<byte> YES => "YES"u8;
        public static ReadOnlySpan<byte> NO => "NO"u8;

        // Cluster subcommands which are internal and thus undocumented
        // 
        // Because these are internal, they have lower case property names
        public static ReadOnlySpan<byte> gossip => "GOSSIP"u8;
        public static ReadOnlySpan<byte> myparentid => "MYPARENTID"u8;
        public static ReadOnlySpan<byte> delkeysinslot => "DELKEYSINSLOT"u8;
        public static ReadOnlySpan<byte> delkeysinslotrange => "DELKEYSINSLOTRANGE"u8;
        public static ReadOnlySpan<byte> setslotsrange => "SETSLOTSRANGE"u8;
        public static ReadOnlySpan<byte> slotstate => "SLOTSTATE"u8;
        public static ReadOnlySpan<byte> mtasks => "MTASKS"u8;
        public static ReadOnlySpan<byte> aofsync => "AOFSYNC"u8;
        public static ReadOnlySpan<byte> appendlog => "APPENDLOG"u8;
        public static ReadOnlySpan<byte> banlist => "BANLIST"u8;
        public static ReadOnlySpan<byte> begin_replica_recover => "BEGIN_REPLICA_RECOVER"u8;
        public static ReadOnlySpan<byte> endpoint => "ENDPOINT"u8;
        public static ReadOnlySpan<byte> failreplicationoffset => "FAILREPLICATIONOFFSET"u8;
        public static ReadOnlySpan<byte> failstopwrites => "FAILSTOPWRITES"u8;
        public static ReadOnlySpan<byte> initiate_replica_sync => "INITIATE_REPLICA_SYNC"u8;
        public static ReadOnlySpan<byte> send_ckpt_file_segment => "SEND_CKPT_FILE_SEGMENT"u8;
        public static ReadOnlySpan<byte> send_ckpt_metadata => "SEND_CKPT_METADATA"u8;
    }
}<|MERGE_RESOLUTION|>--- conflicted
+++ resolved
@@ -119,15 +119,12 @@
         public static ReadOnlySpan<byte> LEFT => "LEFT"u8;
         public static ReadOnlySpan<byte> BYLEX => "BYLEX"u8;
         public static ReadOnlySpan<byte> REV => "REV"u8;
-<<<<<<< HEAD
+        public static ReadOnlySpan<byte> LIMIT => "LIMIT"u8;
+        public static ReadOnlySpan<byte> MIN => "MIN"u8;
+        public static ReadOnlySpan<byte> MAX => "MAX"u8;
         public static ReadOnlySpan<byte> WEIGHTS => "WEIGHTS"u8;
         public static ReadOnlySpan<byte> AGGREGATE => "AGGREGATE"u8;
         public static ReadOnlySpan<byte> SUM => "SUM"u8;
-=======
-        public static ReadOnlySpan<byte> LIMIT => "LIMIT"u8;
->>>>>>> 635cd58a
-        public static ReadOnlySpan<byte> MIN => "MIN"u8;
-        public static ReadOnlySpan<byte> MAX => "MAX"u8;
 
         /// <summary>
         /// Response strings
@@ -230,13 +227,10 @@
             "ERR Invalid number of parameters to stored proc {0}, expected {1}, actual {2}";
         public const string GenericSyntaxErrorOption = "ERR Syntax error in {0} option '{1}'";
         public const string GenericParamShouldBeGreaterThanZero = "ERR {0} should be greater than 0";
-<<<<<<< HEAD
+        public const string GenericErrCantBeNegative = "ERR {0} can't be negative";
+        public const string GenericErrShouldBeGreaterThanZero = "ERR {0} should be greater than 0";
         public const string GenericErrNotAFloat = "ERR {0} value is not a valid float";
         public const string GenericErrAtLeastOneKey = "ERR at least 1 input key is needed for '{0}' command";
-=======
-        public const string GenericErrCantBeNegative = "ERR {0} can't be negative";
-        public const string GenericErrShouldBeGreaterThanZero = "ERR {0} should be greater than 0";
->>>>>>> 635cd58a
         public const string GenericUnknownClientType = "ERR Unknown client type '{0}'";
         public const string GenericErrDuplicateFilter = "ERR Filter '{0}' defined multiple times";
         public const string GenericPubSubCommandDisabled = "ERR {0} is disabled, enable it with --pubsub option.";
