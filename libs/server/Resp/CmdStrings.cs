﻿// Copyright (c) Microsoft Corporation.
// Licensed under the MIT license.

using System;

namespace Garnet.server
{
    /// <summary>
    /// Command strings for RESP protocol
    /// </summary>
    static partial class CmdStrings
    {
        /// <summary>
        /// Request strings
        /// </summary>
        public static ReadOnlySpan<byte> CLIENT => "CLIENT"u8;
        public static ReadOnlySpan<byte> SUBSCRIBE => "SUBSCRIBE"u8;
        public static ReadOnlySpan<byte> RUNTXP => "RUNTXP"u8;
        public static ReadOnlySpan<byte> GET => "GET"u8;
        public static ReadOnlySpan<byte> get => "get"u8;
        public static ReadOnlySpan<byte> SET => "SET"u8;
        public static ReadOnlySpan<byte> set => "set"u8;
        public static ReadOnlySpan<byte> REWRITE => "REWRITE"u8;
        public static ReadOnlySpan<byte> rewrite => "rewrite"u8;
        public static ReadOnlySpan<byte> CONFIG => "CONFIG"u8;
        public static ReadOnlySpan<byte> CertFileName => "cert-file-name"u8;
        public static ReadOnlySpan<byte> CertPassword => "cert-password"u8;
        public static ReadOnlySpan<byte> ClusterUsername => "cluster-username"u8;
        public static ReadOnlySpan<byte> ClusterPassword => "cluster-password"u8;
        public static ReadOnlySpan<byte> ECHO => "ECHO"u8;
        public static ReadOnlySpan<byte> ACL => "ACL"u8;
        public static ReadOnlySpan<byte> AUTH => "AUTH"u8;
        public static ReadOnlySpan<byte> auth => "auth"u8;
        public static ReadOnlySpan<byte> SETNAME => "SETNAME"u8;
        public static ReadOnlySpan<byte> INFO => "INFO"u8;
        public static ReadOnlySpan<byte> info => "info"u8;
        public static ReadOnlySpan<byte> DOCS => "DOCS"u8;
        public static ReadOnlySpan<byte> docs => "docs"u8;
        public static ReadOnlySpan<byte> COMMAND => "COMMAND"u8;
        public static ReadOnlySpan<byte> LATENCY => "LATENCY"u8;
        public static ReadOnlySpan<byte> CLUSTER => "CLUSTER"u8;
        public static ReadOnlySpan<byte> MIGRATE => "MIGRATE"u8;
        public static ReadOnlySpan<byte> FAILOVER => "FAILOVER"u8;
        public static ReadOnlySpan<byte> HISTOGRAM => "HISTOGRAM"u8;
        public static ReadOnlySpan<byte> histogram => "histogram"u8;
        public static ReadOnlySpan<byte> REPLICAOF => "REPLICAOF"u8;
        public static ReadOnlySpan<byte> SLAVEOF => "SLAVEOF"u8;
        public static ReadOnlySpan<byte> SECONDARYOF => "SECONDARYOF"u8;
        public static ReadOnlySpan<byte> HELP => "HELP"u8;
        public static ReadOnlySpan<byte> help => "help"u8;
        public static ReadOnlySpan<byte> PING => "PING"u8;
        public static ReadOnlySpan<byte> HELLO => "HELLO"u8;
        public static ReadOnlySpan<byte> TIME => "TIME"u8;
        public static ReadOnlySpan<byte> RESET => "RESET"u8;
        public static ReadOnlySpan<byte> reset => "reset"u8;
        public static ReadOnlySpan<byte> QUIT => "QUIT"u8;
        public static ReadOnlySpan<byte> SAVE => "SAVE"u8;
        public static ReadOnlySpan<byte> LASTSAVE => "LASTSAVE"u8;
        public static ReadOnlySpan<byte> BGSAVE => "BGSAVE"u8;
        public static ReadOnlySpan<byte> BEFORE => "BEFORE"u8;
        public static ReadOnlySpan<byte> MEMORY => "MEMORY"u8;
        public static ReadOnlySpan<byte> memory => "memory"u8;
        public static ReadOnlySpan<byte> MONITOR => "MONITOR"u8;
        public static ReadOnlySpan<byte> monitor => "monitor"u8;
        public static ReadOnlySpan<byte> COMMITAOF => "COMMITAOF"u8;
        public static ReadOnlySpan<byte> FLUSHALL => "FLUSHALL"u8;
        public static ReadOnlySpan<byte> FLUSHDB => "FLUSHDB"u8;
        public static ReadOnlySpan<byte> FORCEGC => "FORCEGC"u8;
        public static ReadOnlySpan<byte> MATCH => "MATCH"u8;
        public static ReadOnlySpan<byte> match => "match"u8;
        public static ReadOnlySpan<byte> COUNT => "COUNT"u8;
        public static ReadOnlySpan<byte> count => "count"u8;
        public static ReadOnlySpan<byte> TYPE => "TYPE"u8;
        public static ReadOnlySpan<byte> type => "type"u8;
        public static ReadOnlySpan<byte> REGISTERCS => "REGISTERCS"u8;
        public static ReadOnlySpan<byte> registercs => "registercs"u8;
        public static ReadOnlySpan<byte> ASYNC => "ASYNC"u8;
        public static ReadOnlySpan<byte> async => "async"u8;
        public static ReadOnlySpan<byte> SYNC => "SYNC"u8;
        public static ReadOnlySpan<byte> ON => "ON"u8;
        public static ReadOnlySpan<byte> on => "on"u8;
        public static ReadOnlySpan<byte> OFF => "OFF"u8;
        public static ReadOnlySpan<byte> off => "off"u8;
        public static ReadOnlySpan<byte> BARRIER => "BARRIER"u8;
        public static ReadOnlySpan<byte> barrier => "barrier"u8;
        public static ReadOnlySpan<byte> MODULE => "MODULE"u8;
        public static ReadOnlySpan<byte> WITHSCORE => "WITHSCORE"u8;
        public static ReadOnlySpan<byte> WITHSCORES => "WITHSCORES"u8;
        public static ReadOnlySpan<byte> WITHVALUES => "WITHVALUES"u8;
        public static ReadOnlySpan<byte> EX => "EX"u8;
        public static ReadOnlySpan<byte> PX => "PX"u8;
        public static ReadOnlySpan<byte> KEEPTTL => "KEEPTTL"u8;
        public static ReadOnlySpan<byte> NX => "NX"u8;
        public static ReadOnlySpan<byte> XX => "XX"u8;
        public static ReadOnlySpan<byte> UNSAFETRUNCATELOG => "UNSAFETRUNCATELOG"u8;
        public static ReadOnlySpan<byte> SAMPLES => "SAMPLES"u8;

        /// <summary>
        /// Response strings
        /// </summary>
        public static ReadOnlySpan<byte> RESP_OK => "+OK\r\n"u8;
        public static ReadOnlySpan<byte> RESP_ERRNOTFOUND => "$-1\r\n"u8;
        public static ReadOnlySpan<byte> RESP_EMPTYLIST => "*0\r\n"u8;
        public static ReadOnlySpan<byte> RESP_RETURN_VAL_1 => ":1\r\n"u8;
        public static ReadOnlySpan<byte> RESP_RETURN_VAL_0 => ":0\r\n"u8;
        public static ReadOnlySpan<byte> RESP_RETURN_VAL_N1 => ":-1\r\n"u8;
        public static ReadOnlySpan<byte> RESP_RETURN_VAL_N2 => ":-2\r\n"u8;
        public static ReadOnlySpan<byte> SUSCRIBE_PONG => "*2\r\n$4\r\npong\r\n$0\r\n\r\n"u8;
        public static ReadOnlySpan<byte> RESP_PONG => "+PONG\r\n"u8;
        public static ReadOnlySpan<byte> RESP_EMPTY => "$0\r\n\r\n"u8;
        public static ReadOnlySpan<byte> RESP_QUEUED => "+QUEUED\r\n"u8;

        /// <summary>
        /// Simple error response strings, i.e. these are of the form "-errorString\r\n"
        /// </summary>
        public static ReadOnlySpan<byte> RESP_ERR_NOAUTH => "NOAUTH Authentication required."u8;
        public static ReadOnlySpan<byte> RESP_ERR_WRONG_TYPE => "WRONGTYPE Operation against a key holding the wrong kind of value."u8;
        public static ReadOnlySpan<byte> RESP_ERR_WRONG_TYPE_HLL => "WRONGTYPE Key is not a valid HyperLogLog string value."u8;
        public static ReadOnlySpan<byte> RESP_ERR_EXEC_ABORT => "EXECABORT Transaction discarded because of previous errors."u8;

        /// <summary>
        /// Generic error response strings, i.e. these are of the form "-ERR error message\r\n"
        /// </summary>
        public static ReadOnlySpan<byte> RESP_ERR_GENERIC_UNK_CMD => "ERR unknown command"u8;
        public static ReadOnlySpan<byte> RESP_ERR_NOT_SUPPORTED_RESP2 => "ERR command not supported in RESP2"u8;
        public static ReadOnlySpan<byte> RESP_ERR_GENERIC_CLUSTER_DISABLED => "ERR This instance has cluster support disabled"u8;
        public static ReadOnlySpan<byte> RESP_ERR_LUA_DISABLED => "ERR This instance has Lua scripting support disabled"u8;
        public static ReadOnlySpan<byte> RESP_ERR_GENERIC_WRONG_ARGUMENTS => "ERR wrong number of arguments for 'config|set' command"u8;
        public static ReadOnlySpan<byte> RESP_ERR_GENERIC_NOSUCHKEY => "ERR no such key"u8;
        public static ReadOnlySpan<byte> RESP_ERR_GENERIC_NESTED_MULTI => "ERR MULTI calls can not be nested"u8;
        public static ReadOnlySpan<byte> RESP_ERR_GENERIC_EXEC_WO_MULTI => "ERR EXEC without MULTI"u8;
        public static ReadOnlySpan<byte> RESP_ERR_GENERIC_DISCARD_WO_MULTI => "ERR DISCARD without MULTI"u8;
        public static ReadOnlySpan<byte> RESP_ERR_GENERIC_WATCH_IN_MULTI => "ERR WATCH inside MULTI is not allowed"u8;
        public static ReadOnlySpan<byte> RESP_ERR_GENERIC_INVALIDEXP_IN_SET => "ERR invalid expire time in 'set' command"u8;
        public static ReadOnlySpan<byte> RESP_ERR_GENERIC_SYNTAX_ERROR => "ERR syntax error"u8;
        public static ReadOnlySpan<byte> RESP_ERR_GENERIC_OFFSETOUTOFRANGE => "ERR offset is out of range"u8;
        public static ReadOnlySpan<byte> RESP_ERR_GENERIC_BITOFFSET_IS_NOT_INTEGER => "ERR bit offset is not an integer or out of range"u8;
        public static ReadOnlySpan<byte> RESP_ERR_GENERIC_CURSORVALUE => "ERR cursor value should be equal or greater than 0."u8;
        public static ReadOnlySpan<byte> RESP_ERR_GENERIC_INVALIDCURSOR => "ERR invalid cursor"u8;
        public static ReadOnlySpan<byte> RESP_ERR_GENERIC_MALFORMED_REGISTERCS_COMMAND => "ERR malformed REGISTERCS command."u8;
        public static ReadOnlySpan<byte> RESP_ERR_GENERIC_MALFORMED_COMMAND_INFO_JSON => "ERR malformed command info JSON."u8;
        public static ReadOnlySpan<byte> RESP_ERR_GENERIC_GETTING_BINARY_FILES => "ERR unable to access one or more binary files."u8;
        public static ReadOnlySpan<byte> RESP_ERR_GENERIC_GETTING_CMD_INFO_FILE => "ERR unable to access command info file."u8;
        public static ReadOnlySpan<byte> RESP_ERR_GENERIC_BINARY_FILES_NOT_IN_ALLOWED_PATHS => "ERR one or more binary file are not contained in allowed paths."u8;
        public static ReadOnlySpan<byte> RESP_ERR_GENERIC_CMD_INFO_FILE_NOT_IN_ALLOWED_PATHS => "ERR command info file is not contained in allowed paths."u8;
        public static ReadOnlySpan<byte> RESP_ERR_GENERIC_LOADING_ASSEMBLIES => "ERR unable to load one or more assemblies."u8;
        public static ReadOnlySpan<byte> RESP_ERR_GENERIC_ASSEMBLY_NOT_SIGNED => "ERR one or more assemblies loaded is not digitally signed."u8;
        public static ReadOnlySpan<byte> RESP_ERR_GENERIC_INSTANTIATING_CLASS => "ERR unable to instantiate one or more classes from given assemblies."u8;
        public static ReadOnlySpan<byte> RESP_ERR_GENERIC_REGISTERCS_UNSUPPORTED_CLASS => "ERR unable to register one or more unsupported classes."u8;
        public static ReadOnlySpan<byte> RESP_ERR_GENERIC_VALUE_IS_NOT_INTEGER => "ERR value is not an integer or out of range."u8;
        public static ReadOnlySpan<byte> RESP_ERR_HASH_VALUE_IS_NOT_INTEGER => "ERR hash value is not an integer."u8;
        public static ReadOnlySpan<byte> RESP_ERR_HASH_VALUE_IS_NOT_FLOAT => "ERR hash value is not a float."u8;
        public static ReadOnlySpan<byte> RESP_ERR_GENERIC_VALUE_IS_OUT_OF_RANGE => "ERR value is out of range, must be positive."u8;
        public static ReadOnlySpan<byte> RESP_ERR_PROTOCOL_VALUE_IS_NOT_INTEGER => "ERR Protocol version is not an integer or out of range."u8;
        public static ReadOnlySpan<byte> RESP_ERR_GENERIC_UKNOWN_SUBCOMMAND => "ERR Unknown subcommand. Try LATENCY HELP."u8;
        public static ReadOnlySpan<byte> RESP_ERR_GENERIC_INDEX_OUT_RANGE => "ERR index out of range"u8;
        public static ReadOnlySpan<byte> RESP_ERR_GENERIC_SELECT_INVALID_INDEX => "ERR invalid database index."u8;
        public static ReadOnlySpan<byte> RESP_ERR_GENERIC_SELECT_CLUSTER_MODE => "ERR SELECT is not allowed in cluster mode"u8;
        public static ReadOnlySpan<byte> RESP_ERR_NO_TRANSACTION_PROCEDURE => "ERR Could not get transaction procedure"u8;
        public static ReadOnlySpan<byte> RESP_ERR_WRONG_NUMBER_OF_ARGUMENTS => "ERR wrong number of arguments for command"u8;
        public static ReadOnlySpan<byte> RESP_ERR_UNSUPPORTED_PROTOCOL_VERSION => "ERR Unsupported protocol version"u8;
        public static ReadOnlySpan<byte> RESP_ERR_ASYNC_PROTOCOL_CHANGE => "ERR protocol change is not allowed with pending async operations"u8;
        public static ReadOnlySpan<byte> RESP_ERR_NOT_VALID_FLOAT => "ERR value is not a valid float"u8;
        public static ReadOnlySpan<byte> RESP_ERR_MIN_MAX_NOT_VALID_FLOAT => "ERR min or max is not a float"u8;
        public static ReadOnlySpan<byte> RESP_ERR_MIN_MAX_NOT_VALID_STRING => "ERR min or max not valid string range item"u8;
        public static ReadOnlySpan<byte> RESP_ERR_TIMEOUT_NOT_VALID_FLOAT => "ERR timeout is not a float or out of range"u8;
        public static ReadOnlySpan<byte> RESP_WRONGPASS_INVALID_PASSWORD => "WRONGPASS Invalid password"u8;
        public static ReadOnlySpan<byte> RESP_WRONGPASS_INVALID_USERNAME_PASSWORD => "WRONGPASS Invalid username/password combination"u8;
        public static ReadOnlySpan<byte> RESP_SYNTAX_ERROR => "ERR syntax error"u8;
        public static ReadOnlySpan<byte> RESP_ERR_BITOP_KEY_LIMIT => "ERR Bitop source key limit (64) exceeded"u8;
        public static ReadOnlySpan<byte> RESP_ERR_MODULE_NO_INTERFACE => "ERR Module does not implement the required interface"u8;
        public static ReadOnlySpan<byte> RESP_ERR_MODULE_MULTIPLE_INTERFACES => "ERR Multiple modules present"u8;
        public static ReadOnlySpan<byte> RESP_ERR_MODULE_ONLOAD => "ERR Error during module OnLoad"u8;
        public static ReadOnlySpan<byte> RESP_ERR_LIMIT_NOT_SUPPORTED => "ERR syntax error, LIMIT is only supported in combination with either BYSCORE or BYLEX"u8;
        public static ReadOnlySpan<byte> RESP_ERR_NO_SCRIPT => "NOSCRIPT No matching script. Please use EVAL."u8;
        public static ReadOnlySpan<byte> RESP_ERR_CANNOT_LIST_CLIENTS => "ERR Clients cannot be listed."u8;
        public static ReadOnlySpan<byte> RESP_ERR_NO_SUCH_CLIENT => "ERR No such client"u8;
        public static ReadOnlySpan<byte> RESP_ERR_INVALID_CLIENT_ID => "ERR Invalid client ID"u8;
<<<<<<< HEAD
        public static ReadOnlySpan<byte> RESP_ERR_XX_NX_NOT_COMPATIBLE => "ERR XX and NX options at the same time are not compatible"u8;
        public static ReadOnlySpan<byte> RESP_ERR_GT_LT_NX_NOT_COMPATIBLE => "ERR GT, LT, and/or NX options at the same time are not compatible"u8;
        public static ReadOnlySpan<byte> RESP_ERR_INCR_SUPPORTS_ONLY_SINGLE_PAIR => "ERR INCR option supports a single increment-element pair"u8;
=======
        public static ReadOnlySpan<byte> RESP_ERR_ACL_AUTH_DISABLED => "ERR ACL Authenticator is disabled."u8;
        public static ReadOnlySpan<byte> RESP_ERR_ACL_AUTH_FILE_DISABLED => "ERR This Garnet instance is not configured to use an ACL file. Please restart server with --acl-file option."u8;
>>>>>>> 739ef1c5

        /// <summary>
        /// Response string templates
        /// </summary>
        public const string GenericErrWrongNumArgs = "ERR wrong number of arguments for '{0}' command";
        public const string GenericErrUnknownOptionConfigSet = "ERR Unknown option or number of arguments for CONFIG SET - '{0}'";
        public const string GenericErrUnknownOption = "ERR Unknown option or number of arguments for '{0}' command";
        public const string GenericErrUnknownSubCommand = "ERR unknown subcommand '{0}'. Try {1} HELP";
        public const string GenericErrWrongNumArgsTxn =
            "ERR Invalid number of parameters to stored proc {0}, expected {1}, actual {2}";
        public const string GenericSyntaxErrorOption = "ERR Syntax error in {0} option '{1}'";
        public const string GenericParamShouldBeGreaterThanZero = "ERR {0} should be greater than 0";
        public const string GenericUnknownClientType = "ERR Unknown client type '{0}'";
        public const string GenericErrDuplicateFilter = "ERR Filter '{0}' defined multiple times";

        /// <summary>
        /// Response errors while scripting
        /// </summary>
        public static ReadOnlySpan<byte> RESP_ERR => "ERR server while running script"u8;
        public static ReadOnlySpan<byte> RESP_SERVER_BUSY => "ERR Error server busy"u8;

        /// <summary>
        /// Object types
        /// </summary>
        public static ReadOnlySpan<byte> ZSET => "ZSET"u8;
        public static ReadOnlySpan<byte> zset => "zset"u8;
        public static ReadOnlySpan<byte> LIST => "LIST"u8;
        public static ReadOnlySpan<byte> list => "list"u8;
        public static ReadOnlySpan<byte> HASH => "HASH"u8;
        public static ReadOnlySpan<byte> hash => "hash"u8;
        public static ReadOnlySpan<byte> STRING => "STRING"u8;
        public static ReadOnlySpan<byte> stringt => "string"u8;

        /// <summary>
        /// Register object types
        /// </summary>
        public static ReadOnlySpan<byte> READ => "READ"u8;
        public static ReadOnlySpan<byte> read => "read"u8;
        public static ReadOnlySpan<byte> READMODIFYWRITE => "READMODIFYWRITE"u8;
        public static ReadOnlySpan<byte> readmodifywrite => "readmodifywrite"u8;
        public static ReadOnlySpan<byte> RMW => "RMW"u8;
        public static ReadOnlySpan<byte> rmw => "rmw"u8;
        public static ReadOnlySpan<byte> TRANSACTION => "TRANSACTION"u8;
        public static ReadOnlySpan<byte> transaction => "transaction"u8;
        public static ReadOnlySpan<byte> TXN => "TXN"u8;
        public static ReadOnlySpan<byte> txn => "txn"u8;
        public static ReadOnlySpan<byte> SRC => "SRC"u8;
        public static ReadOnlySpan<byte> src => "src"u8;

        public static ReadOnlySpan<byte> AND => "AND"u8;
        public static ReadOnlySpan<byte> and => "and"u8;
        public static ReadOnlySpan<byte> OR => "OR"u8;
        public static ReadOnlySpan<byte> or => "or"u8;
        public static ReadOnlySpan<byte> XOR => "XOR"u8;
        public static ReadOnlySpan<byte> xor => "xor"u8;
        public static ReadOnlySpan<byte> NOT => "NOT"u8;
        public static ReadOnlySpan<byte> not => "not"u8;

        // subcommand parsing strings
        public static ReadOnlySpan<byte> CAT => "CAT"u8;
        public static ReadOnlySpan<byte> DELUSER => "DELUSER"u8;
        public static ReadOnlySpan<byte> LOAD => "LOAD"u8;
        public static ReadOnlySpan<byte> LOADCS => "LOADCS"u8;
        public static ReadOnlySpan<byte> SETUSER => "SETUSER"u8;
        public static ReadOnlySpan<byte> USERS => "USERS"u8;
        public static ReadOnlySpan<byte> WHOAMI => "WHOAMI"u8;
        public static ReadOnlySpan<byte> USAGE => "USAGE"u8;
        public static ReadOnlySpan<byte> BUMPEPOCH => "BUMPEPOCH"u8;
        public static ReadOnlySpan<byte> FORGET => "FORGET"u8;
        public static ReadOnlySpan<byte> MEET => "MEET"u8;
        public static ReadOnlySpan<byte> MYID => "MYID"u8;
        public static ReadOnlySpan<byte> NODES => "NODES"u8;
        public static ReadOnlySpan<byte> SETCONFIGEPOCH => "SET-CONFIG-EPOCH"u8;
        public static ReadOnlySpan<byte> SHARDS => "SHARDS"u8;
        public static ReadOnlySpan<byte> ADDSLOTS => "ADDSLOTS"u8;
        public static ReadOnlySpan<byte> ADDSLOTSRANGE => "ADDSLOTSRANGE"u8;
        public static ReadOnlySpan<byte> COUNTKEYSINSLOT => "COUNTKEYSINSLOT"u8;
        public static ReadOnlySpan<byte> DELSLOTS => "DELSLOTS"u8;
        public static ReadOnlySpan<byte> DELSLOTSRANGE => "DELSLOTSRANGE"u8;
        public static ReadOnlySpan<byte> GETKEYSINSLOT => "GETKEYSINSLOT"u8;
        public static ReadOnlySpan<byte> KEYSLOT => "KEYSLOT"u8;
        public static ReadOnlySpan<byte> SETSLOT => "SETSLOT"u8;
        public static ReadOnlySpan<byte> SLOTS => "SLOTS"u8;
        public static ReadOnlySpan<byte> REPLICAS => "REPLICAS"u8;
        public static ReadOnlySpan<byte> REPLICATE => "REPLICATE"u8;
        public static ReadOnlySpan<byte> ID => "ID"u8;
        public static ReadOnlySpan<byte> KILL => "KILL"u8;
        public static ReadOnlySpan<byte> USER => "USER"u8;
        public static ReadOnlySpan<byte> ADDR => "ADDR"u8;
        public static ReadOnlySpan<byte> LADDR => "LADDR"u8;
        public static ReadOnlySpan<byte> SKIPME => "SKIPME"u8;
        public static ReadOnlySpan<byte> MAXAGE => "MAXAGE"u8;
        public static ReadOnlySpan<byte> YES => "YES"u8;
        public static ReadOnlySpan<byte> NO => "NO"u8;

        // Cluster subcommands which are internal and thus undocumented
        // 
        // Because these are internal, they have lower case property names
        public static ReadOnlySpan<byte> gossip => "GOSSIP"u8;
        public static ReadOnlySpan<byte> myparentid => "MYPARENTID"u8;
        public static ReadOnlySpan<byte> delkeysinslot => "DELKEYSINSLOT"u8;
        public static ReadOnlySpan<byte> delkeysinslotrange => "DELKEYSINSLOTRANGE"u8;
        public static ReadOnlySpan<byte> setslotsrange => "SETSLOTSRANGE"u8;
        public static ReadOnlySpan<byte> slotstate => "SLOTSTATE"u8;
        public static ReadOnlySpan<byte> mtasks => "MTASKS"u8;
        public static ReadOnlySpan<byte> aofsync => "AOFSYNC"u8;
        public static ReadOnlySpan<byte> appendlog => "APPENDLOG"u8;
        public static ReadOnlySpan<byte> banlist => "BANLIST"u8;
        public static ReadOnlySpan<byte> begin_replica_recover => "BEGIN_REPLICA_RECOVER"u8;
        public static ReadOnlySpan<byte> endpoint => "ENDPOINT"u8;
        public static ReadOnlySpan<byte> failreplicationoffset => "FAILREPLICATIONOFFSET"u8;
        public static ReadOnlySpan<byte> failstopwrites => "FAILSTOPWRITES"u8;
        public static ReadOnlySpan<byte> initiate_replica_sync => "INITIATE_REPLICA_SYNC"u8;
        public static ReadOnlySpan<byte> send_ckpt_file_segment => "SEND_CKPT_FILE_SEGMENT"u8;
        public static ReadOnlySpan<byte> send_ckpt_metadata => "SEND_CKPT_METADATA"u8;
    }
}<|MERGE_RESOLUTION|>--- conflicted
+++ resolved
@@ -176,14 +176,11 @@
         public static ReadOnlySpan<byte> RESP_ERR_CANNOT_LIST_CLIENTS => "ERR Clients cannot be listed."u8;
         public static ReadOnlySpan<byte> RESP_ERR_NO_SUCH_CLIENT => "ERR No such client"u8;
         public static ReadOnlySpan<byte> RESP_ERR_INVALID_CLIENT_ID => "ERR Invalid client ID"u8;
-<<<<<<< HEAD
+        public static ReadOnlySpan<byte> RESP_ERR_ACL_AUTH_DISABLED => "ERR ACL Authenticator is disabled."u8;
+        public static ReadOnlySpan<byte> RESP_ERR_ACL_AUTH_FILE_DISABLED => "ERR This Garnet instance is not configured to use an ACL file. Please restart server with --acl-file option."u8;
         public static ReadOnlySpan<byte> RESP_ERR_XX_NX_NOT_COMPATIBLE => "ERR XX and NX options at the same time are not compatible"u8;
         public static ReadOnlySpan<byte> RESP_ERR_GT_LT_NX_NOT_COMPATIBLE => "ERR GT, LT, and/or NX options at the same time are not compatible"u8;
         public static ReadOnlySpan<byte> RESP_ERR_INCR_SUPPORTS_ONLY_SINGLE_PAIR => "ERR INCR option supports a single increment-element pair"u8;
-=======
-        public static ReadOnlySpan<byte> RESP_ERR_ACL_AUTH_DISABLED => "ERR ACL Authenticator is disabled."u8;
-        public static ReadOnlySpan<byte> RESP_ERR_ACL_AUTH_FILE_DISABLED => "ERR This Garnet instance is not configured to use an ACL file. Please restart server with --acl-file option."u8;
->>>>>>> 739ef1c5
 
         /// <summary>
         /// Response string templates
