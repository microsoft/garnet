﻿// Copyright (c) Microsoft Corporation.
// Licensed under the MIT license.

using System;

namespace Garnet.server
{
    /// <summary>
    /// Command strings for RESP protocol
    /// </summary>
    static partial class CmdStrings
    {
        /// <summary>
        /// Request strings
        /// </summary>
        public static ReadOnlySpan<byte> CLIENT => "CLIENT"u8;
        public static ReadOnlySpan<byte> SUBSCRIBE => "SUBSCRIBE"u8;
        public static ReadOnlySpan<byte> subscribe => "subscribe"u8;
        public static ReadOnlySpan<byte> SSUBSCRIBE => "SSUBSCRIBE"u8;
        public static ReadOnlySpan<byte> ssubscribe => "ssubscribe"u8;
        public static ReadOnlySpan<byte> RUNTXP => "RUNTXP"u8;
        public static ReadOnlySpan<byte> GET => "GET"u8;
        public static ReadOnlySpan<byte> get => "get"u8;
        public static ReadOnlySpan<byte> SET => "SET"u8;
        public static ReadOnlySpan<byte> set => "set"u8;
        public static ReadOnlySpan<byte> GEORADIUS => "GEORADIUS"u8;
        public static ReadOnlySpan<byte> GEORADIUS_RO => "GEORADIUS_RO"u8;
        public static ReadOnlySpan<byte> GEORADIUSBYMEMBER => "GEORADIUSBYMEMBER"u8;
        public static ReadOnlySpan<byte> GEORADIUSBYMEMBER_RO => "GEORADIUSBYMEMBER_RO"u8;

        public static ReadOnlySpan<byte> REWRITE => "REWRITE"u8;
        public static ReadOnlySpan<byte> rewrite => "rewrite"u8;
        public static ReadOnlySpan<byte> CONFIG => "CONFIG"u8;
        public static ReadOnlySpan<byte> CertFileName => "cert-file-name"u8;
        public static ReadOnlySpan<byte> CertPassword => "cert-password"u8;
        public static ReadOnlySpan<byte> ClusterUsername => "cluster-username"u8;
        public static ReadOnlySpan<byte> ClusterPassword => "cluster-password"u8;
        public static ReadOnlySpan<byte> ECHO => "ECHO"u8;
        public static ReadOnlySpan<byte> ACL => "ACL"u8;
        public static ReadOnlySpan<byte> AUTH => "AUTH"u8;
        public static ReadOnlySpan<byte> auth => "auth"u8;
        public static ReadOnlySpan<byte> SETNAME => "SETNAME"u8;
        public static ReadOnlySpan<byte> INFO => "INFO"u8;
        public static ReadOnlySpan<byte> info => "info"u8;
        public static ReadOnlySpan<byte> DEBUG => "DEBUG"u8;
        public static ReadOnlySpan<byte> PANIC => "PANIC"u8;
        public static ReadOnlySpan<byte> DOCS => "DOCS"u8;
        public static ReadOnlySpan<byte> docs => "docs"u8;
        public static ReadOnlySpan<byte> GETKEYS => "GETKEYS"u8;
        public static ReadOnlySpan<byte> GETKEYSANDFLAGS => "GETKEYSANDFLAGS"u8;
        public static ReadOnlySpan<byte> COMMAND => "COMMAND"u8;
        public static ReadOnlySpan<byte> LATENCY => "LATENCY"u8;
        public static ReadOnlySpan<byte> SLOWLOG => "SLOWLOG"u8;
        public static ReadOnlySpan<byte> CLUSTER => "CLUSTER"u8;
        public static ReadOnlySpan<byte> MIGRATE => "MIGRATE"u8;
        public static ReadOnlySpan<byte> PURGEBP => "PURGEBP"u8;
        public static ReadOnlySpan<byte> FAILOVER => "FAILOVER"u8;
        public static ReadOnlySpan<byte> HISTOGRAM => "HISTOGRAM"u8;
        public static ReadOnlySpan<byte> histogram => "histogram"u8;
        public static ReadOnlySpan<byte> REPLICAOF => "REPLICAOF"u8;
        public static ReadOnlySpan<byte> SLAVEOF => "SLAVEOF"u8;
        public static ReadOnlySpan<byte> SECONDARYOF => "SECONDARYOF"u8;
        public static ReadOnlySpan<byte> HELP => "HELP"u8;
        public static ReadOnlySpan<byte> help => "help"u8;
        public static ReadOnlySpan<byte> PING => "PING"u8;
        public static ReadOnlySpan<byte> SCRIPT => "SCRIPT"u8;
        public static ReadOnlySpan<byte> HELLO => "HELLO"u8;
        public static ReadOnlySpan<byte> TIME => "TIME"u8;
        public static ReadOnlySpan<byte> RESET => "RESET"u8;
        public static ReadOnlySpan<byte> reset => "reset"u8;
        public static ReadOnlySpan<byte> ROLE => "ROLE"u8;
        public static ReadOnlySpan<byte> QUIT => "QUIT"u8;
        public static ReadOnlySpan<byte> SAVE => "SAVE"u8;
        public static ReadOnlySpan<byte> LASTSAVE => "LASTSAVE"u8;
        public static ReadOnlySpan<byte> BGSAVE => "BGSAVE"u8;
        public static ReadOnlySpan<byte> BEFORE => "BEFORE"u8;
        public static ReadOnlySpan<byte> MEMORY => "MEMORY"u8;
        public static ReadOnlySpan<byte> memory => "memory"u8;
        public static ReadOnlySpan<byte> MONITOR => "MONITOR"u8;
        public static ReadOnlySpan<byte> monitor => "monitor"u8;
        public static ReadOnlySpan<byte> COMMITAOF => "COMMITAOF"u8;
        public static ReadOnlySpan<byte> FLUSHALL => "FLUSHALL"u8;
        public static ReadOnlySpan<byte> FLUSHDB => "FLUSHDB"u8;
        public static ReadOnlySpan<byte> FORCEGC => "FORCEGC"u8;
        public static ReadOnlySpan<byte> MATCH => "MATCH"u8;
        public static ReadOnlySpan<byte> COUNT => "COUNT"u8;
        public static ReadOnlySpan<byte> count => "count"u8;
        public static ReadOnlySpan<byte> NOVALUES => "NOVALUES"u8;
        public static ReadOnlySpan<byte> TYPE => "TYPE"u8;
        public static ReadOnlySpan<byte> type => "type"u8;
        public static ReadOnlySpan<byte> REGISTERCS => "REGISTERCS"u8;
        public static ReadOnlySpan<byte> registercs => "registercs"u8;
        public static ReadOnlySpan<byte> ASYNC => "ASYNC"u8;
        public static ReadOnlySpan<byte> async => "async"u8;
        public static ReadOnlySpan<byte> SYNC => "SYNC"u8;
        public static ReadOnlySpan<byte> ON => "ON"u8;
        public static ReadOnlySpan<byte> on => "on"u8;
        public static ReadOnlySpan<byte> OFF => "OFF"u8;
        public static ReadOnlySpan<byte> off => "off"u8;
        public static ReadOnlySpan<byte> BARRIER => "BARRIER"u8;
        public static ReadOnlySpan<byte> barrier => "barrier"u8;
        public static ReadOnlySpan<byte> MODULE => "MODULE"u8;
        public static ReadOnlySpan<byte> WITHSCORE => "WITHSCORE"u8;
        public static ReadOnlySpan<byte> WITHSCORES => "WITHSCORES"u8;
        public static ReadOnlySpan<byte> WITHVALUES => "WITHVALUES"u8;
        public static ReadOnlySpan<byte> EX => "EX"u8;
        public static ReadOnlySpan<byte> EXAT => "EXAT"u8;
        public static ReadOnlySpan<byte> PX => "PX"u8;
        public static ReadOnlySpan<byte> PXAT => "PXAT"u8;
        public static ReadOnlySpan<byte> PERSIST => "PERSIST"u8;
        public static ReadOnlySpan<byte> KEEPTTL => "KEEPTTL"u8;
        public static ReadOnlySpan<byte> NX => "NX"u8;
        public static ReadOnlySpan<byte> XX => "XX"u8;
        public static ReadOnlySpan<byte> CH => "CH"u8;
        public static ReadOnlySpan<byte> WITHETAG => "WITHETAG"u8;
        public static ReadOnlySpan<byte> UNSAFETRUNCATELOG => "UNSAFETRUNCATELOG"u8;
        public static ReadOnlySpan<byte> SAMPLES => "SAMPLES"u8;
        public static ReadOnlySpan<byte> RANK => "RANK"u8;
        public static ReadOnlySpan<byte> rank => "rank"u8;
        public static ReadOnlySpan<byte> MAXLEN => "MAXLEN"u8;
        public static ReadOnlySpan<byte> maxlen => "maxlen"u8;
        public static ReadOnlySpan<byte> PUBSUB => "PUBSUB"u8;
        public static ReadOnlySpan<byte> HCOLLECT => "HCOLLECT"u8;
        public static ReadOnlySpan<byte> ZCOLLECT => "ZCOLLECT"u8;
        public static ReadOnlySpan<byte> CHANNELS => "CHANNELS"u8;
        public static ReadOnlySpan<byte> NUMPAT => "NUMPAT"u8;
        public static ReadOnlySpan<byte> NUMSUB => "NUMSUB"u8;
        public static ReadOnlySpan<byte> FROMMEMBER => "FROMMEMBER"u8;
        public static ReadOnlySpan<byte> STORE => "STORE"u8;
        public static ReadOnlySpan<byte> STOREDIST => "STOREDIST"u8;
        public static ReadOnlySpan<byte> WITHCOORD => "WITHCOORD"u8;
        public static ReadOnlySpan<byte> WITHDIST => "WITHDIST"u8;
        public static ReadOnlySpan<byte> WITHHASH => "WITHHASH"u8;
        public static ReadOnlySpan<byte> LIB_NAME => "LIB-NAME"u8;
        public static ReadOnlySpan<byte> lib_name => "lib-name"u8;
        public static ReadOnlySpan<byte> LIB_VER => "LIB-VER"u8;
        public static ReadOnlySpan<byte> lib_ver => "lib-ver"u8;
        public static ReadOnlySpan<byte> RIGHT => "RIGHT"u8;
        public static ReadOnlySpan<byte> LEFT => "LEFT"u8;
        public static ReadOnlySpan<byte> BYLEX => "BYLEX"u8;
        public static ReadOnlySpan<byte> REV => "REV"u8;
        public static ReadOnlySpan<byte> LIMIT => "LIMIT"u8;
        public static ReadOnlySpan<byte> MIN => "MIN"u8;
        public static ReadOnlySpan<byte> MAX => "MAX"u8;
        public static ReadOnlySpan<byte> WEIGHTS => "WEIGHTS"u8;
        public static ReadOnlySpan<byte> AGGREGATE => "AGGREGATE"u8;
        public static ReadOnlySpan<byte> SUM => "SUM"u8;
        public static ReadOnlySpan<byte> LEN => "LEN"u8;
        public static ReadOnlySpan<byte> IDX => "IDX"u8;
        public static ReadOnlySpan<byte> MINMATCHLEN => "MINMATCHLEN"u8;
        public static ReadOnlySpan<byte> WITHMATCHLEN => "WITHMATCHLEN"u8;
        public static ReadOnlySpan<byte> GETWITHETAG => "GETWITHETAG"u8;
        public static ReadOnlySpan<byte> GETIFNOTMATCH => "GETIFNOTMATCH"u8;
        public static ReadOnlySpan<byte> SETIFMATCH => "SETIFMATCH"u8;
        public static ReadOnlySpan<byte> SETIFGREATER => "SETIFGREATER"u8;
        public static ReadOnlySpan<byte> DELIFGREATER => "DELIFGREATER"u8;
        public static ReadOnlySpan<byte> FIELDS => "FIELDS"u8;
        public static ReadOnlySpan<byte> MEMBERS => "MEMBERS"u8;
        public static ReadOnlySpan<byte> TIMEOUT => "TIMEOUT"u8;
        public static ReadOnlySpan<byte> ERROR => "ERROR"u8;
        public static ReadOnlySpan<byte> INCRBY => "INCRBY"u8;
        public static ReadOnlySpan<byte> NOGET => "NOGET"u8;
        public static ReadOnlySpan<byte> SCHEDULE => "SCHEDULE"u8;

        /// <summary>
        /// Response strings
        /// </summary>
        public static ReadOnlySpan<byte> RESP_OK => "+OK\r\n"u8;
        public static ReadOnlySpan<byte> RESP_ERRNOTFOUND => "$-1\r\n"u8;
        public static ReadOnlySpan<byte> RESP_EMPTYLIST => "*0\r\n"u8;
        public static ReadOnlySpan<byte> RESP_RETURN_VAL_1 => ":1\r\n"u8;
        public static ReadOnlySpan<byte> RESP_RETURN_VAL_0 => ":0\r\n"u8;
        public static ReadOnlySpan<byte> RESP_RETURN_VAL_N1 => ":-1\r\n"u8;
        public static ReadOnlySpan<byte> RESP_RETURN_VAL_N2 => ":-2\r\n"u8;
        public static ReadOnlySpan<byte> SUSCRIBE_PONG => "*2\r\n$4\r\npong\r\n$0\r\n\r\n"u8;
        public static ReadOnlySpan<byte> RESP_PONG => "+PONG\r\n"u8;
        public static ReadOnlySpan<byte> RESP_EMPTY => "$0\r\n\r\n"u8;
        public static ReadOnlySpan<byte> RESP_QUEUED => "+QUEUED\r\n"u8;
        public static ReadOnlySpan<byte> matches => "matches"u8;
        public static ReadOnlySpan<byte> len => "len"u8;
        public static ReadOnlySpan<byte> RESP3_NULL_REPLY => "_\r\n"u8;

        /// <summary>
        /// Simple error response strings, i.e. these are of the form "-errorString\r\n"
        /// </summary>
        public static ReadOnlySpan<byte> RESP_ERR_NOAUTH => "NOAUTH Authentication required."u8;
        public static ReadOnlySpan<byte> RESP_ERR_WRONG_TYPE => "WRONGTYPE Operation against a key holding the wrong kind of value."u8;
        public static ReadOnlySpan<byte> RESP_ERR_WRONG_TYPE_HLL => "WRONGTYPE Key is not a valid HyperLogLog string value."u8;
        public static ReadOnlySpan<byte> RESP_ERR_EXEC_ABORT => "EXECABORT Transaction discarded because of previous errors."u8;
        public static ReadOnlySpan<byte> RESP_ERR_ETAG_ON_CUSTOM_PROC => "WRONGTYPE Key with etag cannot be used for custom procedure."u8;

        public static ReadOnlySpan<byte> RESP_ERR_NOSCRIPT => "ERR This Redis command is not allowed from script"u8;

        /// <summary>
        /// Generic error response strings, i.e. these are of the form "-ERR error message\r\n"
        /// </summary>
        public static ReadOnlySpan<byte> RESP_ERR_GENERIC_UNK_CMD => "ERR unknown command"u8;
        public static ReadOnlySpan<byte> RESP_ERR_NOT_SUPPORTED_RESP2 => "ERR command not supported in RESP2"u8;
        public static ReadOnlySpan<byte> RESP_ERR_GENERIC_CLUSTER_DISABLED => "ERR This instance has cluster support disabled"u8;
        public static ReadOnlySpan<byte> RESP_ERR_LUA_DISABLED => "ERR This instance has Lua scripting support disabled"u8;
        public static ReadOnlySpan<byte> RESP_ERR_GENERIC_WRONG_ARGUMENTS => "ERR wrong number of arguments for 'config|set' command"u8;
        public static ReadOnlySpan<byte> RESP_ERR_GENERIC_NOSUCHKEY => "ERR no such key"u8;
        public static ReadOnlySpan<byte> RESP_ERR_GENERIC_NESTED_MULTI => "ERR MULTI calls can not be nested"u8;
        public static ReadOnlySpan<byte> RESP_ERR_GENERIC_EXEC_WO_MULTI => "ERR EXEC without MULTI"u8;
        public static ReadOnlySpan<byte> RESP_ERR_GENERIC_DISCARD_WO_MULTI => "ERR DISCARD without MULTI"u8;
        public static ReadOnlySpan<byte> RESP_ERR_GENERIC_WATCH_IN_MULTI => "ERR WATCH inside MULTI is not allowed"u8;
        public static ReadOnlySpan<byte> RESP_ERR_GENERIC_INVALIDEXP_IN_SET => "ERR invalid expire time in 'set' command"u8;
        public static ReadOnlySpan<byte> RESP_ERR_GENERIC_SYNTAX_ERROR => "ERR syntax error"u8;
        public static ReadOnlySpan<byte> RESP_ERR_WITHETAG_AND_GETVALUE => "ERR WITHETAG option not allowed with GET inside of SET"u8;
        public static ReadOnlySpan<byte> RESP_ERR_GENERIC_OFFSETOUTOFRANGE => "ERR offset is out of range"u8;
        public static ReadOnlySpan<byte> RESP_ERR_GENERIC_BIT_IS_NOT_INTEGER => "ERR bit is not an integer or out of range"u8;
        public static ReadOnlySpan<byte> RESP_ERR_GENERIC_BITOFFSET_IS_NOT_INTEGER => "ERR bit offset is not an integer or out of range"u8;
        public static ReadOnlySpan<byte> RESP_ERR_GENERIC_CURSORVALUE => "ERR cursor value should be equal or greater than 0."u8;
        public static ReadOnlySpan<byte> RESP_ERR_GENERIC_INVALIDCURSOR => "ERR invalid cursor"u8;
        public static ReadOnlySpan<byte> RESP_ERR_GENERIC_MALFORMED_REGISTERCS_COMMAND => "ERR malformed REGISTERCS command."u8;
        public static ReadOnlySpan<byte> RESP_ERR_GENERIC_MALFORMED_COMMAND_INFO_JSON => "ERR malformed command info JSON."u8;
        public static ReadOnlySpan<byte> RESP_ERR_GENERIC_GETTING_BINARY_FILES => "ERR unable to access one or more binary files."u8;
        public static ReadOnlySpan<byte> RESP_ERR_GENERIC_GETTING_CMD_INFO_FILE => "ERR unable to access command info file."u8;
        public static ReadOnlySpan<byte> RESP_ERR_GENERIC_BINARY_FILES_NOT_IN_ALLOWED_PATHS => "ERR one or more binary file are not contained in allowed paths."u8;
        public static ReadOnlySpan<byte> RESP_ERR_GENERIC_CMD_INFO_FILE_NOT_IN_ALLOWED_PATHS => "ERR command info file is not contained in allowed paths."u8;
        public static ReadOnlySpan<byte> RESP_ERR_GENERIC_LOADING_ASSEMBLIES => "ERR unable to load one or more assemblies."u8;
        public static ReadOnlySpan<byte> RESP_ERR_GENERIC_ASSEMBLY_NOT_SIGNED => "ERR one or more assemblies loaded is not digitally signed."u8;
        public static ReadOnlySpan<byte> RESP_ERR_GENERIC_INSTANTIATING_CLASS => "ERR unable to instantiate one or more classes from given assemblies."u8;
        public static ReadOnlySpan<byte> RESP_ERR_GENERIC_REGISTERCS_UNSUPPORTED_CLASS => "ERR unable to register one or more unsupported classes."u8;
        public static ReadOnlySpan<byte> RESP_ERR_GENERIC_VALUE_IS_NOT_INTEGER => "ERR value is not an integer or out of range."u8;
        public static ReadOnlySpan<byte> RESP_ERR_HASH_VALUE_IS_NOT_INTEGER => "ERR hash value is not an integer."u8;
        public static ReadOnlySpan<byte> RESP_ERR_HASH_VALUE_IS_NOT_FLOAT => "ERR hash value is not a float."u8;
        public static ReadOnlySpan<byte> RESP_ERR_GENERIC_VALUE_IS_OUT_OF_RANGE => "ERR value is out of range, must be positive."u8;
        public static ReadOnlySpan<byte> RESP_ERR_PROTOCOL_VALUE_IS_NOT_INTEGER => "ERR Protocol version is not an integer or out of range."u8;
        public static ReadOnlySpan<byte> RESP_ERR_GENERIC_INDEX_OUT_RANGE => "ERR index out of range"u8;
        public static ReadOnlySpan<byte> RESP_ERR_DB_INDEX_OUT_OF_RANGE => "ERR DB index is out of range."u8;
        public static ReadOnlySpan<byte> RESP_ERR_INVALID_FIRST_DB_INDEX => "ERR invalid first DB index."u8;
        public static ReadOnlySpan<byte> RESP_ERR_INVALID_SECOND_DB_INDEX => "ERR invalid second DB index."u8;
        public static ReadOnlySpan<byte> RESP_ERR_SELECT_IN_TXN_UNSUPPORTED => "ERR SELECT is currently unsupported inside a transaction."u8;
        public static ReadOnlySpan<byte> RESP_ERR_SWAPDB_IN_TXN_UNSUPPORTED => "ERR SWAPDB is currently unsupported inside a transaction."u8;
        public static ReadOnlySpan<byte> RESP_ERR_SWAPDB_UNSUPPORTED => "ERR SWAPDB is currently unsupported when multiple clients are connected."u8;
        public static ReadOnlySpan<byte> RESP_ERR_SELECT_UNSUCCESSFUL => "ERR unable to select database."u8;
        public static ReadOnlySpan<byte> RESP_ERR_DB_ID_CLUSTER_MODE => "ERR specifying non-zero DBID is not allowed in cluster mode"u8;
        public static ReadOnlySpan<byte> RESP_ERR_GENERIC_SELECT_CLUSTER_MODE => "ERR SELECT is not allowed in cluster mode"u8;
        public static ReadOnlySpan<byte> RESP_ERR_GENERIC_SWAPDB_CLUSTER_MODE => "ERR SWAPDB is not allowed in cluster mode"u8;
        public static ReadOnlySpan<byte> RESP_ERR_NO_TRANSACTION_PROCEDURE => "ERR Could not get transaction procedure"u8;
        public static ReadOnlySpan<byte> RESP_ERR_WRONG_NUMBER_OF_ARGUMENTS => "ERR wrong number of arguments for command"u8;
        public static ReadOnlySpan<byte> RESP_ERR_UNSUPPORTED_PROTOCOL_VERSION => "ERR Unsupported protocol version"u8;
        public static ReadOnlySpan<byte> RESP_ERR_ASYNC_PROTOCOL_CHANGE => "ERR protocol change is not allowed with pending async operations"u8;
        public static ReadOnlySpan<byte> RESP_ERR_NOT_VALID_FLOAT => "ERR value is not a valid float"u8;
        public static ReadOnlySpan<byte> RESP_ERR_MIN_MAX_NOT_VALID_FLOAT => "ERR min or max is not a float"u8;
        public static ReadOnlySpan<byte> RESP_ERR_NOT_VALID_GEO_DISTANCE_UNIT => "ERR unsupported unit provided. please use M, KM, FT, MI"u8;
        public static ReadOnlySpan<byte> RESP_ERR_NOT_VALID_HEIGHT => "ERR need numeric height"u8;
        public static ReadOnlySpan<byte> RESP_ERR_HEIGHT_OR_WIDTH_NEGATIVE => "ERR height or width cannot be negative"u8;
        public static ReadOnlySpan<byte> RESP_ERR_NOT_VALID_RADIUS => "ERR need numeric radius"u8;
        public static ReadOnlySpan<byte> RESP_ERR_NOT_VALID_WIDTH => "ERR need numeric width"u8;
        public static ReadOnlySpan<byte> RESP_ERR_MIN_MAX_NOT_VALID_STRING => "ERR min or max not valid string range item"u8;
        public static ReadOnlySpan<byte> RESP_ERR_RADIUS_IS_NEGATIVE => "ERR radius cannot be negative"u8;
        public static ReadOnlySpan<byte> RESP_ERR_TIMEOUT_IS_NEGATIVE => "ERR timeout is negative"u8;
        public static ReadOnlySpan<byte> RESP_ERR_TIMEOUT_NOT_VALID_FLOAT => "ERR timeout is not a float or out of range"u8;
        public static ReadOnlySpan<byte> RESP_WRONGPASS_INVALID_PASSWORD => "WRONGPASS Invalid password"u8;
        public static ReadOnlySpan<byte> RESP_WRONGPASS_INVALID_USERNAME_PASSWORD => "WRONGPASS Invalid username/password combination"u8;
        public static ReadOnlySpan<byte> RESP_SYNTAX_ERROR => "ERR syntax error"u8;
        public static ReadOnlySpan<byte> RESP_ERR_BITOP_KEY_LIMIT => "ERR Bitop source key limit (64) exceeded"u8;
        public static ReadOnlySpan<byte> RESP_ERR_COUNT_IS_NOT_POSITIVE => "ERR COUNT must be > 0"u8;
        public static ReadOnlySpan<byte> RESP_ERR_MODULE_NO_INTERFACE => "ERR Module does not implement the required interface"u8;
        public static ReadOnlySpan<byte> RESP_ERR_MODULE_MULTIPLE_INTERFACES => "ERR Multiple modules present"u8;
        public static ReadOnlySpan<byte> RESP_ERR_MODULE_ONLOAD => "ERR Error during module OnLoad"u8;
        public static ReadOnlySpan<byte> RESP_ERR_LIMIT_NOT_SUPPORTED => "ERR syntax error, LIMIT is only supported in combination with either BYSCORE or BYLEX"u8;
        public static ReadOnlySpan<byte> RESP_ERR_NO_SCRIPT => "NOSCRIPT No matching script. Please use EVAL."u8;
        public static ReadOnlySpan<byte> RESP_ERR_CANNOT_LIST_CLIENTS => "ERR Clients cannot be listed."u8;
        public static ReadOnlySpan<byte> RESP_ERR_UBLOCKING_CLINET => "ERR Unable to unblock client because of error."u8;
        public static ReadOnlySpan<byte> RESP_ERR_NO_SUCH_CLIENT => "ERR No such client"u8;
        public static ReadOnlySpan<byte> RESP_ERR_INVALID_CLIENT_ID => "ERR Invalid client ID"u8;
        public static ReadOnlySpan<byte> RESP_ERR_ACL_AUTH_DISABLED => "ERR ACL Authenticator is disabled."u8;
        public static ReadOnlySpan<byte> RESP_ERR_ACL_AUTH_FILE_DISABLED => "ERR This Garnet instance is not configured to use an ACL file. Please restart server with --acl-file option."u8;
        public static ReadOnlySpan<byte> RESP_ERR_XX_NX_NOT_COMPATIBLE => "ERR XX and NX options at the same time are not compatible"u8;
        public static ReadOnlySpan<byte> RESP_ERR_GT_LT_NX_NOT_COMPATIBLE => "ERR GT, LT, and/or NX options at the same time are not compatible"u8;
        public static ReadOnlySpan<byte> RESP_ERR_INCR_SUPPORTS_ONLY_SINGLE_PAIR => "ERR INCR option supports a single increment-element pair"u8;
        public static ReadOnlySpan<byte> RESP_ERR_INVALID_BITFIELD_TYPE => "ERR Invalid bitfield type. Use something like i16 u8. Note that u64 is not supported but i64 is"u8;
        public static ReadOnlySpan<byte> RESP_ERR_INVALID_OVERFLOW_TYPE => "ERR Invalid OVERFLOW type specified"u8;
        public static ReadOnlySpan<byte> RESP_ERR_SCRIPT_FLUSH_OPTIONS => "ERR SCRIPT FLUSH only support SYNC|ASYNC option"u8;
        public static ReadOnlySpan<byte> RESP_ERR_BUSSYKEY => "BUSYKEY Target key name already exists."u8;
        public static ReadOnlySpan<byte> RESP_ERR_LENGTH_AND_INDEXES => "If you want both the length and indexes, please just use IDX."u8;
        public static ReadOnlySpan<byte> RESP_ERR_INVALID_EXPIRE_TIME => "ERR invalid expire time, must be >= 0"u8;
        public static ReadOnlySpan<byte> RESP_ERR_HCOLLECT_ALREADY_IN_PROGRESS => "ERR HCOLLECT scan already in progress"u8;
        public static ReadOnlySpan<byte> RESP_ERR_ZCOLLECT_ALREADY_IN_PROGRESS => "ERR ZCOLLECT scan already in progress"u8;
        public static ReadOnlySpan<byte> RESP_INVALID_COMMAND_SPECIFIED => "Invalid command specified"u8;
        public static ReadOnlySpan<byte> RESP_COMMAND_HAS_NO_KEY_ARGS => "The command has no key arguments"u8;
        public static ReadOnlySpan<byte> RESP_ERR_INVALID_CLIENT_UNBLOCK_REASON => "ERR CLIENT UNBLOCK reason should be TIMEOUT or ERROR"u8;
        public static ReadOnlySpan<byte> RESP_UNBLOCKED_CLIENT_VIA_CLIENT_UNBLOCK => "UNBLOCKED client unblocked via CLIENT UNBLOCK"u8;
        public static ReadOnlySpan<byte> RESP_ERR_INVALID_ETAG => "ETAG must be a numerical value greater than or equal to 0"u8;
        public static ReadOnlySpan<byte> RESP_ERR_FLUSHALL_READONLY_REPLICA => "ERR You can't write against a read only replica."u8;
        public static ReadOnlySpan<byte> RESP_ERR_DEUBG_DISALLOWED =>
            @"ERR DEBUG command not allowed. If the EnableDebugCommand option is set to ""local"", you can run it from a local connection, otherwise you need to set this option in the configuration file, and then restart the server."u8;
<<<<<<< HEAD

        public static ReadOnlySpan<byte> RESP_ERR_XADD_WRONG_NUM_ARGS => "ERR wrong number of arguments for 'xadd' command"u8;
        public static ReadOnlySpan<byte> RESP_ERR_XLEN_WRONG_NUM_ARGS => "ERR wrong number of arguments for 'xlen' command"u8;
        public static ReadOnlySpan<byte> RESP_ERR_XRANGE_WRONG_NUM_ARGS => "ERR wrong number of arguments for 'xrange' command"u8;
        public static ReadOnlySpan<byte> RESP_ERR_XDEL_WRONG_NUM_ARGS => "ERR wrong number of arguments for 'xdel' command"u8;

=======
        public static ReadOnlySpan<byte> RESP_ERR_ZSET_MEMBER => "ERR could not decode requested zset member"u8;
>>>>>>> fc84667e
        /// <summary>
        /// Response string templates
        /// </summary>
        public const string GenericErrWrongNumArgs = "ERR wrong number of arguments for '{0}' command";
        public const string GenericErrUnknownOptionConfigSet = "ERR Unknown option or number of arguments for CONFIG SET - '{0}'";
        public const string GenericErrUnknownOption = "ERR Unknown option or number of arguments for '{0}' command";
        public const string GenericErrUnknownSubCommand = "ERR unknown subcommand '{0}'. Try {1} HELP";
        public const string GenericErrUnknownSubCommandNoHelp = "ERR unknown subcommand '{0}'.";
        public const string GenericErrWrongNumArgsTxn =
            "ERR Invalid number of parameters to stored proc {0}, expected {1}, actual {2}";
        public const string GenericSyntaxErrorOption = "ERR Syntax error in {0} option '{1}'";
        public const string GenericParamShouldBeGreaterThanZero = "ERR Parameter `{0}` should be greater than 0";
        public const string GenericErrNotAFloat = "ERR {0} value is not a valid float";
        public const string GenericErrCantBeNegative = "ERR {0} can't be negative";
        public const string GenericErrAtLeastOneKey = "ERR at least 1 input key is needed for '{0}' command";
        public const string GenericErrShouldBeGreaterThanZero = "ERR {0} should be greater than 0";
        public const string GenericErrMandatoryMissing = "Mandatory argument {0} is missing or not at the right position";
        public const string GenericErrMustMatchNoOfArgs = "The `{0}` parameter must match the number of arguments";
        public const string GenericUnknownClientType = "ERR Unknown client type '{0}'";
        public const string GenericErrDuplicateFilter = "ERR Filter '{0}' defined multiple times";
        public const string GenericPubSubCommandDisabled = "ERR {0} is disabled, enable it with --pubsub option.";
        public const string GenericErrLonLat = "ERR invalid longitude,latitude pair {0:F6},{1:F6}";
        public const string GenericErrStoreCommand = "ERR STORE option in {0} is not compatible with WITHDIST, WITHHASH and WITHCOORD options";

        /// <summary>
        /// Response errors while scripting
        /// </summary>
        public static ReadOnlySpan<byte> RESP_ERR => "ERR server while running script"u8;
        public static ReadOnlySpan<byte> RESP_SERVER_BUSY => "ERR Error server busy"u8;

        /// <summary>
        /// Object types
        /// </summary>
        public static ReadOnlySpan<byte> ZSET => "ZSET"u8;
        public static ReadOnlySpan<byte> zset => "zset"u8;
        public static ReadOnlySpan<byte> LIST => "LIST"u8;
        public static ReadOnlySpan<byte> list => "list"u8;
        public static ReadOnlySpan<byte> HASH => "HASH"u8;
        public static ReadOnlySpan<byte> hash => "hash"u8;
        public static ReadOnlySpan<byte> STRING => "STRING"u8;
        public static ReadOnlySpan<byte> stringt => "string"u8;

        /// <summary>
        /// Register object types
        /// </summary>
        public static ReadOnlySpan<byte> READ => "READ"u8;
        public static ReadOnlySpan<byte> read => "read"u8;
        public static ReadOnlySpan<byte> READMODIFYWRITE => "READMODIFYWRITE"u8;
        public static ReadOnlySpan<byte> readmodifywrite => "readmodifywrite"u8;
        public static ReadOnlySpan<byte> RMW => "RMW"u8;
        public static ReadOnlySpan<byte> rmw => "rmw"u8;
        public static ReadOnlySpan<byte> TRANSACTION => "TRANSACTION"u8;
        public static ReadOnlySpan<byte> transaction => "transaction"u8;
        public static ReadOnlySpan<byte> TXN => "TXN"u8;
        public static ReadOnlySpan<byte> txn => "txn"u8;
        public static ReadOnlySpan<byte> SRC => "SRC"u8;
        public static ReadOnlySpan<byte> src => "src"u8;

        public static ReadOnlySpan<byte> AND => "AND"u8;
        public static ReadOnlySpan<byte> and => "and"u8;
        public static ReadOnlySpan<byte> OR => "OR"u8;
        public static ReadOnlySpan<byte> or => "or"u8;
        public static ReadOnlySpan<byte> XOR => "XOR"u8;
        public static ReadOnlySpan<byte> xor => "xor"u8;
        public static ReadOnlySpan<byte> NOT => "NOT"u8;
        public static ReadOnlySpan<byte> not => "not"u8;

        // subcommand parsing strings
        public static ReadOnlySpan<byte> CAT => "CAT"u8;
        public static ReadOnlySpan<byte> DELUSER => "DELUSER"u8;
        public static ReadOnlySpan<byte> EXISTS => "EXISTS"u8;
        public static ReadOnlySpan<byte> FLUSH => "FLUSH"u8;
        public static ReadOnlySpan<byte> GETUSER => "GETUSER"u8;
        public static ReadOnlySpan<byte> LOAD => "LOAD"u8;
        public static ReadOnlySpan<byte> LOADCS => "LOADCS"u8;
        public static ReadOnlySpan<byte> SETUSER => "SETUSER"u8;
        public static ReadOnlySpan<byte> USERS => "USERS"u8;
        public static ReadOnlySpan<byte> WHOAMI => "WHOAMI"u8;
        public static ReadOnlySpan<byte> USAGE => "USAGE"u8;
        public static ReadOnlySpan<byte> BUMPEPOCH => "BUMPEPOCH"u8;
        public static ReadOnlySpan<byte> FORGET => "FORGET"u8;
        public static ReadOnlySpan<byte> MEET => "MEET"u8;
        public static ReadOnlySpan<byte> MYID => "MYID"u8;
        public static ReadOnlySpan<byte> NODES => "NODES"u8;
        public static ReadOnlySpan<byte> SETCONFIGEPOCH => "SET-CONFIG-EPOCH"u8;
        public static ReadOnlySpan<byte> SHARDS => "SHARDS"u8;
        public static ReadOnlySpan<byte> ADDSLOTS => "ADDSLOTS"u8;
        public static ReadOnlySpan<byte> ADDSLOTSRANGE => "ADDSLOTSRANGE"u8;
        public static ReadOnlySpan<byte> COUNTKEYSINSLOT => "COUNTKEYSINSLOT"u8;
        public static ReadOnlySpan<byte> DELSLOTS => "DELSLOTS"u8;
        public static ReadOnlySpan<byte> DELSLOTSRANGE => "DELSLOTSRANGE"u8;
        public static ReadOnlySpan<byte> GETKEYSINSLOT => "GETKEYSINSLOT"u8;
        public static ReadOnlySpan<byte> KEYSLOT => "KEYSLOT"u8;
        public static ReadOnlySpan<byte> SETSLOT => "SETSLOT"u8;
        public static ReadOnlySpan<byte> SLOTS => "SLOTS"u8;
        public static ReadOnlySpan<byte> REPLICAS => "REPLICAS"u8;
        public static ReadOnlySpan<byte> REPLICATE => "REPLICATE"u8;
        public static ReadOnlySpan<byte> ID => "ID"u8;
        public static ReadOnlySpan<byte> KILL => "KILL"u8;
        public static ReadOnlySpan<byte> GETNAME => "GETNAME"u8;
        public static ReadOnlySpan<byte> SETINFO => "SETINFO"u8;
        public static ReadOnlySpan<byte> UNBLOCK => "UNBLOCK"u8;
        public static ReadOnlySpan<byte> USER => "USER"u8;
        public static ReadOnlySpan<byte> ADDR => "ADDR"u8;
        public static ReadOnlySpan<byte> LADDR => "LADDR"u8;
        public static ReadOnlySpan<byte> SKIPME => "SKIPME"u8;
        public static ReadOnlySpan<byte> MAXAGE => "MAXAGE"u8;
        public static ReadOnlySpan<byte> YES => "YES"u8;
        public static ReadOnlySpan<byte> NO => "NO"u8;

        // Cluster subcommands which are internal and thus undocumented
        // 
        // Because these are internal, they have lower case property names
        public static ReadOnlySpan<byte> gossip => "GOSSIP"u8;
        public static ReadOnlySpan<byte> myparentid => "MYPARENTID"u8;
        public static ReadOnlySpan<byte> delkeysinslot => "DELKEYSINSLOT"u8;
        public static ReadOnlySpan<byte> delkeysinslotrange => "DELKEYSINSLOTRANGE"u8;
        public static ReadOnlySpan<byte> setslotsrange => "SETSLOTSRANGE"u8;
        public static ReadOnlySpan<byte> slotstate => "SLOTSTATE"u8;
        public static ReadOnlySpan<byte> publish => "PUBLISH"u8;
        public static ReadOnlySpan<byte> spublish => "SPUBLISH"u8;
        public static ReadOnlySpan<byte> mtasks => "MTASKS"u8;
        public static ReadOnlySpan<byte> aofsync => "AOFSYNC"u8;
        public static ReadOnlySpan<byte> appendlog => "APPENDLOG"u8;
        public static ReadOnlySpan<byte> attach_sync => "ATTACH_SYNC"u8;
        public static ReadOnlySpan<byte> banlist => "BANLIST"u8;
        public static ReadOnlySpan<byte> begin_replica_recover => "BEGIN_REPLICA_RECOVER"u8;
        public static ReadOnlySpan<byte> endpoint => "ENDPOINT"u8;
        public static ReadOnlySpan<byte> failreplicationoffset => "FAILREPLICATIONOFFSET"u8;
        public static ReadOnlySpan<byte> failstopwrites => "FAILSTOPWRITES"u8;
        public static ReadOnlySpan<byte> initiate_replica_sync => "INITIATE_REPLICA_SYNC"u8;
        public static ReadOnlySpan<byte> send_ckpt_file_segment => "SEND_CKPT_FILE_SEGMENT"u8;
        public static ReadOnlySpan<byte> send_ckpt_metadata => "SEND_CKPT_METADATA"u8;
        public static ReadOnlySpan<byte> cluster_sync => "SYNC"u8;

        // Lua scripting strings
        public static ReadOnlySpan<byte> LUA_OK => "OK"u8;
        public static ReadOnlySpan<byte> LUA_ok => "ok"u8;
        public static ReadOnlySpan<byte> LUA_err => "err"u8;
        public static ReadOnlySpan<byte> LUA_No_session_available => "No session available"u8;
        public static ReadOnlySpan<byte> LUA_ERR_Please_specify_at_least_one_argument_for_this_redis_lib_call => "ERR Please specify at least one argument for this redis lib call"u8;
        public static ReadOnlySpan<byte> LUA_ERR_Unknown_Redis_command_called_from_script => "ERR Unknown Redis command called from script"u8;
        public static ReadOnlySpan<byte> LUA_ERR_Lua_redis_lib_command_arguments_must_be_strings_or_integers => "ERR Lua redis lib command arguments must be strings or integers"u8;
        public static ReadOnlySpan<byte> LUA_ERR_wrong_number_of_arguments => "ERR wrong number of arguments"u8;
        public static ReadOnlySpan<byte> LUA_ERR_redis_log_requires_two_arguments_or_more => "ERR redis.log() requires two arguments or more."u8;
        public static ReadOnlySpan<byte> LUA_ERR_First_argument_must_be_a_number_log_level => "ERR First argument must be a number (log level)."u8;
        public static ReadOnlySpan<byte> LUA_ERR_Invalid_debug_level => "ERR Invalid debug level."u8;
        public static ReadOnlySpan<byte> LUA_ERR_Invalid_command_passed_to_redis_acl_check_cmd => "ERR Invalid command passed to redis.acl_check_cmd()"u8;
        public static ReadOnlySpan<byte> LUA_ERR_redis_setresp_requires_one_argument => "ERR redis.setresp() requires one argument."u8;
        public static ReadOnlySpan<byte> LUA_ERR_RESP_version_must_be_2_or_3 => "ERR RESP version must be 2 or 3."u8;
        public static ReadOnlySpan<byte> LUA_ERR_redis_log_disabled => "ERR redis.log(...) disabled in Garnet config"u8;
        public static ReadOnlySpan<byte> LUA_double => "double"u8;
        public static ReadOnlySpan<byte> LUA_map => "map"u8;
        public static ReadOnlySpan<byte> Lua_set => "set"u8;
        public static ReadOnlySpan<byte> LUA_big_number => "big_number"u8;
        public static ReadOnlySpan<byte> LUA_format => "format"u8;
        public static ReadOnlySpan<byte> LUA_string => "string"u8;
        public static ReadOnlySpan<byte> LUA_bad_arg_atan2 => "bad argument to atan2"u8;
        public static ReadOnlySpan<byte> LUA_bad_arg_cosh => "bad argument to cosh"u8;
        public static ReadOnlySpan<byte> LUA_bad_arg_frexp => "bad argument to frexp"u8;
        public static ReadOnlySpan<byte> LUA_bad_arg_ldexp => "bad argument to ldexp"u8;
        public static ReadOnlySpan<byte> LUA_bad_arg_log10 => "bad argument to log10"u8;
        public static ReadOnlySpan<byte> LUA_bad_arg_pow => "bad argument to pow"u8;
        public static ReadOnlySpan<byte> LUA_bad_arg_sinh => "bad argument to sinh"u8;
        public static ReadOnlySpan<byte> LUA_bad_arg_tanh => "bad argument to tanh"u8;
        public static ReadOnlySpan<byte> LUA_bad_arg_maxn => "bad argument to maxn"u8;
        public static ReadOnlySpan<byte> LUA_bad_arg_loadstring => "bad argument to loadstring"u8;
        public static ReadOnlySpan<byte> LUA_bad_arg_loadstring_null_byte => "bad argument to loadstring, interior null byte"u8;
        public static ReadOnlySpan<byte> LUA_bad_arg_tobit => "bad argument to tobit"u8;
        public static ReadOnlySpan<byte> LUA_bad_arg_tohex => "bad argument to tohex"u8;
        public static ReadOnlySpan<byte> LUA_bad_arg_bswap => "bad argument to bswap"u8;
        public static ReadOnlySpan<byte> LUA_bad_arg_bnot => "bad argument to bnot"u8;
        public static ReadOnlySpan<byte> LUA_bad_arg_encode => "bad argument to encode"u8;
        public static ReadOnlySpan<byte> LUA_bad_arg_decode => "bad argument to decode"u8;
        public static ReadOnlySpan<byte> LUA_bad_arg_pack => "bad argument to pack"u8;
        public static ReadOnlySpan<byte> LUA_bad_arg_unpack => "bad argument to unpack"u8;
        public static ReadOnlySpan<byte> LUA_bad_arg_bor => "bad argument to bor"u8;
        public static ReadOnlySpan<byte> LUA_bad_arg_band => "bad argument to band"u8;
        public static ReadOnlySpan<byte> LUA_bad_arg_bxor => "bad argument to bxor"u8;
        public static ReadOnlySpan<byte> LUA_bad_arg_lshift => "bad argument to lshift"u8;
        public static ReadOnlySpan<byte> LUA_bad_arg_arshift => "bad argument to arshift"u8;
        public static ReadOnlySpan<byte> LUA_bad_arg_rshift => "bad argument to rshift"u8;
        public static ReadOnlySpan<byte> LUA_bad_arg_rol => "bad argument to rol"u8;
        public static ReadOnlySpan<byte> LUA_bad_arg_ror => "bad argument to ror"u8;
        public static ReadOnlySpan<byte> LUA_unexpected_json_value_kind => "Unexpected json value kind"u8;
        public static ReadOnlySpan<byte> LUA_cannot_serialise_to_json => "Cannot serialise Lua type to JSON"u8;
        public static ReadOnlySpan<byte> LUA_unexpected_error => "Unexpected Lua error"u8;
        public static ReadOnlySpan<byte> LUA_cannot_serialise_excessive_nesting => "Cannot serialise, excessive nesting (1001)"u8;
        public static ReadOnlySpan<byte> LUA_unable_to_format_number => "Unable to format number"u8;
        public static ReadOnlySpan<byte> LUA_found_too_many_nested => "Found too many nested data structures (1001)"u8;
        public static ReadOnlySpan<byte> LUA_expected_value_but_found_invalid => "Expected value but found invalid token."u8;
        public static ReadOnlySpan<byte> LUA_missing_bytes_in_input => "Missing bytes in input."u8;
        public static ReadOnlySpan<byte> LUA_unexpected_msgpack_sigil => "Unexpected MsgPack sigil"u8;
        public static ReadOnlySpan<byte> LUA_msgpack_string_too_long => "MsgPack string is too long"u8;
        public static ReadOnlySpan<byte> LUA_msgpack_array_too_long => "MsgPack array is too long"u8;
        public static ReadOnlySpan<byte> LUA_msgpack_map_too_long => "MsgPack map is too long"u8;
        public static ReadOnlySpan<byte> LUA_insufficient_lua_stack_space => "Insufficient Lua stack space"u8;
        public static ReadOnlySpan<byte> LUA_parameter_reset_failed_memory => "Resetting parameters to Lua script failed: Memory"u8;
        public static ReadOnlySpan<byte> LUA_parameter_reset_failed_syntax => "Resetting parameters to Lua script failed: Syntax"u8;
        public static ReadOnlySpan<byte> LUA_parameter_reset_failed_runtime => "Resetting parameters to Lua script failed: Runtime"u8;
        public static ReadOnlySpan<byte> LUA_parameter_reset_failed_other => "Resetting parameters to Lua script failed: Other"u8;
        public static ReadOnlySpan<byte> LUA_out_of_memory => "Lua VM ran out of memory"u8;
        public static ReadOnlySpan<byte> LUA_load_string_error => "load_string encountered error"u8;
        public static ReadOnlySpan<byte> LUA_AND => "AND"u8;
        public static ReadOnlySpan<byte> LUA_OR => "OR"u8;
        public static ReadOnlySpan<byte> LUA_XOR => "XOR"u8;
        public static ReadOnlySpan<byte> LUA_NOT => "NOT"u8;
        public static ReadOnlySpan<byte> LUA_KEYS => "KEYS"u8;
        public static ReadOnlySpan<byte> LUA_ARGV => "ARGV"u8;
    }
}<|MERGE_RESOLUTION|>--- conflicted
+++ resolved
@@ -288,16 +288,11 @@
         public static ReadOnlySpan<byte> RESP_ERR_FLUSHALL_READONLY_REPLICA => "ERR You can't write against a read only replica."u8;
         public static ReadOnlySpan<byte> RESP_ERR_DEUBG_DISALLOWED =>
             @"ERR DEBUG command not allowed. If the EnableDebugCommand option is set to ""local"", you can run it from a local connection, otherwise you need to set this option in the configuration file, and then restart the server."u8;
-<<<<<<< HEAD
-
-        public static ReadOnlySpan<byte> RESP_ERR_XADD_WRONG_NUM_ARGS => "ERR wrong number of arguments for 'xadd' command"u8;
+        public static ReadOnlySpan<byte> RESP_ERR_ZSET_MEMBER => "ERR could not decode requested zset member"u8; public static ReadOnlySpan<byte> RESP_ERR_XADD_WRONG_NUM_ARGS => "ERR wrong number of arguments for 'xadd' command"u8;
         public static ReadOnlySpan<byte> RESP_ERR_XLEN_WRONG_NUM_ARGS => "ERR wrong number of arguments for 'xlen' command"u8;
         public static ReadOnlySpan<byte> RESP_ERR_XRANGE_WRONG_NUM_ARGS => "ERR wrong number of arguments for 'xrange' command"u8;
         public static ReadOnlySpan<byte> RESP_ERR_XDEL_WRONG_NUM_ARGS => "ERR wrong number of arguments for 'xdel' command"u8;
 
-=======
-        public static ReadOnlySpan<byte> RESP_ERR_ZSET_MEMBER => "ERR could not decode requested zset member"u8;
->>>>>>> fc84667e
         /// <summary>
         /// Response string templates
         /// </summary>
