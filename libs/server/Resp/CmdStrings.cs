--- conflicted
+++ resolved
@@ -322,12 +322,9 @@
         // subcommand parsing strings
         public static ReadOnlySpan<byte> CAT => "CAT"u8;
         public static ReadOnlySpan<byte> DELUSER => "DELUSER"u8;
-<<<<<<< HEAD
-        public static ReadOnlySpan<byte> GETUSER => "GETUSER"u8;
-=======
         public static ReadOnlySpan<byte> EXISTS => "EXISTS"u8;
         public static ReadOnlySpan<byte> FLUSH => "FLUSH"u8;
->>>>>>> 32f78fdd
+        public static ReadOnlySpan<byte> GETUSER => "GETUSER"u8;
         public static ReadOnlySpan<byte> LOAD => "LOAD"u8;
         public static ReadOnlySpan<byte> LOADCS => "LOADCS"u8;
         public static ReadOnlySpan<byte> SETUSER => "SETUSER"u8;
