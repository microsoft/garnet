﻿// Copyright (c) Microsoft Corporation.
// Licensed under the MIT license.

using System;
using System.Collections.Generic;
using System.Diagnostics;
using System.Runtime.CompilerServices;
using System.Runtime.InteropServices;
using System.Text;
using Garnet.common;
using Tsavorite.core;

namespace Garnet.server
{
    ///  (1) , (2) , (3) 
    /// overflow check, ptr protection, and status not found implemented for below
    /// GETBIT, SETBIT, BITCOUNT, BITPOS (1),(2)

    public enum BitmapOperation : byte
    {
        /// <summary>
        /// NONE
        /// </summary>
        NONE,
        /// <summary>
        /// AND
        /// </summary>
        AND,
        /// <summary>
        /// OR
        /// </summary>
        OR,
        /// <summary>
        /// XOR
        /// </summary>
        XOR,
        /// <summary>
        /// NOT
        /// </summary>
        NOT
    }

    internal enum BitFieldOverflow : byte
    {
        WRAP,
        SAT,
        FAIL
    }
    internal enum BitFieldSign : byte
    {
        UNSIGNED = 0x0,
        SIGNED = 0x80
    }

    /// <summary>
    /// struct with parameters for BITFIELD command
    /// </summary>
    [StructLayout(LayoutKind.Explicit)]
    public struct BitFieldCmdArgs
    {
        /// <summary>
        /// BITFIELD command
        /// </summary>
        [FieldOffset(0)]
        public byte secondaryOpCode;
        /// <summary>
        /// encoding info
        /// </summary>
        [FieldOffset(1)]
        public byte typeInfo;
        /// <summary>
        /// offset
        /// </summary>
        [FieldOffset(2)]
        public long offset;
        /// <summary>
        /// value
        /// </summary>
        [FieldOffset(10)]
        public long value;
        /// <summary>
        /// BitFieldOverflow enum 
        /// </summary>
        [FieldOffset(18)]
        public byte overflowType;

        /// <summary>
        /// add a command to execute in bitfield
        /// </summary>
        /// <param name="secondaryOpCode"></param>
        /// <param name="typeInfo"></param>
        /// <param name="offset"></param>
        /// <param name="value"></param>
        /// <param name="overflowType"></param>
        public BitFieldCmdArgs(byte secondaryOpCode, byte typeInfo, long offset, long value, byte overflowType)
        {
            this.secondaryOpCode = secondaryOpCode;
            this.typeInfo = typeInfo;
            this.offset = offset;
            this.value = value;
            this.overflowType = overflowType;
        }
    }

    /// <summary>
    /// Server session for RESP protocol - sorted set
    /// </summary>
    internal sealed unsafe partial class RespServerSession : ServerSessionBase
    {
        /// <summary>
        /// Sets or clears the bit at offset in the given key.
        /// The bit is either set or cleared depending on value, which can be either 0 or 1.
        /// When key does not exist, a new key is created.The key is grown to make sure it can hold a bit at offset.
        /// </summary>
        private bool NetworkStringSetBit<TGarnetApi>(ref TGarnetApi storageApi)
            where TGarnetApi : IGarnetApi
        {
            if (parseState.Count != 3)
            {
                return AbortWithWrongNumberOfArguments(nameof(RespCommand.SETBIT));
            }

            var sbKey = parseState.GetArgSliceByRef(0).SpanByte;

            if (!parseState.TryGetLong(1, out var bOffset))
            {
                while (!RespWriteUtils.WriteError(CmdStrings.RESP_ERR_GENERIC_BITOFFSET_IS_NOT_INTEGER, ref dcurr, dend))
                    SendAndReset();
                return true;
            }

            var bSetValSlice = parseState.GetArgSliceByRef(2);
            Debug.Assert(bSetValSlice.length == 1);
            var bSetVal = (byte)(bSetValSlice.ReadOnlySpan[0] - '0');
            Debug.Assert(bSetVal == 0 || bSetVal == 1);

            #region SetBitCmdInput
            //4 byte length of input
            //1 byte RespCommand
            //1 byte RespInputFlags
            //8 byte bit offset
            //1 byte set/clear bit
            int inputSize = sizeof(int) + RespInputHeader.Size + sizeof(long) + sizeof(byte);
            byte* pbCmdInput = stackalloc byte[inputSize];

            ///////////////
            //Build Input//
            ///////////////
            byte* pcurr = pbCmdInput;
            *(int*)pcurr = inputSize - sizeof(int);
            pcurr += sizeof(int);
            //1. header
            (*(RespInputHeader*)(pcurr)).cmd = RespCommand.SETBIT;
            (*(RespInputHeader*)(pcurr)).flags = 0;
            pcurr += RespInputHeader.Size;
            //2. cmd args
            *(long*)(pcurr) = bOffset; pcurr += sizeof(long);
            *pcurr = bSetVal;
            #endregion

            var o = new SpanByteAndMemory(dcurr, (int)(dend - dcurr));
            var status = storageApi.StringSetBit(
                ref sbKey,
                ref Unsafe.AsRef<SpanByte>(pbCmdInput),
                ref o);

            if (status == GarnetStatus.OK)
                dcurr += o.Length;

            return true;
        }

        /// <summary>
        /// Returns the bit value at offset in the key stored.
        /// </summary>
        private bool NetworkStringGetBit<TGarnetApi>(ref TGarnetApi storageApi)
            where TGarnetApi : IGarnetApi
        {
            if (parseState.Count != 2)
            {
                return AbortWithWrongNumberOfArguments(nameof(RespCommand.GETBIT));
            }

            var sbKey = parseState.GetArgSliceByRef(0).SpanByte;

            if (!parseState.TryGetLong(1, out var bOffset))
            {
                while (!RespWriteUtils.WriteError(CmdStrings.RESP_ERR_GENERIC_BITOFFSET_IS_NOT_INTEGER, ref dcurr, dend))
                    SendAndReset();
                return true;
            }

            #region GetBitCmdInput
            //4 byte length of input
            //1 byte RespCommand
            //1 byte RespInputFlags
            //8 byte bit offset
            int inputSize = sizeof(int) + RespInputHeader.Size + sizeof(long);
            byte* pbCmdInput = stackalloc byte[inputSize];

            ///////////////
            //Build Input//
            ///////////////
            byte* pcurr = pbCmdInput;
            *(int*)pcurr = inputSize - sizeof(int);
            pcurr += sizeof(int);
            //1. header
            (*(RespInputHeader*)(pcurr)).cmd = RespCommand.GETBIT;
            (*(RespInputHeader*)(pcurr)).flags = 0;
            pcurr += RespInputHeader.Size;
            //2. cmd args
            *(long*)(pcurr) = bOffset;
            #endregion

            var o = new SpanByteAndMemory(dcurr, (int)(dend - dcurr));
            var status = storageApi.StringGetBit(ref sbKey, ref Unsafe.AsRef<SpanByte>(pbCmdInput), ref o);

            if (status == GarnetStatus.NOTFOUND)
                while (!RespWriteUtils.WriteDirect(CmdStrings.RESP_RETURN_VAL_0, ref dcurr, dend))
                    SendAndReset();
            else
                dcurr += o.Length;

            return true;
        }

        /// <summary>
        /// Count the number of set bits in a key. 
        /// It can be specified an interval for counting, passing the start and end arguments.
        /// </summary>
        private bool NetworkStringBitCount<TGarnetApi>(ref TGarnetApi storageApi)
            where TGarnetApi : IGarnetApi
        {
<<<<<<< HEAD
            var count = parseState.Count;
            if (count < 1 || count > 4)
=======
            if (parseState.count < 1 || parseState.count > 4)
>>>>>>> 9da8c90d
            {
                return AbortWithWrongNumberOfArguments(nameof(RespCommand.BITCOUNT));
            }

            //<[Get Key]>
            var sbKey = parseState.GetArgSliceByRef(0).SpanByte;

            //Process offsets here if they exist
            var startOffset = 0; // default is at the start of bitmap array
            var endOffset = -1; // default is at the end of the bitmap array (negative values indicate offset starting from end)
            byte bitOffsetType = 0x0; // treat offsets as byte or bit offsets
            if (parseState.count > 1)//Start offset exists
            {
                if (!parseState.TryGetInt(1, out startOffset) || (parseState.count > 2 && !parseState.TryGetInt(2, out endOffset)))
                {
                    while (!RespWriteUtils.WriteError(CmdStrings.RESP_ERR_GENERIC_VALUE_IS_NOT_INTEGER, ref dcurr, dend))
                        SendAndReset();
                    return true;
                }
            }

            if (parseState.count > 3)
            {
                var sbOffsetType = parseState.GetArgSliceByRef(3).ReadOnlySpan;
                bitOffsetType = sbOffsetType.EqualsUpperCaseSpanIgnoringCase("BIT"u8) ? (byte)0x1 : (byte)0x0;
            }

            #region BitCountCmdInput
            //4 byte length of input
            //1 byte RespCommand
            //1 byte RespInputFlags
            //8 byte bit startOffset
            //8 byte bit endOffset
            int inputSize = sizeof(int) + RespInputHeader.Size + sizeof(long) + sizeof(long) + sizeof(byte);
            byte* pbCmdInput = stackalloc byte[inputSize];

            ///////////////
            //Build Input//
            ///////////////
            byte* pcurr = pbCmdInput;
            *(int*)pcurr = inputSize - sizeof(int);
            pcurr += sizeof(int);
            //1. header
            (*(RespInputHeader*)(pcurr)).cmd = RespCommand.BITCOUNT;
            (*(RespInputHeader*)(pcurr)).flags = 0;
            pcurr += RespInputHeader.Size;
            //2. cmd args
            *(long*)(pcurr) = startOffset; pcurr += 8;
            *(long*)(pcurr) = endOffset; pcurr += 8;
            *pcurr = bitOffsetType;
            #endregion

            var o = new SpanByteAndMemory(dcurr, (int)(dend - dcurr));

            var status = storageApi.StringBitCount(ref sbKey, ref Unsafe.AsRef<SpanByte>(pbCmdInput), ref o);

            if (status == GarnetStatus.OK)
            {
                if (!o.IsSpanByte)
                    SendAndReset(o.Memory, o.Length);
                else
                    dcurr += o.Length;
            }
            else if (status == GarnetStatus.NOTFOUND)
            {
                while (!RespWriteUtils.WriteDirect(CmdStrings.RESP_RETURN_VAL_0, ref dcurr, dend))
                    SendAndReset();
            }

            return true;
        }

        /// <summary>
        /// Returns the position of the first bit set to 1 or 0 in a key.
        /// </summary>
        private bool NetworkStringBitPosition<TGarnetApi>(ref TGarnetApi storageApi)
            where TGarnetApi : IGarnetApi
        {
<<<<<<< HEAD
            var count = parseState.Count;
            if (count < 2 || count > 5)
=======
            if (parseState.count < 2 || parseState.count > 5)
>>>>>>> 9da8c90d
            {
                return AbortWithWrongNumberOfArguments(nameof(RespCommand.BITPOS));
            }

            //<[Get Key]>
            var sbKey = parseState.GetArgSliceByRef(0).SpanByte;

            var bSetValSlice = parseState.GetArgSliceByRef(1);
            Debug.Assert(bSetValSlice.length == 1);
            var bSetVal = (byte)(bSetValSlice.ReadOnlySpan[0] - '0');
            Debug.Assert(bSetVal == 0 || bSetVal == 1);

            //Process offsets here if they exist
            var startOffset = 0; // default is at the start of bitmap array
            var endOffset = -1; // default is at the end of the bitmap array (negative values indicate offset starting from end)
            byte bitOffsetType = 0x0; // treat offsets as byte or bit offsets

            if (parseState.count > 2)//Start offset exists
            {
                if (!parseState.TryGetInt(2, out startOffset) || (parseState.count > 3 && !parseState.TryGetInt(3, out endOffset)))
                {
                    while (!RespWriteUtils.WriteError(CmdStrings.RESP_ERR_GENERIC_VALUE_IS_NOT_INTEGER, ref dcurr, dend))
                        SendAndReset();
                    return true;
                }
            }

            if (parseState.count > 4)
            {
                var sbOffsetType = parseState.GetArgSliceByRef(4).ReadOnlySpan;
                bitOffsetType = sbOffsetType.EqualsUpperCaseSpanIgnoringCase("BIT"u8) ? (byte)0x1 : (byte)0x0;
            }

            #region BitPosCmdIO
            //4 byte length of input
            //1 byte RespCommand
            //1 byte RespInputFlags
            //1 byte setVal
            //8 byte bit startOffset
            //8 byte bit endOffset
            int inputSize = sizeof(int) + RespInputHeader.Size + sizeof(byte) + sizeof(long) + sizeof(long) + sizeof(byte);
            byte* pbCmdInput = stackalloc byte[inputSize];

            ///////////////
            //Build Input//
            ///////////////
            byte* pcurr = pbCmdInput;
            *(int*)pcurr = inputSize - sizeof(int);
            pcurr += sizeof(int);
            //1. header
            (*(RespInputHeader*)(pcurr)).cmd = RespCommand.BITPOS;
            (*(RespInputHeader*)(pcurr)).flags = 0;
            pcurr += RespInputHeader.Size;
            //2. cmd args
            *(byte*)(pcurr) = bSetVal; pcurr++;
            *(long*)(pcurr) = startOffset; pcurr += 8;
            *(long*)(pcurr) = endOffset; pcurr += 8;
            *pcurr = bitOffsetType;
            #endregion

            var o = new SpanByteAndMemory(dcurr, (int)(dend - dcurr));

            var status = storageApi.StringBitPosition(ref sbKey, ref Unsafe.AsRef<SpanByte>(pbCmdInput), ref o);

            if (status == GarnetStatus.OK)
            {
                if (!o.IsSpanByte)
                    SendAndReset(o.Memory, o.Length);
                else
                    dcurr += o.Length;
            }
            else if (status == GarnetStatus.NOTFOUND)
            {
                var resp = bSetVal == 0 ? CmdStrings.RESP_RETURN_VAL_0 : CmdStrings.RESP_RETURN_VAL_N1;
                while (!RespWriteUtils.WriteDirect(resp, ref dcurr, dend))
                    SendAndReset();
            }

            return true;
        }

        /// <summary>
        /// Performs bitwise operations on multiple strings and store the result.
        /// </summary>
        private bool NetworkStringBitOperation<TGarnetApi>(BitmapOperation bitop, ref TGarnetApi storageApi)
            where TGarnetApi : IGarnetApi
        {
            // Too few keys
            if (parseState.Count < 2)
            {
                while (!RespWriteUtils.WriteError(CmdStrings.RESP_ERR_WRONG_NUMBER_OF_ARGUMENTS, ref dcurr, dend))
                    SendAndReset();

                return true;
            }

            if (parseState.Count > 64)
            {
                while (!RespWriteUtils.WriteError(CmdStrings.RESP_ERR_BITOP_KEY_LIMIT, ref dcurr, dend))
                    SendAndReset();
                return true;
            }

            _ = storageApi.StringBitOperation(parseState.Parameters, bitop, out var result);
            while (!RespWriteUtils.WriteInteger(result, ref dcurr, dend))
                SendAndReset();

            return true;
        }

        /// <summary>
        /// Performs arbitrary bitfield integer operations on strings.
        /// </summary>
        private bool StringBitField<TGarnetApi>(ref TGarnetApi storageApi)
            where TGarnetApi : IGarnetApi
        {
<<<<<<< HEAD
            if (parseState.Count < 1)
            {
                return AbortWithWrongNumberOfArguments(nameof(RespCommand.BITFIELD));
=======
            if (parseState.count < 1)
            {
                return AbortWithWrongNumberOfArguments(nameof(RespCommand.BITFIELD), parseState.count);
>>>>>>> 9da8c90d
            }

            // BITFIELD key [GET encoding offset] [SET encoding offset value] [INCRBY encoding offset increment] [OVERFLOW WRAP| SAT | FAIL]
            //Extract Key//
            var sbKey = parseState.GetArgSliceByRef(0).SpanByte;

            var currCount = 1;
            var secondaryCmdCount = 0;
            var overFlowType = (byte)BitFieldOverflow.WRAP;

            List<BitFieldCmdArgs> bitfieldArgs = new();
            byte secondaryOPcode = default;
            byte encodingInfo = default;
            long offset = default;
            long value = default;
<<<<<<< HEAD
            while (currCount < parseState.Count)
=======
            while (currCount < parseState.count)
>>>>>>> 9da8c90d
            {
                // Get subcommand
                var command = parseState.GetArgSliceByRef(currCount++).ReadOnlySpan;

                // Process overflow command
                if (command.EqualsUpperCaseSpanIgnoringCase("OVERFLOW"u8))
                {
                    // Get overflow parameter
                    var overflowArg = parseState.GetArgSliceByRef(currCount++).ReadOnlySpan;

                    if (overflowArg.EqualsUpperCaseSpanIgnoringCase("WRAP"u8))
                        overFlowType = (byte)BitFieldOverflow.WRAP;
                    else if (overflowArg.EqualsUpperCaseSpanIgnoringCase("SAT"u8))
                        overFlowType = (byte)BitFieldOverflow.SAT;
                    else if (overflowArg.EqualsUpperCaseSpanIgnoringCase("FAIL"u8))
                        overFlowType = (byte)BitFieldOverflow.FAIL;
                    // At this point processed two arguments
                    else
                    {
                        while (!RespWriteUtils.WriteError($"ERR Overflow type {Encoding.ASCII.GetString(overflowArg)} not supported", ref dcurr, dend))
                            SendAndReset();
                        return true;
                    }

                    continue;
                }

                // [GET <encoding> <offset>] [SET <encoding> <offset> <value>] [INCRBY <encoding> <offset> <increment>]
                // Process encoding argument
                var encodingArg = parseState.GetString(currCount++);
                var offsetArg = parseState.GetString(currCount++);

                // Subcommand takes 2 args, encoding and offset
                if (command.EqualsUpperCaseSpanIgnoringCase("GET"u8))
                {
                    secondaryOPcode = (byte)RespCommand.GET;
                }
                else
                {
                    // SET and INCRBY take 3 args, encoding, offset, and valueArg
                    if (command.EqualsUpperCaseSpanIgnoringCase("SET"u8))
                        secondaryOPcode = (byte)RespCommand.SET;
                    else if (command.EqualsUpperCaseSpanIgnoringCase("INCRBY"u8))
                        secondaryOPcode = (byte)RespCommand.INCRBY;
                    else
                    {
                        while (!RespWriteUtils.WriteError($"ERR Bitfield command {Encoding.ASCII.GetString(command)} not supported", ref dcurr, dend))
                            SendAndReset();
                        return true;
                    }

                    if (!parseState.TryGetLong(currCount++, out value))
                    {
                        while (!RespWriteUtils.WriteError(CmdStrings.RESP_ERR_GENERIC_VALUE_IS_NOT_INTEGER, ref dcurr, dend))
                            SendAndReset();

                        return true;
                    }
                }

                //Identify sign for number
                byte sign = encodingArg.StartsWith('i') ? (byte)BitFieldSign.SIGNED : (byte)BitFieldSign.UNSIGNED;
                //Number of bits in signed number
                byte bitCount = (byte)int.Parse(encodingArg.AsSpan(1));
                //At most 64 bits can fit into encoding info
                encodingInfo = (byte)(sign | bitCount);

                //Calculate number offset from bitCount if offsetArg starts with #
                bool offsetType = offsetArg.StartsWith('#');

                offset = offsetType ? long.Parse(offsetArg.AsSpan(1)) : long.Parse(offsetArg);
                offset = offsetType ? (offset * bitCount) : offset;

                bitfieldArgs.Add(new(secondaryOPcode, encodingInfo, offset, value, overFlowType));
                secondaryCmdCount++;
            }

            while (!RespWriteUtils.WriteArrayLength(secondaryCmdCount, ref dcurr, dend))
                SendAndReset();

            // 4 byte length of input
            // 1 byte RespCommand
            // 1 byte RespInputFlags
            // 1 byte secondary op-code
            // 1 type info
            // 8 offset
            // 8 increment by quantity or value set
            // 1 byte increment behavior info
            var inputSize = sizeof(int) + RespInputHeader.Size + sizeof(byte) + sizeof(byte) + sizeof(long) + sizeof(long) + sizeof(byte);
            var pbCmdInput = stackalloc byte[inputSize];

            ///////////////
            //Build Input//
            ///////////////
            var pcurr = pbCmdInput;
            *(int*)pcurr = inputSize - sizeof(int);
            pcurr += sizeof(int);
            //1. header
            (*(RespInputHeader*)(pcurr)).cmd = RespCommand.BITFIELD;
            (*(RespInputHeader*)(pcurr)).flags = 0;
            pcurr += RespInputHeader.Size;

            for (var i = 0; i < secondaryCmdCount; i++)
            {
                /* Commenting due to excessive verbosity
                logger?.LogInformation($"BITFIELD > " +
                    $"[" + $"SECONDARY-OP: {(RespCommand)bitfieldArgs[i].secondaryOpCode}, " +
                    $"SIGN: {((bitfieldArgs[i].typeInfo & (byte)BitFieldSign.SIGNED) > 0 ? BitFieldSign.SIGNED : BitFieldSign.UNSIGNED)}, " +
                    $"BITCOUNT: {(bitfieldArgs[i].typeInfo & 0x7F)}, " +
                    $"OFFSET: {bitfieldArgs[i].offset}, " +
                    $"VALUE: {bitfieldArgs[i].value}, " +
                    $"OVERFLOW: {(BitFieldOverflow)bitfieldArgs[i].overflowType}]");
                */
                pcurr = pbCmdInput + sizeof(int) + RespInputHeader.Size;
                *pcurr = bitfieldArgs[i].secondaryOpCode; pcurr++;
                *pcurr = bitfieldArgs[i].typeInfo; pcurr++;
                *(long*)pcurr = bitfieldArgs[i].offset; pcurr += 8;
                *(long*)pcurr = bitfieldArgs[i].value; pcurr += 8;
                *pcurr = bitfieldArgs[i].overflowType;

                var output = new SpanByteAndMemory(dcurr, (int)(dend - dcurr));
                var status = storageApi.StringBitField(ref sbKey, ref Unsafe.AsRef<SpanByte>(pbCmdInput), bitfieldArgs[i].secondaryOpCode, ref output);

                if (status == GarnetStatus.NOTFOUND && bitfieldArgs[i].secondaryOpCode == (byte)RespCommand.GET)
                {
                    while (!RespWriteUtils.WriteArrayItem(0, ref dcurr, dend))
                        SendAndReset();
                }
                else
                {
                    if (!output.IsSpanByte)
                        SendAndReset(output.Memory, output.Length);
                    else
                        dcurr += output.Length;
                }
            }

            return true;
        }

        /// <summary>
        /// Performs arbitrary read-only bitfield integer operations
        /// </summary>
        private bool StringBitFieldReadOnly<TGarnetApi>(ref TGarnetApi storageApi)
            where TGarnetApi : IGarnetApi
        {
            //BITFIELD key [GET encoding offset] [SET encoding offset value] [INCRBY encoding offset increment] [OVERFLOW WRAP| SAT | FAIL]
            //Extract Key//
            //Extract key to process for bitfield
            var sbKey = parseState.GetArgSliceByRef(0).SpanByte;

            var currCount = 1;
            var secondaryCmdCount = 0;
            var overFlowType = (byte)BitFieldOverflow.WRAP;

            List<BitFieldCmdArgs> bitfieldArgs = new();
            byte secondaryOPcode = default;
            byte encodingInfo = default;
            long offset = default;
            long value = default;
            bool writeError = false;
<<<<<<< HEAD
            while (currCount < parseState.Count)
=======
            while (currCount < parseState.count)
>>>>>>> 9da8c90d
            {
                //process overflow command
                var command = parseState.GetArgSliceByRef(currCount++).ReadOnlySpan;

                //Process overflow subcommand
                if (command.EqualsUpperCaseSpanIgnoringCase("OVERFLOW"u8))
                {
                    //Get overflow parameter
                    var overflowArg = parseState.GetArgSliceByRef(currCount++).ReadOnlySpan;

                    if (overflowArg.EqualsUpperCaseSpanIgnoringCase("WRAP"u8))
                        overFlowType = (byte)BitFieldOverflow.WRAP;
                    else if (overflowArg.EqualsUpperCaseSpanIgnoringCase("SAT"u8))
                        overFlowType = (byte)BitFieldOverflow.SAT;
                    else if (overflowArg.EqualsUpperCaseSpanIgnoringCase("FAIL"u8))
                        overFlowType = (byte)BitFieldOverflow.FAIL;
                    else
                    {
                        while (!RespWriteUtils.WriteError($"ERR Overflow type {Encoding.ASCII.GetString(overflowArg)} not supported", ref dcurr, dend))
                            SendAndReset();
                        return true;
                    }

                    continue;
                }

                // [GET <encoding> <offset>] [SET <encoding> <offset> <value>] [INCRBY <encoding> <offset> <increment>]
                // Process encoding argument
                var encoding = parseState.GetString(currCount++);

                // Process offset argument
                var offsetArg = parseState.GetString(currCount++);

                // Subcommand takes 2 args, encoding and offset
                if (command.EqualsUpperCaseSpanIgnoringCase("GET"u8))
                {
                    secondaryOPcode = (byte)RespCommand.GET;
                }
                else
                {
                    // SET and INCRBY take 3 args, encoding, offset, and valueArg
                    writeError = true;
                    if (!parseState.TryGetLong(currCount++, out value))
                    {
                        while (!RespWriteUtils.WriteError(CmdStrings.RESP_ERR_GENERIC_VALUE_IS_NOT_INTEGER, ref dcurr, dend))
                            SendAndReset();

                        return true;
                    }
                }

                //Identify sign for number
                byte sign = encoding.StartsWith('i') ? (byte)BitFieldSign.SIGNED : (byte)BitFieldSign.UNSIGNED;
                //Number of bits in signed number
                byte bitCount = (byte)int.Parse(encoding.AsSpan(1));
                encodingInfo = (byte)(sign | bitCount);

                //Calculate number offset from bitCount if offsetArg starts with #
                bool offsetType = offsetArg.StartsWith('#');
                offset = offsetType ? long.Parse(offsetArg.AsSpan(1)) : long.Parse(offsetArg);
                offset = offsetType ? (offset * bitCount) : offset;

                bitfieldArgs.Add(new(secondaryOPcode, encodingInfo, offset, value, overFlowType));
                secondaryCmdCount++;
            }

            // Process only bitfield GET and skip any other subcommand.
            if (writeError)
            {
                while (!RespWriteUtils.WriteError("ERR BITFIELD_RO only supports the GET subcommand."u8, ref dcurr, dend))
                    SendAndReset();

                return true;
            }

            while (!RespWriteUtils.WriteArrayLength(secondaryCmdCount, ref dcurr, dend))
                SendAndReset();

            // 4 byte length of input
            // 1 byte RespCommand
            // 1 byte RespInputFlags                        
            // 1 byte secondary op-code
            // 1 type info            
            // 8 offset
            // 8 increment by quantity or value set            
            // 1 byte increment behavior info          
            var inputSize = sizeof(int) + RespInputHeader.Size + sizeof(byte) + sizeof(byte) + sizeof(long) + sizeof(long) + sizeof(byte);
            var pbCmdInput = stackalloc byte[inputSize];

            ///////////////
            //Build Input//
            ///////////////
            var pcurr = pbCmdInput;
            *(int*)pcurr = inputSize - sizeof(int);
            pcurr += sizeof(int);
            //1. header
            (*(RespInputHeader*)(pcurr)).cmd = RespCommand.BITFIELD;
            (*(RespInputHeader*)(pcurr)).flags = 0;
            pcurr += RespInputHeader.Size;

            for (var i = 0; i < secondaryCmdCount; i++)
            {
                /* Commenting due to excessive verbosity
                logger?.LogInformation($"BITFIELD > " +
                    $"[" + $"SECONDARY-OP: {(RespCommand)bitfieldArgs[i].secondaryOpCode}, " +
                    $"SIGN: {((bitfieldArgs[i].typeInfo & (byte)BitFieldSign.SIGNED) > 0 ? BitFieldSign.SIGNED : BitFieldSign.UNSIGNED)}, " +
                    $"BITCOUNT: {(bitfieldArgs[i].typeInfo & 0x7F)}, " +
                    $"OFFSET: {bitfieldArgs[i].offset}, " +
                    $"VALUE: {bitfieldArgs[i].value}, " +
                    $"OVERFLOW: {(BitFieldOverflow)bitfieldArgs[i].overflowType}]");
                */
                pcurr = pbCmdInput + sizeof(int) + RespInputHeader.Size;
                *pcurr = bitfieldArgs[i].secondaryOpCode; pcurr++;
                *pcurr = bitfieldArgs[i].typeInfo; pcurr++;
                *(long*)pcurr = bitfieldArgs[i].offset; pcurr += 8;
                *(long*)pcurr = bitfieldArgs[i].value; pcurr += 8;
                *pcurr = bitfieldArgs[i].overflowType;

                var output = new SpanByteAndMemory(dcurr, (int)(dend - dcurr));

                var status = storageApi.StringBitFieldReadOnly(ref sbKey, ref Unsafe.AsRef<SpanByte>(pbCmdInput), bitfieldArgs[i].secondaryOpCode, ref output);

                if (status == GarnetStatus.NOTFOUND && bitfieldArgs[i].secondaryOpCode == (byte)RespCommand.GET)
                {
                    while (!RespWriteUtils.WriteArrayItem(0, ref dcurr, dend))
                        SendAndReset();
                }
                else
                {
                    if (!output.IsSpanByte)
                        SendAndReset(output.Memory, output.Length);
                    else
                        dcurr += output.Length;
                }
            }

            return true;
        }
    }
}<|MERGE_RESOLUTION|>--- conflicted
+++ resolved
@@ -231,12 +231,8 @@
         private bool NetworkStringBitCount<TGarnetApi>(ref TGarnetApi storageApi)
             where TGarnetApi : IGarnetApi
         {
-<<<<<<< HEAD
             var count = parseState.Count;
             if (count < 1 || count > 4)
-=======
-            if (parseState.count < 1 || parseState.count > 4)
->>>>>>> 9da8c90d
             {
                 return AbortWithWrongNumberOfArguments(nameof(RespCommand.BITCOUNT));
             }
@@ -315,12 +311,8 @@
         private bool NetworkStringBitPosition<TGarnetApi>(ref TGarnetApi storageApi)
             where TGarnetApi : IGarnetApi
         {
-<<<<<<< HEAD
             var count = parseState.Count;
             if (count < 2 || count > 5)
-=======
-            if (parseState.count < 2 || parseState.count > 5)
->>>>>>> 9da8c90d
             {
                 return AbortWithWrongNumberOfArguments(nameof(RespCommand.BITPOS));
             }
@@ -437,15 +429,9 @@
         private bool StringBitField<TGarnetApi>(ref TGarnetApi storageApi)
             where TGarnetApi : IGarnetApi
         {
-<<<<<<< HEAD
             if (parseState.Count < 1)
             {
                 return AbortWithWrongNumberOfArguments(nameof(RespCommand.BITFIELD));
-=======
-            if (parseState.count < 1)
-            {
-                return AbortWithWrongNumberOfArguments(nameof(RespCommand.BITFIELD), parseState.count);
->>>>>>> 9da8c90d
             }
 
             // BITFIELD key [GET encoding offset] [SET encoding offset value] [INCRBY encoding offset increment] [OVERFLOW WRAP| SAT | FAIL]
@@ -461,11 +447,7 @@
             byte encodingInfo = default;
             long offset = default;
             long value = default;
-<<<<<<< HEAD
             while (currCount < parseState.Count)
-=======
-            while (currCount < parseState.count)
->>>>>>> 9da8c90d
             {
                 // Get subcommand
                 var command = parseState.GetArgSliceByRef(currCount++).ReadOnlySpan;
@@ -627,11 +609,7 @@
             long offset = default;
             long value = default;
             bool writeError = false;
-<<<<<<< HEAD
             while (currCount < parseState.Count)
-=======
-            while (currCount < parseState.count)
->>>>>>> 9da8c90d
             {
                 //process overflow command
                 var command = parseState.GetArgSliceByRef(currCount++).ReadOnlySpan;
