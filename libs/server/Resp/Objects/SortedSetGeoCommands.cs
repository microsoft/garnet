﻿// Copyright (c) Microsoft Corporation.
// Licensed under the MIT license.

using System;
using Garnet.common;
using Tsavorite.core;

namespace Garnet.server
{
    internal sealed unsafe partial class RespServerSession : ServerSessionBase
    {
        /// <summary>
        /// Adds the specified geospatial items (longitude, latitude, name) to the specified key.
        /// Data is stored into the key as a sorted set.
        /// </summary>
        /// <typeparam name="TGarnetApi"></typeparam>
        /// <param name="storageApi"></param>
        /// <returns></returns>
        private unsafe bool GeoAdd<TGarnetApi>(ref TGarnetApi storageApi)
            where TGarnetApi : IGarnetApi
        {
            // validate the number of parameters
            if (parseState.Count < 4)
            {
                return AbortWithWrongNumberOfArguments("GEOADD");
            }

            GeoAddOptions addOption = 0;

            var currTokenIdx = 0;
            // Get the key for SortedSet
            var key = parseState.GetArgSliceByRef(currTokenIdx++);

            while (currTokenIdx < parseState.Count)
            {
                var addOptionSpan = parseState.GetArgSliceByRef(currTokenIdx).ReadOnlySpan;

                if (addOptionSpan.EqualsUpperCaseSpanIgnoringCase(CmdStrings.CH))
                {
                    addOption |= GeoAddOptions.CH;
                }
                else if (addOptionSpan.EqualsUpperCaseSpanIgnoringCase(CmdStrings.NX))
                {
                    addOption |= GeoAddOptions.NX;
                }
                else if (addOptionSpan.EqualsUpperCaseSpanIgnoringCase(CmdStrings.XX))
                {
                    addOption |= GeoAddOptions.XX;
                }
                else
                {
                    break;
                }

                ++currTokenIdx;
            }

            if (((addOption & GeoAddOptions.NX) != 0) && ((addOption & GeoAddOptions.XX) != 0))
            {
                //return AbortWithErrorMessage(CmdStrings.RESP_ERR_XX_NX_NOT_COMPATIBLE);
                return AbortWithErrorMessage(CmdStrings.RESP_SYNTAX_ERROR);
            }

            var memberStart = currTokenIdx;

            // We need at least one member
            do
            {
                if (currTokenIdx > parseState.Count - 3)
                {
                    return AbortWithErrorMessage(CmdStrings.RESP_SYNTAX_ERROR);
                }

                if (!parseState.TryGetGeoLonLat(currTokenIdx, out _, out _, out var error))
                {
                    return AbortWithErrorMessage(error);
                }

                // move past lonlat and skip member
                currTokenIdx += 3;
            }
            while (currTokenIdx < parseState.Count);

            // Prepare input
            var header = new RespInputHeader(GarnetObjectType.SortedSet) { SortedSetOp = SortedSetOperation.GEOADD };
            var input = new ObjectInput(header, ref parseState, startIdx: memberStart, arg1: (int)addOption);

<<<<<<< HEAD
            var outputFooter = new GarnetObjectStoreOutput { SpanByteAndMemory = SpanByteAndMemory.FromPinnedPointer(dcurr, (int)(dend - dcurr)) };

            var status = storageApi.GeoAdd(key, ref input, ref outputFooter);
=======
            var output = new GarnetObjectStoreOutput(new(dcurr, (int)(dend - dcurr)));

            var status = storageApi.GeoAdd(sbKey.ToByteArray(), ref input, ref output);
>>>>>>> 33ab11e6

            switch (status)
            {
                case GarnetStatus.WRONGTYPE:
                    while (!RespWriteUtils.TryWriteError(CmdStrings.RESP_ERR_WRONG_TYPE, ref dcurr, dend))
                        SendAndReset();
                    break;
                default:
<<<<<<< HEAD
                    _ = ProcessOutputWithHeader(outputFooter.SpanByteAndMemory);
=======
                    ProcessOutput(output.SpanByteAndMemory);
>>>>>>> 33ab11e6
                    break;
            }

            return true;
        }

        /// <summary>
        /// GEOHASH: Returns valid Geohash strings representing the position of one or more elements in a geospatial data of the sorted set.
        /// GEODIST: Returns the distance between two members in the geospatial index represented by the sorted set.
        /// GEOPOS: Returns the positions (longitude,latitude) of all the specified members in the sorted set.
        /// </summary>
        /// <typeparam name="TGarnetApi"></typeparam>
        /// <param name="command"></param>
        /// <param name="storageApi"></param>
        /// <returns></returns>
        private unsafe bool GeoCommands<TGarnetApi>(RespCommand command, ref TGarnetApi storageApi)
            where TGarnetApi : IGarnetApi
        {
            var paramsRequiredInCommand = 0;
            var cmd = nameof(command);

            switch (command)
            {
                case RespCommand.GEODIST:
                    paramsRequiredInCommand = 3;
                    break;
                case RespCommand.GEOHASH:
                    paramsRequiredInCommand = 1;
                    break;
                case RespCommand.GEOPOS:
                    paramsRequiredInCommand = 1;
                    break;
            }

            if (parseState.Count < paramsRequiredInCommand)
            {
                return AbortWithWrongNumberOfArguments(cmd);
            }

            // Get the key for the Sorted Set
            var key = parseState.GetArgSliceByRef(0);

            SortedSetOperation op;

            switch (command)
            {
                case RespCommand.GEOHASH:
                    op = SortedSetOperation.GEOHASH;
                    break;
                case RespCommand.GEOPOS:
                    op = SortedSetOperation.GEOPOS;
                    break;
                case RespCommand.GEODIST:
                    op = SortedSetOperation.GEODIST;
                    if (parseState.Count > 3 && !parseState.TryGetGeoDistanceUnit(3, out _))
                    {
                        return AbortWithErrorMessage(CmdStrings.RESP_ERR_NOT_VALID_GEO_DISTANCE_UNIT);
                    }
                    break;
                default:
                    throw new Exception($"Unexpected {nameof(SortedSetOperation)}: {command}");
            }

            // Prepare input
            var header = new RespInputHeader(GarnetObjectType.SortedSet) { SortedSetOp = op };

            var input = new ObjectInput(header, ref parseState, startIdx: 1);

<<<<<<< HEAD
            var outputFooter = new GarnetObjectStoreOutput { SpanByteAndMemory = SpanByteAndMemory.FromPinnedPointer(dcurr, (int)(dend - dcurr)) };

            var status = storageApi.GeoCommands(key, ref input, ref outputFooter);
=======
            var output = new GarnetObjectStoreOutput(new(dcurr, (int)(dend - dcurr)));

            var status = storageApi.GeoCommands(keyBytes, ref input, ref output);
>>>>>>> 33ab11e6

            switch (status)
            {
                case GarnetStatus.OK:
<<<<<<< HEAD
                    _ = ProcessOutputWithHeader(outputFooter.SpanByteAndMemory);
=======
                    ProcessOutput(output.SpanByteAndMemory);
>>>>>>> 33ab11e6
                    break;
                case GarnetStatus.NOTFOUND:
                    switch (op)
                    {
                        case SortedSetOperation.GEODIST:
                            WriteNull();
                            break;
                        default:
                            var inputCount = parseState.Count - 1;
                            while (!RespWriteUtils.TryWriteArrayLength(inputCount, ref dcurr, dend))
                                SendAndReset();
                            for (var i = 0; i < inputCount; i++)
                            {
                                while (!RespWriteUtils.TryWriteNullArray(ref dcurr, dend))
                                    SendAndReset();
                            }
                            break;
                    }

                    break;
                case GarnetStatus.WRONGTYPE:
                    while (!RespWriteUtils.TryWriteError(CmdStrings.RESP_ERR_WRONG_TYPE, ref dcurr, dend))
                        SendAndReset();
                    break;
            }

            return true;
        }

        /// <summary>
        /// GEOSEARCH: Returns the members of a sorted set populated with geospatial data, which are within the borders of the area specified by a given shape.
        /// GEOSEARCHSTORE: Store the the members of a sorted set populated with geospatial data, which are within the borders of the area specified by a given shape.
        /// GEORADIUS: Return or store the members of a sorted set populated with geospatial data, which are inside the circular area delimited by center and radius.
        /// GEORADIUS_RO: Return the members of a sorted set populated with geospatial data, which are inside the circular area delimited by center and radius.
        /// GEORADIUSBYMEMBER: Return or store the members of a sorted set populated with geospatial data, which are inside the circular area delimited by center (derived from member) and radius.
        /// GEORADIUSBYMEMBER_RO: Return the members of a sorted set populated with geospatial data, which are inside the circular area delimited by center (derived from member) and radius.
        /// </summary>
        /// <typeparam name="TGarnetApi"></typeparam>
        /// <param name="command"></param>
        /// <param name="storageApi"></param>
        /// <returns></returns>
        private unsafe bool GeoSearchCommands<TGarnetApi>(RespCommand command, ref TGarnetApi storageApi)
            where TGarnetApi : IGarnetApi
        {
            var paramsRequiredInCommand = 0;

            int sourceIdx = 0;
            switch (command)
            {
                case RespCommand.GEORADIUS:
                    paramsRequiredInCommand = 5;
                    break;
                case RespCommand.GEORADIUS_RO:
                    paramsRequiredInCommand = 5;
                    break;
                case RespCommand.GEORADIUSBYMEMBER:
                    paramsRequiredInCommand = 4;
                    break;
                case RespCommand.GEORADIUSBYMEMBER_RO:
                    paramsRequiredInCommand = 4;
                    break;
                case RespCommand.GEOSEARCH:
                    paramsRequiredInCommand = 6;
                    break;
                case RespCommand.GEOSEARCHSTORE:
                    paramsRequiredInCommand = 7;
                    sourceIdx = 1;
                    break;
                default:
                    throw new Exception($"Unexpected {nameof(SortedSetOperation)}: {command}");
            }

            if (parseState.Count < paramsRequiredInCommand)
            {
                return AbortWithWrongNumberOfArguments(command.ToString());
            }

            // Get the key for the Sorted Set
            var sourceKey = parseState.GetArgSliceByRef(sourceIdx);

            // Prepare input and call the storage layer
            var input = new ObjectInput(new RespInputHeader(GarnetObjectType.SortedSet)
            {
                SortedSetOp = SortedSetOperation.GEOSEARCH
            }, ref parseState, startIdx: sourceIdx + 1, arg1: (int)command);
            var output = SpanByteAndMemory.FromPinnedPointer(dcurr, (int)(dend - dcurr));

            if (!input.parseState.TryGetGeoSearchOptions(command, out var searchOpts, out var destIdx, out var errorMessage))
            {
                while (!RespWriteUtils.TryWriteError(errorMessage, ref dcurr, dend))
                    SendAndReset();
                return true;
            }

            GarnetStatus status;
            if (destIdx != -1)
            {
                var destinationKey = parseState.GetArgSliceByRef(destIdx);
                status = storageApi.GeoSearchStore(sourceKey, destinationKey,
                                                   ref searchOpts, ref input, ref output);

                if (status == GarnetStatus.OK)
                {
                    if (!output.IsSpanByte)
                        SendAndReset(output.Memory, output.Length);
                    else
                        dcurr += output.Length;

                    return true;
                }
            }
            else
            {
                status = storageApi.GeoSearchReadOnly(sourceKey, ref searchOpts, ref input, ref output);

                if (status == GarnetStatus.OK)
                {
                    ProcessOutput(output);
                    return true;
                }
            }

            switch (status)
            {
                case GarnetStatus.NOTFOUND:
                    while (!RespWriteUtils.TryWriteEmptyArray(ref dcurr, dend))
                        SendAndReset();
                    break;

                case GarnetStatus.WRONGTYPE:
                    while (!RespWriteUtils.TryWriteError(CmdStrings.RESP_ERR_WRONG_TYPE, ref dcurr, dend))
                        SendAndReset();
                    break;
            }

            return true;
        }
    }
}<|MERGE_RESOLUTION|>--- conflicted
+++ resolved
@@ -85,15 +85,9 @@
             var header = new RespInputHeader(GarnetObjectType.SortedSet) { SortedSetOp = SortedSetOperation.GEOADD };
             var input = new ObjectInput(header, ref parseState, startIdx: memberStart, arg1: (int)addOption);
 
-<<<<<<< HEAD
-            var outputFooter = new GarnetObjectStoreOutput { SpanByteAndMemory = SpanByteAndMemory.FromPinnedPointer(dcurr, (int)(dend - dcurr)) };
-
-            var status = storageApi.GeoAdd(key, ref input, ref outputFooter);
-=======
-            var output = new GarnetObjectStoreOutput(new(dcurr, (int)(dend - dcurr)));
-
-            var status = storageApi.GeoAdd(sbKey.ToByteArray(), ref input, ref output);
->>>>>>> 33ab11e6
+            var output = GarnetObjectStoreOutput.FromPinnedPointer(dcurr, (int)(dend - dcurr));
+
+            var status = storageApi.GeoAdd(key, ref input, ref output);
 
             switch (status)
             {
@@ -102,11 +96,7 @@
                         SendAndReset();
                     break;
                 default:
-<<<<<<< HEAD
-                    _ = ProcessOutputWithHeader(outputFooter.SpanByteAndMemory);
-=======
                     ProcessOutput(output.SpanByteAndMemory);
->>>>>>> 33ab11e6
                     break;
             }
 
@@ -175,24 +165,14 @@
 
             var input = new ObjectInput(header, ref parseState, startIdx: 1);
 
-<<<<<<< HEAD
-            var outputFooter = new GarnetObjectStoreOutput { SpanByteAndMemory = SpanByteAndMemory.FromPinnedPointer(dcurr, (int)(dend - dcurr)) };
-
-            var status = storageApi.GeoCommands(key, ref input, ref outputFooter);
-=======
-            var output = new GarnetObjectStoreOutput(new(dcurr, (int)(dend - dcurr)));
-
-            var status = storageApi.GeoCommands(keyBytes, ref input, ref output);
->>>>>>> 33ab11e6
+            var output = GarnetObjectStoreOutput.FromPinnedPointer(dcurr, (int)(dend - dcurr));
+
+            var status = storageApi.GeoCommands(key, ref input, ref output);
 
             switch (status)
             {
                 case GarnetStatus.OK:
-<<<<<<< HEAD
-                    _ = ProcessOutputWithHeader(outputFooter.SpanByteAndMemory);
-=======
                     ProcessOutput(output.SpanByteAndMemory);
->>>>>>> 33ab11e6
                     break;
                 case GarnetStatus.NOTFOUND:
                     switch (op)
