﻿// Copyright (c) Microsoft Corporation.
// Licensed under the MIT license.

using System;
using Garnet.common;
using Tsavorite.core;

namespace Garnet.server
{
    internal sealed unsafe partial class RespServerSession : ServerSessionBase
    {
        /// <summary>
        /// Adds the specified geospatial items (longitude, latitude, name) to the specified key.
        /// Data is stored into the key as a sorted set.
        /// </summary>
        /// <typeparam name="TGarnetApi"></typeparam>
        /// <param name="storageApi"></param>
        /// <returns></returns>
        private unsafe bool GeoAdd<TGarnetApi>(ref TGarnetApi storageApi)
            where TGarnetApi : IGarnetApi
        {
            // validate the number of parameters
            if (parseState.Count < 4)
            {
                return AbortWithWrongNumberOfArguments("GEOADD");
            }

            // Get the key for SortedSet
            var key = parseState.GetArgSliceByRef(0).SpanByte;

            // Prepare input
            var header = new RespInputHeader(GarnetObjectType.SortedSet) { SortedSetOp = SortedSetOperation.GEOADD };
            var input = new ObjectInput(header, ref parseState, startIdx: 1);

            var outputFooter = new GarnetObjectStoreOutput { SpanByteAndMemory = new SpanByteAndMemory(dcurr, (int)(dend - dcurr)) };

            var status = storageApi.GeoAdd(key, ref input, ref outputFooter);

            switch (status)
            {
                case GarnetStatus.WRONGTYPE:
                    while (!RespWriteUtils.TryWriteError(CmdStrings.RESP_ERR_WRONG_TYPE, ref dcurr, dend))
                        SendAndReset();
                    break;
                default:
<<<<<<< HEAD
                    _ = ProcessOutputWithHeader(outputFooter.spanByteAndMemory);
=======
                    ProcessOutputWithHeader(outputFooter.SpanByteAndMemory);
>>>>>>> ecc0ec65
                    break;
            }

            return true;
        }

        /// <summary>
        /// GEOHASH: Returns valid Geohash strings representing the position of one or more elements in a geospatial data of the sorted set.
        /// GEODIST: Returns the distance between two members in the geospatial index represented by the sorted set.
        /// GEOPOS: Returns the positions (longitude,latitude) of all the specified members in the sorted set.
        /// GEOSEARCH: Returns the members of a sorted set populated with geospatial data, which are within the borders of the area specified by a given shape.
        /// </summary>
        /// <typeparam name="TGarnetApi"></typeparam>
        /// <param name="command"></param>
        /// <param name="storageApi"></param>
        /// <returns></returns>
        private unsafe bool GeoCommands<TGarnetApi>(RespCommand command, ref TGarnetApi storageApi)
            where TGarnetApi : IGarnetApi
        {
            var paramsRequiredInCommand = 0;
            var cmd = nameof(command);

            switch (command)
            {
                case RespCommand.GEODIST:
                    paramsRequiredInCommand = 3;
                    break;
                case RespCommand.GEOHASH:
                    paramsRequiredInCommand = 1;
                    break;
                case RespCommand.GEOPOS:
                    paramsRequiredInCommand = 1;
                    break;
                case RespCommand.GEOSEARCH:
                    paramsRequiredInCommand = 3;
                    break;
            }

            if (parseState.Count < paramsRequiredInCommand)
            {
                return AbortWithWrongNumberOfArguments(cmd);
            }

            // Get the key for the Sorted Set
            var key = parseState.GetArgSliceByRef(0).SpanByte;

            var op =
                command switch
                {
                    RespCommand.GEOHASH => SortedSetOperation.GEOHASH,
                    RespCommand.GEODIST => SortedSetOperation.GEODIST,
                    RespCommand.GEOPOS => SortedSetOperation.GEOPOS,
                    RespCommand.GEOSEARCH => SortedSetOperation.GEOSEARCH,
                    _ => throw new Exception($"Unexpected {nameof(SortedSetOperation)}: {command}")
                };

            // Prepare input
            var header = new RespInputHeader(GarnetObjectType.SortedSet) { SortedSetOp = op };

            var input = new ObjectInput(header, ref parseState, startIdx: 1);

            var outputFooter = new GarnetObjectStoreOutput { SpanByteAndMemory = new SpanByteAndMemory(dcurr, (int)(dend - dcurr)) };

            var status = storageApi.GeoCommands(key, ref input, ref outputFooter);

            switch (status)
            {
                case GarnetStatus.OK:
<<<<<<< HEAD
                    _ = ProcessOutputWithHeader(outputFooter.spanByteAndMemory);
=======
                    ProcessOutputWithHeader(outputFooter.SpanByteAndMemory);
>>>>>>> ecc0ec65
                    break;
                case GarnetStatus.NOTFOUND:
                    switch (op)
                    {
                        case SortedSetOperation.GEODIST:
                            while (!RespWriteUtils.TryWriteDirect(CmdStrings.RESP_ERRNOTFOUND, ref dcurr, dend))
                                SendAndReset();
                            break;
                        default:
                            var inputCount = parseState.Count - 1;
                            while (!RespWriteUtils.TryWriteArrayLength(inputCount, ref dcurr, dend))
                                SendAndReset();
                            for (var i = 0; i < inputCount; i++)
                            {
                                while (!RespWriteUtils.TryWriteNullArray(ref dcurr, dend))
                                    SendAndReset();
                            }
                            break;
                    }

                    break;
                case GarnetStatus.WRONGTYPE:
                    while (!RespWriteUtils.TryWriteError(CmdStrings.RESP_ERR_WRONG_TYPE, ref dcurr, dend))
                        SendAndReset();
                    break;
            }

            return true;
        }

        /// <summary>
        /// GEOSEARCHSTORE: Store the the members of a sorted set populated with geospatial data, which are within the borders of the area specified by a given shape.
        /// </summary>
        /// <typeparam name="TGarnetApi"></typeparam>
        /// <param name="storageApi"></param>
        /// <returns></returns>
        private unsafe bool GeoSearchStore<TGarnetApi>(ref TGarnetApi storageApi)
            where TGarnetApi : IGarnetApi
        {
            if (parseState.Count < 4)
            {
                return AbortWithWrongNumberOfArguments(nameof(RespCommand.GEOSEARCHSTORE));
            }

            var destinationKey = parseState.GetArgSliceByRef(0);
            var sourceKey = parseState.GetArgSliceByRef(1);

            var input = new ObjectInput(new RespInputHeader
            {
                type = GarnetObjectType.SortedSet,
                SortedSetOp = SortedSetOperation.GEOSEARCHSTORE
            }, ref parseState, startIdx: 2);

            var output = new SpanByteAndMemory(dcurr, (int)(dend - dcurr));
            var status = storageApi.GeoSearchStore(sourceKey, destinationKey, ref input, ref output);

            switch (status)
            {
                case GarnetStatus.OK:
                    if (!output.IsSpanByte)
                        SendAndReset(output.Memory, output.Length);
                    else
                        dcurr += output.Length;
                    break;
                case GarnetStatus.WRONGTYPE:
                    while (!RespWriteUtils.TryWriteError(CmdStrings.RESP_ERR_WRONG_TYPE, ref dcurr, dend))
                        SendAndReset();
                    break;
            }

            return true;
        }
    }
}<|MERGE_RESOLUTION|>--- conflicted
+++ resolved
@@ -43,11 +43,7 @@
                         SendAndReset();
                     break;
                 default:
-<<<<<<< HEAD
-                    _ = ProcessOutputWithHeader(outputFooter.spanByteAndMemory);
-=======
-                    ProcessOutputWithHeader(outputFooter.SpanByteAndMemory);
->>>>>>> ecc0ec65
+                    _ = ProcessOutputWithHeader(outputFooter.SpanByteAndMemory);
                     break;
             }
 
@@ -116,11 +112,7 @@
             switch (status)
             {
                 case GarnetStatus.OK:
-<<<<<<< HEAD
-                    _ = ProcessOutputWithHeader(outputFooter.spanByteAndMemory);
-=======
-                    ProcessOutputWithHeader(outputFooter.SpanByteAndMemory);
->>>>>>> ecc0ec65
+                    _ = ProcessOutputWithHeader(outputFooter.SpanByteAndMemory);
                     break;
                 case GarnetStatus.NOTFOUND:
                     switch (op)
