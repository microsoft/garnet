--- conflicted
+++ resolved
@@ -85,11 +85,7 @@
             var header = new RespInputHeader(GarnetObjectType.SortedSet) { SortedSetOp = SortedSetOperation.GEOADD };
             var input = new ObjectInput(header, ref parseState, startIdx: memberStart, arg1: (int)addOption);
 
-<<<<<<< HEAD
-            var output = GarnetObjectStoreOutput.FromPinnedPointer(dcurr, (int)(dend - dcurr));
-=======
             var output = ObjectOutput.FromPinnedPointer(dcurr, (int)(dend - dcurr));
->>>>>>> 04c8fcf9
 
             var status = storageApi.GeoAdd(key, ref input, ref output);
 
@@ -169,11 +165,7 @@
 
             var input = new ObjectInput(header, ref parseState, startIdx: 1);
 
-<<<<<<< HEAD
-            var output = GarnetObjectStoreOutput.FromPinnedPointer(dcurr, (int)(dend - dcurr));
-=======
             var output = ObjectOutput.FromPinnedPointer(dcurr, (int)(dend - dcurr));
->>>>>>> 04c8fcf9
 
             var status = storageApi.GeoCommands(key, ref input, ref output);
 
