--- conflicted
+++ resolved
@@ -29,10 +29,7 @@
 
             var currTokenIdx = 0;
             // Get the key for SortedSet
-<<<<<<< HEAD
-            var key = parseState.GetArgSliceByRef(0);
-=======
-            var sbKey = parseState.GetArgSliceByRef(currTokenIdx++).SpanByte;
+            var key = parseState.GetArgSliceByRef(currTokenIdx++);
 
             while (currTokenIdx < parseState.Count)
             {
@@ -83,7 +80,6 @@
                 currTokenIdx += 3;
             }
             while (currTokenIdx < parseState.Count);
->>>>>>> 3eb46a0c
 
             // Prepare input
             var header = new RespInputHeader(GarnetObjectType.SortedSet) { SortedSetOp = SortedSetOperation.GEOADD };
@@ -91,11 +87,7 @@
 
             var outputFooter = new GarnetObjectStoreOutput { SpanByteAndMemory = SpanByteAndMemory.FromPinnedPointer(dcurr, (int)(dend - dcurr)) };
 
-<<<<<<< HEAD
             var status = storageApi.GeoAdd(key, ref input, ref outputFooter);
-=======
-            var status = storageApi.GeoAdd(sbKey.ToByteArray(), ref input, ref outputFooter);
->>>>>>> 3eb46a0c
 
             switch (status)
             {
@@ -262,17 +254,12 @@
             // Get the key for the Sorted Set
             var sourceKey = parseState.GetArgSliceByRef(sourceIdx);
 
-<<<<<<< HEAD
-            var output = SpanByteAndMemory.FromPinnedPointer(dcurr, (int)(dend - dcurr));
-            var status = storageApi.GeoSearchStore(sourceKey, destinationKey, ref input, ref output);
-=======
             // Prepare input and call the storage layer
             var input = new ObjectInput(new RespInputHeader(GarnetObjectType.SortedSet)
             {
                 SortedSetOp = SortedSetOperation.GEOSEARCH
             }, ref parseState, startIdx: sourceIdx + 1, arg1: (int)command);
-            var output = new SpanByteAndMemory(dcurr, (int)(dend - dcurr));
->>>>>>> 3eb46a0c
+            var output = SpanByteAndMemory.FromPinnedPointer(dcurr, (int)(dend - dcurr));
 
             if (!input.parseState.TryGetGeoSearchOptions(command, out var searchOpts, out var destIdx, out var errorMessage))
             {
