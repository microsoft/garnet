--- conflicted
+++ resolved
@@ -255,13 +255,7 @@
         private unsafe bool SetMembers<TGarnetApi>(int count, byte* ptr, ref TGarnetApi storageApi)
              where TGarnetApi : IGarnetApi
         {
-<<<<<<< HEAD
-            if (count < 0 || count > 1)
-=======
-            ptr += 14;
-
-            if (count != 2)
->>>>>>> fee4fb22
+            if (count != 1)
             {
                 setItemsDoneCount = setOpsCount = 0;
                 return AbortWithWrongNumberOfArguments("SMEMBERS", count);
@@ -338,19 +332,14 @@
         /// <param name="storageApi"></param>
         /// <returns></returns>
         private unsafe bool SetPop<TGarnetApi>(int count, byte* ptr, ref TGarnetApi storageApi)
-             where TGarnetApi : IGarnetApi
+                 where TGarnetApi : IGarnetApi
         {
-<<<<<<< HEAD
-=======
-            ptr += 10;
-
-            if (count < 2 || count > 3)
+           if (count < 1 || count > 2)
             {
                 setItemsDoneCount = setOpsCount = 0;
                 return AbortWithWrongNumberOfArguments("SPOP", count);
             }
 
->>>>>>> fee4fb22
             // Get the key
             if (!RespReadUtils.ReadByteArrayWithLengthHeader(out var key, ref ptr, recvBufferPtr + bytesRead))
                 return false;
