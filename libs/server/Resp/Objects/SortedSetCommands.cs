--- conflicted
+++ resolved
@@ -856,13 +856,8 @@
             if (paramCount != 0)
             {
                 // Prepare GarnetObjectStore output
-<<<<<<< HEAD
-                outputFooter = new GarnetObjectStoreOutput { spanByteAndMemory = new SpanByteAndMemory(dcurr, (int)(dend - dcurr)) };
+                outputFooter = new GarnetObjectStoreOutput { SpanByteAndMemory = new(dcurr, (int)(dend - dcurr)) };
                 status = storageApi.SortedSetRandomMember(key.SpanByte, ref input, ref outputFooter);
-=======
-                outputFooter = new GarnetObjectStoreOutput { SpanByteAndMemory = new SpanByteAndMemory(dcurr, (int)(dend - dcurr)) };
-                status = storageApi.SortedSetRandomMember(keyBytes, ref input, ref outputFooter);
->>>>>>> ecc0ec65
             }
 
             switch (status)
