--- conflicted
+++ resolved
@@ -31,11 +31,7 @@
             var header = new RespInputHeader(GarnetObjectType.SortedSet) { SortedSetOp = SortedSetOperation.ZADD };
             var input = new ObjectInput(header, ref parseState, startIdx: 1);
 
-<<<<<<< HEAD
-            var output = GarnetObjectStoreOutput.FromPinnedPointer(dcurr, (int)(dend - dcurr));
-=======
             var output = ObjectOutput.FromPinnedPointer(dcurr, (int)(dend - dcurr));
->>>>>>> 04c8fcf9
 
             var status = storageApi.SortedSetAdd(key, ref input, ref output);
 
@@ -185,11 +181,7 @@
             var header = new RespInputHeader(GarnetObjectType.SortedSet) { SortedSetOp = SortedSetOperation.ZRANGE };
             var input = new ObjectInput(header, ref parseState, startIdx: 1, arg1: respProtocolVersion, arg2: (int)rangeOpts);
 
-<<<<<<< HEAD
-            var output = GarnetObjectStoreOutput.FromPinnedPointer(dcurr, (int)(dend - dcurr));
-=======
             var output = ObjectOutput.FromPinnedPointer(dcurr, (int)(dend - dcurr));
->>>>>>> 04c8fcf9
 
             var status = storageApi.SortedSetRange(key, ref input, ref output);
 
@@ -266,13 +258,8 @@
             var header = new RespInputHeader(GarnetObjectType.SortedSet) { SortedSetOp = SortedSetOperation.ZSCORE };
             var input = new ObjectInput(header, ref parseState, startIdx: 1, arg1: respProtocolVersion);
 
-<<<<<<< HEAD
-            // Prepare GarnetObjectStore output
-            var output = GarnetObjectStoreOutput.FromPinnedPointer(dcurr, (int)(dend - dcurr));
-=======
             // Prepare output
             var output = ObjectOutput.FromPinnedPointer(dcurr, (int)(dend - dcurr));
->>>>>>> 04c8fcf9
 
             var status = storageApi.SortedSetScore(key, ref input, ref output);
 
@@ -316,13 +303,8 @@
             var header = new RespInputHeader(GarnetObjectType.SortedSet) { SortedSetOp = SortedSetOperation.ZMSCORE };
             var input = new ObjectInput(header, ref parseState, startIdx: 1);
 
-<<<<<<< HEAD
-            // Prepare GarnetObjectStore output
-            var output = GarnetObjectStoreOutput.FromPinnedPointer(dcurr, (int)(dend - dcurr));
-=======
             // Prepare output
             var output = ObjectOutput.FromPinnedPointer(dcurr, (int)(dend - dcurr));
->>>>>>> 04c8fcf9
 
             var status = storageApi.SortedSetScores(key, ref input, ref output);
 
@@ -391,11 +373,7 @@
             var input = new ObjectInput(header, popCount);
 
             // Prepare output
-<<<<<<< HEAD
-            var output = GarnetObjectStoreOutput.FromPinnedPointer(dcurr, (int)(dend - dcurr));
-=======
             var output = ObjectOutput.FromPinnedPointer(dcurr, (int)(dend - dcurr));
->>>>>>> 04c8fcf9
 
             var status = storageApi.SortedSetPop(key, ref input, ref output);
 
@@ -562,11 +540,7 @@
             var input = new ObjectInput(header, ref parseState, startIdx: 1);
 
             // Prepare output
-<<<<<<< HEAD
-            var output = GarnetObjectStoreOutput.FromPinnedPointer(dcurr, (int)(dend - dcurr));
-=======
             var output = ObjectOutput.FromPinnedPointer(dcurr, (int)(dend - dcurr));
->>>>>>> 04c8fcf9
 
             var status = storageApi.SortedSetCount(key, ref input, ref output);
 
@@ -678,13 +652,8 @@
             var header = new RespInputHeader(GarnetObjectType.SortedSet) { SortedSetOp = SortedSetOperation.ZINCRBY };
             var input = new ObjectInput(header, ref parseState, startIdx: 1);
 
-<<<<<<< HEAD
-            // Prepare GarnetObjectStore output
-            var output = GarnetObjectStoreOutput.FromPinnedPointer(dcurr, (int)(dend - dcurr));
-=======
             // Prepare output
             var output = ObjectOutput.FromPinnedPointer(dcurr, (int)(dend - dcurr));
->>>>>>> 04c8fcf9
 
             var status = storageApi.SortedSetIncrement(key, ref input, ref output);
 
@@ -748,13 +717,8 @@
             var header = new RespInputHeader(GarnetObjectType.SortedSet) { SortedSetOp = op };
             var input = new ObjectInput(header, ref parseState, startIdx: 1, arg1: includeWithScore ? 1 : 0);
 
-<<<<<<< HEAD
-            // Prepare GarnetObjectStore output
-            var output = GarnetObjectStoreOutput.FromPinnedPointer(dcurr, (int)(dend - dcurr));
-=======
             // Prepare output
             var output = ObjectOutput.FromPinnedPointer(dcurr, (int)(dend - dcurr));
->>>>>>> 04c8fcf9
 
             var status = storageApi.SortedSetRank(key, ref input, ref output);
 
@@ -807,13 +771,8 @@
             var header = new RespInputHeader(GarnetObjectType.SortedSet) { SortedSetOp = op };
             var input = new ObjectInput(header, ref parseState, startIdx: 1);
 
-<<<<<<< HEAD
-            // Prepare GarnetObjectStore output
-            var output = GarnetObjectStoreOutput.FromPinnedPointer(dcurr, (int)(dend - dcurr));
-=======
             // Prepare output
             var output = ObjectOutput.FromPinnedPointer(dcurr, (int)(dend - dcurr));
->>>>>>> 04c8fcf9
 
             var status = storageApi.SortedSetRemoveRange(key, ref input, ref output);
 
@@ -895,13 +854,8 @@
             // This prevents going to the backend if ZRANDMEMBER is called with a count of 0
             if (paramCount != 0)
             {
-<<<<<<< HEAD
-                // Prepare GarnetObjectStore output
-                output = GarnetObjectStoreOutput.FromPinnedPointer(dcurr, (int)(dend - dcurr));
-=======
                 // Prepare output
                 output = ObjectOutput.FromPinnedPointer(dcurr, (int)(dend - dcurr));
->>>>>>> 04c8fcf9
                 status = storageApi.SortedSetRandomMember(key, ref input, ref output);
             }
 
@@ -1819,11 +1773,7 @@
             var header = new RespInputHeader(GarnetObjectType.SortedSet) { SortedSetOp = SortedSetOperation.ZEXPIRE };
             var input = new ObjectInput(header, ref parseState, startIdx: currIdx, expirationWithOption.WordHead, expirationWithOption.WordTail);
 
-<<<<<<< HEAD
-            var output = GarnetObjectStoreOutput.FromPinnedPointer(dcurr, (int)(dend - dcurr));
-=======
             var output = ObjectOutput.FromPinnedPointer(dcurr, (int)(dend - dcurr));
->>>>>>> 04c8fcf9
 
             var status = storageApi.SortedSetExpire(key, ref input, ref output);
 
@@ -1913,11 +1863,7 @@
             var header = new RespInputHeader(GarnetObjectType.SortedSet) { SortedSetOp = SortedSetOperation.ZTTL };
             var input = new ObjectInput(header, ref membersParseState, arg1: isMilliseconds ? 1 : 0, arg2: isTimestamp ? 1 : 0);
 
-<<<<<<< HEAD
-            var output = GarnetObjectStoreOutput.FromPinnedPointer(dcurr, (int)(dend - dcurr));
-=======
             var output = ObjectOutput.FromPinnedPointer(dcurr, (int)(dend - dcurr));
->>>>>>> 04c8fcf9
 
             var status = storageApi.SortedSetTimeToLive(key, ref input, ref output);
 
@@ -1983,11 +1929,7 @@
             var header = new RespInputHeader(GarnetObjectType.SortedSet) { SortedSetOp = SortedSetOperation.ZPERSIST };
             var input = new ObjectInput(header, ref membersParseState);
 
-<<<<<<< HEAD
-            var output = GarnetObjectStoreOutput.FromPinnedPointer(dcurr, (int)(dend - dcurr));
-=======
             var output = ObjectOutput.FromPinnedPointer(dcurr, (int)(dend - dcurr));
->>>>>>> 04c8fcf9
 
             var status = storageApi.SortedSetPersist(key, ref input, ref output);
 
