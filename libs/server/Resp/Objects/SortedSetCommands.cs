--- conflicted
+++ resolved
@@ -31,15 +31,9 @@
             var header = new RespInputHeader(GarnetObjectType.SortedSet) { SortedSetOp = SortedSetOperation.ZADD };
             var input = new ObjectInput(header, ref parseState, startIdx: 1);
 
-<<<<<<< HEAD
-            var outputFooter = new GarnetObjectStoreOutput { SpanByteAndMemory = SpanByteAndMemory.FromPinnedPointer(dcurr, (int)(dend - dcurr)) };
-
-            var status = storageApi.SortedSetAdd(key, ref input, ref outputFooter);
-=======
-            var output = new GarnetObjectStoreOutput(new(dcurr, (int)(dend - dcurr)));
-
-            var status = storageApi.SortedSetAdd(keyBytes, ref input, ref output);
->>>>>>> 33ab11e6
+            var output = GarnetObjectStoreOutput.FromPinnedPointer(dcurr, (int)(dend - dcurr));
+
+            var status = storageApi.SortedSetAdd(key, ref input, ref output);
 
             switch (status)
             {
@@ -187,15 +181,9 @@
             var header = new RespInputHeader(GarnetObjectType.SortedSet) { SortedSetOp = SortedSetOperation.ZRANGE };
             var input = new ObjectInput(header, ref parseState, startIdx: 1, arg1: respProtocolVersion, arg2: (int)rangeOpts);
 
-<<<<<<< HEAD
-            var outputFooter = new GarnetObjectStoreOutput { SpanByteAndMemory = SpanByteAndMemory.FromPinnedPointer(dcurr, (int)(dend - dcurr)) };
-
-            var status = storageApi.SortedSetRange(key, ref input, ref outputFooter);
-=======
-            var output = new GarnetObjectStoreOutput(new(dcurr, (int)(dend - dcurr)));
-
-            var status = storageApi.SortedSetRange(keyBytes, ref input, ref output);
->>>>>>> 33ab11e6
+            var output = GarnetObjectStoreOutput.FromPinnedPointer(dcurr, (int)(dend - dcurr));
+
+            var status = storageApi.SortedSetRange(key, ref input, ref output);
 
             switch (status)
             {
@@ -271,15 +259,9 @@
             var input = new ObjectInput(header, ref parseState, startIdx: 1, arg1: respProtocolVersion);
 
             // Prepare GarnetObjectStore output
-<<<<<<< HEAD
-            var outputFooter = new GarnetObjectStoreOutput { SpanByteAndMemory = SpanByteAndMemory.FromPinnedPointer(dcurr, (int)(dend - dcurr)) };
-
-            var status = storageApi.SortedSetScore(key, ref input, ref outputFooter);
-=======
-            var output = new GarnetObjectStoreOutput(new(dcurr, (int)(dend - dcurr)));
-
-            var status = storageApi.SortedSetScore(keyBytes, ref input, ref output);
->>>>>>> 33ab11e6
+            var output = GarnetObjectStoreOutput.FromPinnedPointer(dcurr, (int)(dend - dcurr));
+
+            var status = storageApi.SortedSetScore(key, ref input, ref output);
 
             switch (status)
             {
@@ -322,15 +304,9 @@
             var input = new ObjectInput(header, ref parseState, startIdx: 1);
 
             // Prepare GarnetObjectStore output
-<<<<<<< HEAD
-            var outputFooter = new GarnetObjectStoreOutput { SpanByteAndMemory = SpanByteAndMemory.FromPinnedPointer(dcurr, (int)(dend - dcurr)) };
-
-            var status = storageApi.SortedSetScores(key, ref input, ref outputFooter);
-=======
-            var output = new GarnetObjectStoreOutput(new(dcurr, (int)(dend - dcurr)));
-
-            var status = storageApi.SortedSetScores(keyBytes, ref input, ref output);
->>>>>>> 33ab11e6
+            var output = GarnetObjectStoreOutput.FromPinnedPointer(dcurr, (int)(dend - dcurr));
+
+            var status = storageApi.SortedSetScores(key, ref input, ref output);
 
             switch (status)
             {
@@ -397,15 +373,9 @@
             var input = new ObjectInput(header, popCount);
 
             // Prepare output
-<<<<<<< HEAD
-            var outputFooter = new GarnetObjectStoreOutput { SpanByteAndMemory = SpanByteAndMemory.FromPinnedPointer(dcurr, (int)(dend - dcurr)) };
-
-            var status = storageApi.SortedSetPop(key, ref input, ref outputFooter);
-=======
-            var output = new GarnetObjectStoreOutput(new SpanByteAndMemory(SpanByte.FromPinnedPointer(dcurr, (int)(dend - dcurr))));
-
-            var status = storageApi.SortedSetPop(keyBytes, ref input, ref output);
->>>>>>> 33ab11e6
+            var output = GarnetObjectStoreOutput.FromPinnedPointer(dcurr, (int)(dend - dcurr));
+
+            var status = storageApi.SortedSetPop(key, ref input, ref output);
 
             switch (status)
             {
@@ -562,15 +532,9 @@
             var input = new ObjectInput(header, ref parseState, startIdx: 1);
 
             // Prepare output
-<<<<<<< HEAD
-            var outputFooter = new GarnetObjectStoreOutput { SpanByteAndMemory = SpanByteAndMemory.FromPinnedPointer(dcurr, (int)(dend - dcurr)) };
-
-            var status = storageApi.SortedSetCount(key, ref input, ref outputFooter);
-=======
-            var output = new GarnetObjectStoreOutput(new SpanByteAndMemory(SpanByte.FromPinnedPointer(dcurr, (int)(dend - dcurr))));
-
-            var status = storageApi.SortedSetCount(keyBytes, ref input, ref output);
->>>>>>> 33ab11e6
+            var output = GarnetObjectStoreOutput.FromPinnedPointer(dcurr, (int)(dend - dcurr));
+
+            var status = storageApi.SortedSetCount(key, ref input, ref output);
 
             switch (status)
             {
@@ -681,15 +645,9 @@
             var input = new ObjectInput(header, ref parseState, startIdx: 1);
 
             // Prepare GarnetObjectStore output
-<<<<<<< HEAD
-            var outputFooter = new GarnetObjectStoreOutput { SpanByteAndMemory = SpanByteAndMemory.FromPinnedPointer(dcurr, (int)(dend - dcurr)) };
-
-            var status = storageApi.SortedSetIncrement(key, ref input, ref outputFooter);
-=======
-            var output = new GarnetObjectStoreOutput(new(dcurr, (int)(dend - dcurr)));
-
-            var status = storageApi.SortedSetIncrement(keyBytes, ref input, ref output);
->>>>>>> 33ab11e6
+            var output = GarnetObjectStoreOutput.FromPinnedPointer(dcurr, (int)(dend - dcurr));
+
+            var status = storageApi.SortedSetIncrement(key, ref input, ref output);
 
             switch (status)
             {
@@ -752,15 +710,9 @@
             var input = new ObjectInput(header, ref parseState, startIdx: 1, arg1: includeWithScore ? 1 : 0);
 
             // Prepare GarnetObjectStore output
-<<<<<<< HEAD
-            var outputFooter = new GarnetObjectStoreOutput { SpanByteAndMemory = SpanByteAndMemory.FromPinnedPointer(dcurr, (int)(dend - dcurr)) };
-
-            var status = storageApi.SortedSetRank(key, ref input, ref outputFooter);
-=======
-            var output = new GarnetObjectStoreOutput(new(dcurr, (int)(dend - dcurr)));
-
-            var status = storageApi.SortedSetRank(keyBytes, ref input, ref output);
->>>>>>> 33ab11e6
+            var output = GarnetObjectStoreOutput.FromPinnedPointer(dcurr, (int)(dend - dcurr));
+
+            var status = storageApi.SortedSetRank(key, ref input, ref output);
 
             switch (status)
             {
@@ -812,15 +764,9 @@
             var input = new ObjectInput(header, ref parseState, startIdx: 1);
 
             // Prepare GarnetObjectStore output
-<<<<<<< HEAD
-            var outputFooter = new GarnetObjectStoreOutput { SpanByteAndMemory = SpanByteAndMemory.FromPinnedPointer(dcurr, (int)(dend - dcurr)) };
-
-            var status = storageApi.SortedSetRemoveRange(key, ref input, ref outputFooter);
-=======
-            var output = new GarnetObjectStoreOutput(new(dcurr, (int)(dend - dcurr)));
-
-            var status = storageApi.SortedSetRemoveRange(keyBytes, ref input, ref output);
->>>>>>> 33ab11e6
+            var output = GarnetObjectStoreOutput.FromPinnedPointer(dcurr, (int)(dend - dcurr));
+
+            var status = storageApi.SortedSetRemoveRange(key, ref input, ref output);
 
             switch (status)
             {
@@ -901,13 +847,8 @@
             if (paramCount != 0)
             {
                 // Prepare GarnetObjectStore output
-<<<<<<< HEAD
-                outputFooter = new GarnetObjectStoreOutput { SpanByteAndMemory = SpanByteAndMemory.FromPinnedPointer(dcurr, (int)(dend - dcurr)) };
-                status = storageApi.SortedSetRandomMember(key, ref input, ref outputFooter);
-=======
-                output = new GarnetObjectStoreOutput(new(dcurr, (int)(dend - dcurr)));
-                status = storageApi.SortedSetRandomMember(keyBytes, ref input, ref output);
->>>>>>> 33ab11e6
+                output = GarnetObjectStoreOutput.FromPinnedPointer(dcurr, (int)(dend - dcurr));
+                status = storageApi.SortedSetRandomMember(key, ref input, ref output);
             }
 
             switch (status)
@@ -1813,11 +1754,7 @@
             var header = new RespInputHeader(GarnetObjectType.SortedSet) { SortedSetOp = SortedSetOperation.ZEXPIRE };
             var input = new ObjectInput(header, ref parseState, startIdx: 1, (int)expireOption, (int)inputFlag);
 
-<<<<<<< HEAD
-            var outputFooter = new GarnetObjectStoreOutput { SpanByteAndMemory = SpanByteAndMemory.FromPinnedPointer(dcurr, (int)(dend - dcurr)) };
-=======
-            var output = new GarnetObjectStoreOutput(new(dcurr, (int)(dend - dcurr)));
->>>>>>> 33ab11e6
+            var output = GarnetObjectStoreOutput.FromPinnedPointer(dcurr, (int)(dend - dcurr));
 
             var status = storageApi.SortedSetExpire(key, ref input, ref output);
 
@@ -1910,11 +1847,7 @@
             var header = new RespInputHeader(GarnetObjectType.SortedSet) { SortedSetOp = SortedSetOperation.ZTTL };
             var input = new ObjectInput(header, ref membersParseState, arg1: isMilliseconds ? 1 : 0, arg2: isTimestamp ? 1 : 0);
 
-<<<<<<< HEAD
-            var outputFooter = new GarnetObjectStoreOutput { SpanByteAndMemory = SpanByteAndMemory.FromPinnedPointer(dcurr, (int)(dend - dcurr)) };
-=======
-            var output = new GarnetObjectStoreOutput(new(dcurr, (int)(dend - dcurr)));
->>>>>>> 33ab11e6
+            var output = GarnetObjectStoreOutput.FromPinnedPointer(dcurr, (int)(dend - dcurr));
 
             var status = storageApi.SortedSetTimeToLive(key, ref input, ref output);
 
@@ -1983,11 +1916,7 @@
             var header = new RespInputHeader(GarnetObjectType.SortedSet) { SortedSetOp = SortedSetOperation.ZPERSIST };
             var input = new ObjectInput(header, ref membersParseState);
 
-<<<<<<< HEAD
-            var outputFooter = new GarnetObjectStoreOutput { SpanByteAndMemory = SpanByteAndMemory.FromPinnedPointer(dcurr, (int)(dend - dcurr)) };
-=======
-            var output = new GarnetObjectStoreOutput(new(dcurr, (int)(dend - dcurr)));
->>>>>>> 33ab11e6
+            var output = GarnetObjectStoreOutput.FromPinnedPointer(dcurr, (int)(dend - dcurr));
 
             var status = storageApi.SortedSetPersist(key, ref input, ref output);
 
