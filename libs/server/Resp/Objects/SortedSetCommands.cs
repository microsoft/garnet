﻿// Copyright (c) Microsoft Corporation.
// Licensed under the MIT license.

using System;
using Garnet.common;
using Tsavorite.core;

namespace Garnet.server
{
    /// <summary>
    /// Sorted set methods with network layer access
    /// </summary>
    internal sealed unsafe partial class RespServerSession : ServerSessionBase
    {
        /// <summary>
        /// Session counter of number of ZADD entries partially done
        /// </summary>
        int zaddDoneCount;

        /// <summary>
        /// Session counter of number of ZADD adds partially done
        /// </summary>
        int zaddAddCount;

        static ReadOnlySpan<byte> withscores => "WITHSCORES"u8;

        /// <summary>
        /// Adds all the specified members with the specified scores to the sorted set stored at key.
        /// Current members get the score updated and reordered.
        /// </summary>
        /// <typeparam name="TGarnetApi"></typeparam>
        /// <param name="count"></param>
        /// <param name="ptr"></param>
        /// <param name="storageApi"></param>
        /// <returns></returns>
        private unsafe bool SortedSetAdd<TGarnetApi>(int count, byte* ptr, ref TGarnetApi storageApi)
            where TGarnetApi : IGarnetApi
        {
            if (count < 3)
            {
                return AbortWithWrongNumberOfArguments("ZADD", count);
            }

            if (count % 2 != 1)
            {
                zaddDoneCount = zaddAddCount = 0;

                return AbortWithErrorMessage(count, CmdStrings.RESP_ERR_GENERIC_SYNTAX_ERROR);
            }

            // Get the key for SortedSet
            if (!RespReadUtils.ReadByteArrayWithLengthHeader(out var key, ref ptr, recvBufferPtr + bytesRead))
                return false;

            if (NetworkSingleKeySlotVerify(key, false))
            {
                if (!DrainCommands(count)) return false;
                return true;
            }

            // Prepare input
            var inputPtr = (ObjectInputHeader*)(ptr - sizeof(ObjectInputHeader));

            // Save old values on buffer
            var save = *inputPtr;

            // Prepare length of header in input buffer
            var inputLength = (int)(recvBufferPtr + bytesRead - (byte*)inputPtr);

            int inputCount = (count - 1) / 2;

            // Prepare header in input buffer
            inputPtr->header.type = GarnetObjectType.SortedSet;
            inputPtr->header.flags = 0;
            inputPtr->header.SortedSetOp = SortedSetOperation.ZADD;
            inputPtr->count = inputCount;
            inputPtr->done = zaddDoneCount;

            var status = storageApi.SortedSetAdd(key, new ArgSlice((byte*)inputPtr, inputLength), out ObjectOutputHeader output);

            // Reset input buffer
            *inputPtr = save;

            switch (status)
            {
                case GarnetStatus.WRONGTYPE:
                    var tokens = ReadLeftToken(count - 1, ref ptr);
                    if (tokens < count - 1)
                        return false;

                    while (!RespWriteUtils.WriteError(CmdStrings.RESP_ERR_WRONG_TYPE, ref dcurr, dend))
                        SendAndReset();
                    break;
                default:
                    zaddDoneCount += output.countDone;
                    zaddAddCount += output.opsDone;

                    // Reset buffer and return if command is only partially done
                    if (zaddDoneCount < inputCount)
                        return false;
                    while (!RespWriteUtils.WriteInteger(zaddAddCount, ref dcurr, dend))
                        SendAndReset();

                    // Move head, write result to output, reset session counters
                    ptr += output.bytesDone;
                    break;
            }
            
            readHead = (int)(ptr - recvBufferPtr);
            zaddDoneCount = zaddAddCount = 0;

            return true;
        }

        /// <summary>
        /// Removes the specified members from the sorted set stored at key.
        /// Non existing members are ignored.
        /// </summary>
        /// <typeparam name="TGarnetApi"></typeparam>
        /// <param name="count"></param>
        /// <param name="ptr"></param>
        /// <param name="storageApi"></param>
        /// <returns></returns>
        private unsafe bool SortedSetRemove<TGarnetApi>(int count, byte* ptr, ref TGarnetApi storageApi)
            where TGarnetApi : IGarnetApi
        {
            if (count < 2)
            {
                zaddDoneCount = zaddAddCount = 0;
                return AbortWithWrongNumberOfArguments("ZREM", count);
            }
            else
            {
                // Get the key for SortedSet
                if (!RespReadUtils.ReadByteArrayWithLengthHeader(out var key, ref ptr, recvBufferPtr + bytesRead))
                    return false;

                if (NetworkSingleKeySlotVerify(key, false))
                {
                    if (!DrainCommands(count)) return false;
                    return true;
                }

                int inputCount = count - 1;

                // Prepare input
                var rmwInput = (ObjectInputHeader*)(ptr - sizeof(ObjectInputHeader));

                // Save old values on buffer for possible revert
                var save = *rmwInput;

                // Prepare length of header in input buffer
                var inputLength = (int)(recvBufferPtr + bytesRead - (byte*)rmwInput);

                // Prepare header in input buffer
                rmwInput->header.type = GarnetObjectType.SortedSet;
                rmwInput->header.flags = 0;
                rmwInput->header.SortedSetOp = SortedSetOperation.ZREM;
                rmwInput->count = inputCount;
                rmwInput->done = zaddDoneCount;

                var status = storageApi.SortedSetRemove(key, new ArgSlice((byte*)rmwInput, inputLength), out ObjectOutputHeader rmwOutput);

                // Reset input buffer
                *rmwInput = save;

                if (status != GarnetStatus.OK)
                {
                    // This checks if we get the whole request,
                    // Otherwise it needs to return false
                    if (ReadLeftToken(count - 1, ref ptr) < count - 1)
                        return false;
                }

                switch (status)
                {
                    case GarnetStatus.OK:
                        zaddDoneCount += rmwOutput.countDone;
                        zaddAddCount += rmwOutput.opsDone;

                        // Reset buffer and return if ZREM is only partially done
                        if (zaddDoneCount < inputCount)
                            return false;

                        ptr += rmwOutput.bytesDone;
                        rmwOutput = default;
                        while (!RespWriteUtils.WriteInteger(zaddAddCount, ref dcurr, dend))
                            SendAndReset();
                        break;
                    case GarnetStatus.NOTFOUND:
                        while (!RespWriteUtils.WriteDirect(CmdStrings.RESP_RETURN_VAL_0, ref dcurr, dend))
                            SendAndReset();
                        break;
                    case GarnetStatus.WRONGTYPE:
                        while (!RespWriteUtils.WriteError(CmdStrings.RESP_ERR_WRONG_TYPE, ref dcurr, dend))
                            SendAndReset();
                        break;
                }
            }

            // Reset session counters
            zaddAddCount = zaddDoneCount = 0;

            //update readHead
            readHead = (int)(ptr - recvBufferPtr);
            return true;
        }

        /// <summary>
        /// Returns the sorted set cardinality (number of elements) of the sorted set
        /// </summary>
        /// <typeparam name="TGarnetApi"></typeparam>
        /// <param name="count"></param>
        /// <param name="ptr"></param>
        /// <param name="storageApi"></param>
        /// <returns></returns>
        private unsafe bool SortedSetLength<TGarnetApi>(int count, byte* ptr, ref TGarnetApi storageApi)
            where TGarnetApi : IGarnetApi
        {
            if (count != 1)
            {
                zaddDoneCount = zaddAddCount = 0;
                return AbortWithWrongNumberOfArguments("ZCARD", count);
            }
            else
            {
                // Get the key for SortedSet
                if (!RespReadUtils.ReadByteArrayWithLengthHeader(out var key, ref ptr, recvBufferPtr + bytesRead))
                    return false;

                if (NetworkSingleKeySlotVerify(key, true))
                {
                    if (!DrainCommands(count)) return false;
                    return true;
                }

                // Prepare input
                var inputPtr = (ObjectInputHeader*)(ptr - sizeof(ObjectInputHeader));

                // Save old values on buffer for possible revert
                var save = *inputPtr;

                // Prepare length of header in input buffer
                var inputLength = (int)(recvBufferPtr + bytesRead - (byte*)inputPtr);

                // Prepare header in input buffer
                inputPtr->header.type = GarnetObjectType.SortedSet;
                inputPtr->header.flags = 0;
                inputPtr->header.SortedSetOp = SortedSetOperation.ZCARD;
                inputPtr->count = 1;
                inputPtr->done = 0;

                var status = storageApi.SortedSetLength(key, new ArgSlice((byte*)inputPtr, inputLength), out var output);

                // Reset input buffer
                *inputPtr = save;

                switch (status)
                {
                    case GarnetStatus.OK:
                        // Process output
                        while (!RespWriteUtils.WriteInteger(output.opsDone, ref dcurr, dend))
                            SendAndReset();
                        break;
                    case GarnetStatus.NOTFOUND:
                        while (!RespWriteUtils.WriteDirect(CmdStrings.RESP_RETURN_VAL_0, ref dcurr, dend))
                            SendAndReset();
                        break;
                    case GarnetStatus.WRONGTYPE:
                        while (!RespWriteUtils.WriteError(CmdStrings.RESP_ERR_WRONG_TYPE, ref dcurr, dend))
                            SendAndReset();
                        break;
                }
            }

            // Move input head
            readHead = (int)(ptr - recvBufferPtr);
            return true;
        }

        /// <summary>
        /// Returns the specified range of elements in the sorted set stored at key, using byscore, bylex and rev modifiers.
        /// Min and max are range boundaries, where 0 is the first element, 1 is the next element and so on.
        /// There can also be negative numbers indicating offsets from the end of the sorted set, with -1 being the last element of the sorted set, -2 the penultimate element and so on.
        /// </summary>
        /// <typeparam name="TGarnetApi"></typeparam>
        /// <param name="count"></param>
        /// <param name="ptr"></param>
        /// <param name="storageApi"></param>
        /// <returns></returns>
        private unsafe bool SortedSetRange<TGarnetApi>(RespCommand command, int count, byte* ptr, ref TGarnetApi storageApi)
            where TGarnetApi : IGarnetApi
        {
            //ZRANGE key min max [BYSCORE|BYLEX] [REV] [LIMIT offset count] [WITHSCORES]

            // Get the key for the Sorted Set
            if (!RespReadUtils.ReadByteArrayWithLengthHeader(out var key,
                ref ptr, recvBufferPtr + bytesRead))
                return false;

            if (NetworkSingleKeySlotVerify(key, true))
            {
                if (!DrainCommands(count)) return false;
                return true;
            }

            // at least we need 4 args cmd + params
            if (count < 3)
            {
                //reset counters and fast forward the rest of the input
                zaddDoneCount = zaddAddCount = 0;
                var tokens = ReadLeftToken(count - 1, ref ptr);
                if (tokens < count - 1)
                {
                    //command partially executed
                    return false;
                }

                while (!RespWriteUtils.WriteNull(ref dcurr, dend))
                    SendAndReset();
            }
            else
            {
                // Prepare input
                var inputPtr = (ObjectInputHeader*)(ptr - sizeof(ObjectInputHeader));

                // Save old values
                var save = *inputPtr;

                // Prepare length of header in input buffer
                var inputLength = (int)(recvBufferPtr + bytesRead - (byte*)inputPtr);

                SortedSetOperation op =
                    command switch
                    {
                        RespCommand.ZRANGE => SortedSetOperation.ZRANGE,
                        RespCommand.ZREVRANGE => SortedSetOperation.ZREVRANGE,
                        RespCommand.ZRANGEBYSCORE => SortedSetOperation.ZRANGEBYSCORE,
                        _ => throw new Exception($"Unexpected {nameof(SortedSetOperation)}: {command}")
                    };

                // Prepare header in input buffer
                inputPtr->header.type = GarnetObjectType.SortedSet;
                inputPtr->header.flags = 0;
                inputPtr->header.SortedSetOp = op;
                inputPtr->count = count - 1;
                inputPtr->done = 0;

                var outputFooter = new GarnetObjectStoreOutput { spanByteAndMemory = new SpanByteAndMemory(dcurr, (int)(dend - dcurr)) };

                var status = storageApi.SortedSetRange(key, new ArgSlice((byte*)inputPtr, inputLength), ref outputFooter);

                // Reset input buffer
                *inputPtr = save;

                if (status != GarnetStatus.OK)
                {
                    var tokens = ReadLeftToken(count - 1, ref ptr);
                    if (tokens < count - 1)
                        return false;
                }

                switch (status)
                {
                    case GarnetStatus.OK:
                        var objOutputHeader = ProcessOutputWithHeader(outputFooter.spanByteAndMemory);
                        ptr += objOutputHeader.bytesDone;
                        // Return if ZRANGE is only partially done
                        if (objOutputHeader.bytesDone == 0)
                            return false;
                        break;
                    case GarnetStatus.NOTFOUND:
                        while (!RespWriteUtils.WriteEmptyArray(ref dcurr, dend))
                            SendAndReset();
                        break;
                    case GarnetStatus.WRONGTYPE:
                        while (!RespWriteUtils.WriteError(CmdStrings.RESP_ERR_WRONG_TYPE, ref dcurr, dend))
                            SendAndReset();
                        break;
                }
            }

            // reset session counters
            zaddDoneCount = zaddAddCount = 0;

            //update readHead
            readHead = (int)(ptr - recvBufferPtr);
            return true;
        }

        /// <summary>
        /// Returns the score of member in the sorted set at key.
        /// If member does not exist in the sorted set, or key does not exist, nil is returned.
        /// </summary>
        /// <typeparam name="TGarnetApi"></typeparam>
        /// <param name="count"></param>
        /// <param name="ptr"></param>
        /// <param name="storageApi"></param>
        /// <returns></returns>
        private unsafe bool SortedSetScore<TGarnetApi>(int count, byte* ptr, ref TGarnetApi storageApi)
            where TGarnetApi : IGarnetApi
        {
            //validation if minimum args
            if (count != 2)
            {
                return AbortWithWrongNumberOfArguments("ZSCORE", count);
            }
            else
            {
                // Get the key for SortedSet
                if (!RespReadUtils.ReadByteArrayWithLengthHeader(out var key, ref ptr, recvBufferPtr + bytesRead))
                    return false;

                if (NetworkSingleKeySlotVerify(key, true))
                {
                    if (!DrainCommands(count)) return true;
                    return true;
                }

                // Read score key
                byte* scoreKeyPtr = null;
                int scoreKeySize = 0;
                if (!RespReadUtils.ReadPtrWithLengthHeader(ref scoreKeyPtr, ref scoreKeySize, ref ptr, recvBufferPtr + bytesRead))
                    return false;

                // Prepare input
                var inputPtr = (ObjectInputHeader*)(scoreKeyPtr - sizeof(ObjectInputHeader));

                //save values
                var save = *inputPtr;

                // Prepare length of header in input buffer
                var inputLength = (int)(recvBufferPtr + bytesRead - (byte*)inputPtr);

                // Prepare header in input buffer
                inputPtr->header.type = GarnetObjectType.SortedSet;
                inputPtr->header.flags = 0;
                inputPtr->header.SortedSetOp = SortedSetOperation.ZSCORE;
                inputPtr->count = scoreKeySize;
                inputPtr->done = 0;

                // Prepare GarnetObjectStore output
                var outputFooter = new GarnetObjectStoreOutput { spanByteAndMemory = new SpanByteAndMemory(dcurr, (int)(dend - dcurr)) };

                var status = storageApi.SortedSetScore(key, new ArgSlice((byte*)inputPtr, inputLength), ref outputFooter);

                //restore input
                *inputPtr = save;

                switch (status)
                {
                    case GarnetStatus.OK:
                        //process output
                        var objOutputHeader = ProcessOutputWithHeader(outputFooter.spanByteAndMemory);
                        ptr += objOutputHeader.bytesDone;
                        break;
                    case GarnetStatus.NOTFOUND:
                        while (!RespWriteUtils.WriteDirect(CmdStrings.RESP_ERRNOTFOUND, ref dcurr, dend))
                            SendAndReset();
                        break;
                    case GarnetStatus.WRONGTYPE:
                        while (!RespWriteUtils.WriteError(CmdStrings.RESP_ERR_WRONG_TYPE, ref dcurr, dend))
                            SendAndReset();
                        break;
                }
            }

            // Move input head
            readHead = (int)(ptr - recvBufferPtr);
            return true;
        }

        /// <summary>
        /// Returns the score of member in the sorted set at key.
        /// If member does not exist in the sorted set, or key does not exist, nil is returned.
        /// </summary>
        /// <typeparam name="TGarnetApi"></typeparam>
        /// <param name="count"></param>
        /// <param name="ptr"></param>
        /// <param name="storageApi"></param>
        /// <returns></returns>
        private unsafe bool SortedSetScores<TGarnetApi>(int count, byte* ptr, ref TGarnetApi storageApi)
            where TGarnetApi : IGarnetApi
        {
            //validation if minimum args
            if (count < 2)
            {
                // send error to output
                return AbortWithWrongNumberOfArguments("ZMSCORE", count);
            }
            else
            {
                // Get the key for SortedSet
                if (!RespReadUtils.ReadByteArrayWithLengthHeader(out var key, ref ptr, recvBufferPtr + bytesRead))
                    return false;

                if (NetworkSingleKeySlotVerify(key, true))
                {
                    if (!DrainCommands(count)) return true;
                    return true;
                }

                // Prepare input
                var inputPtr = (ObjectInputHeader*)(ptr - sizeof(ObjectInputHeader));

                //save values
                var save = *inputPtr;

                // Prepare length of header in input buffer
                var inputLength = (int)(recvBufferPtr + bytesRead - (byte*)inputPtr);
                int inputCount = count - 1;

                // Prepare header in input buffer
                inputPtr->header.type = GarnetObjectType.SortedSet;
                inputPtr->header.flags = 0;
                inputPtr->header.SortedSetOp = SortedSetOperation.ZMSCORE;
                inputPtr->count = inputCount;
                inputPtr->done = 0;

                // Prepare GarnetObjectStore output
                var outputFooter = new GarnetObjectStoreOutput { spanByteAndMemory = new SpanByteAndMemory(dcurr, (int)(dend - dcurr)) };

                var status = storageApi.SortedSetScores(key, new ArgSlice((byte*)inputPtr, inputLength), ref outputFooter);

                //restore input
                *inputPtr = save;

                if (status != GarnetStatus.OK)
                {
                    var tokens = ReadLeftToken(count - 1, ref ptr);
                    if (tokens < count - 1)
                        return false;
                }

                switch (status)
                {
                    case GarnetStatus.OK:
                        //process output
                        var objOutputHeader = ProcessOutputWithHeader(outputFooter.spanByteAndMemory);
                        ptr += objOutputHeader.bytesDone;
                        break;
                    case GarnetStatus.NOTFOUND:
                        while (!RespWriteUtils.WriteArrayWithNullElements(inputCount, ref dcurr, dend))
                            SendAndReset();
                        break;
                    case GarnetStatus.WRONGTYPE:
                        while (!RespWriteUtils.WriteError(CmdStrings.RESP_ERR_WRONG_TYPE, ref dcurr, dend))
                            SendAndReset();
                        break;
                }
            }

            // Move input head
            readHead = (int)(ptr - recvBufferPtr);
            return true;
        }

        /// <summary>
        /// Removes and returns the first element from the sorted set stored at key,
        /// with the scores ordered from low to high (min) or high to low (max).
        /// </summary>
        /// <typeparam name="TGarnetApi"></typeparam>
        /// <param name="count"></param>
        /// <param name="ptr"></param>
        /// <param name="storageApi"></param>
        /// <returns></returns>
        private unsafe bool SortedSetPop<TGarnetApi>(RespCommand command, int count, byte* ptr, ref TGarnetApi storageApi)
             where TGarnetApi : IGarnetApi
        {
            if (count < 1 || count > 2)
            {
                return AbortWithWrongNumberOfArguments(command.ToString(), count);
            }
            else
            {
                // Get the key for SortedSet
                if (!RespReadUtils.ReadByteArrayWithLengthHeader(out var key, ref ptr, recvBufferPtr + bytesRead))
                    return false;

                if (NetworkSingleKeySlotVerify(key, false))
                {
                    if (!DrainCommands(count)) return false;
                    return true;
                }

                var popCount = 1;

                if (count == 2)
                {
                    // Read count
                    if (!RespReadUtils.ReadIntWithLengthHeader(out popCount, ref ptr, recvBufferPtr + bytesRead))
                        return false;
                }

                // Prepare input
                var inputPtr = (ObjectInputHeader*)(ptr - sizeof(ObjectInputHeader));

                //save values
                var save = *inputPtr;

                // Prepare length of header in input buffer
                var inputLength = (int)(recvBufferPtr + bytesRead - (byte*)inputPtr);

                SortedSetOperation op =
                    command switch
                    {
                        RespCommand.ZPOPMIN => SortedSetOperation.ZPOPMIN,
                        RespCommand.ZPOPMAX => SortedSetOperation.ZPOPMAX,
                        _ => throw new Exception($"Unexpected {nameof(SortedSetOperation)}: {command}")
                    };

                // Prepare header in input buffer
                inputPtr->header.type = GarnetObjectType.SortedSet;
                inputPtr->header.flags = 0;
                inputPtr->header.SortedSetOp = op;
                inputPtr->count = popCount;
                inputPtr->done = zaddDoneCount;

                // Prepare output
                var outputFooter = new GarnetObjectStoreOutput { spanByteAndMemory = new SpanByteAndMemory(SpanByte.FromPinnedPointer(dcurr, (int)(dend - dcurr))) };

                var status = storageApi.SortedSetPop(key, new ArgSlice((byte*)inputPtr, inputLength), ref outputFooter);

                //restore input buffer
                *inputPtr = save;

                switch (status)
                {
                    case GarnetStatus.OK:
                        //process output
                        var objOutputHeader = ProcessOutputWithHeader(outputFooter.spanByteAndMemory);
                        ptr += objOutputHeader.bytesDone;
                        zaddDoneCount += objOutputHeader.countDone;
                        zaddAddCount += objOutputHeader.opsDone;
                        if (zaddDoneCount < zaddAddCount)
                            return false;
                        break;
                    case GarnetStatus.NOTFOUND:
                        while (!RespWriteUtils.WriteEmptyArray(ref dcurr, dend))
                            SendAndReset();
                        break;
                    case GarnetStatus.WRONGTYPE:
                        while (!RespWriteUtils.WriteError(CmdStrings.RESP_ERR_WRONG_TYPE, ref dcurr, dend))
                            SendAndReset();
                        break;
                }
            }

            // reset session counters
            zaddDoneCount = zaddAddCount = 0;

            // Move input head
            readHead = (int)(ptr - recvBufferPtr);
            return true;
        }

        /// <summary>
        /// Returns the number of elements in the sorted set at key with a score between min and max.
        /// </summary>
        /// <typeparam name="TGarnetApi"></typeparam>
        /// <param name="count"></param>
        /// <param name="ptr"></param>
        /// <param name="storageApi"></param>
        /// <returns></returns>
        private unsafe bool SortedSetCount<TGarnetApi>(int count, byte* ptr, ref TGarnetApi storageApi)
             where TGarnetApi : IGarnetApi
        {
            if (count != 3)
            {
                return AbortWithWrongNumberOfArguments("ZCOUNT", count);
            }
            else
            {
                // Get the key for the Sorted Set
                if (!RespReadUtils.ReadByteArrayWithLengthHeader(out var key, ref ptr, recvBufferPtr + bytesRead))
                    return false;

                if (NetworkSingleKeySlotVerify(key, true))
                {
                    if (!DrainCommands(count)) return false;
                    return true;
                }

                // Prepare input
                var inputPtr = (ObjectInputHeader*)(ptr - sizeof(ObjectInputHeader));

                // Save old values on buffer for possible revert
                var save = *inputPtr;

                // Prepare length of header in input buffer
                var inputLength = (int)(recvBufferPtr + bytesRead - (byte*)inputPtr);

                // Prepare header in input buffer
                inputPtr->header.type = GarnetObjectType.SortedSet;
                inputPtr->header.flags = 0;
                inputPtr->header.SortedSetOp = SortedSetOperation.ZCOUNT;
                inputPtr->count = 0;
                inputPtr->done = 0;

                var status = storageApi.SortedSetCount(key, new ArgSlice((byte*)inputPtr, inputLength), out ObjectOutputHeader output);

                //restore input buffer
                *inputPtr = save;

                if (status != GarnetStatus.OK)
                {
                    var tokens = ReadLeftToken(count - 1, ref ptr);
                    if (tokens < count - 1)
                    {
                        //command partially executed
                        return false;
                    }
                }

                switch (status)
                {
                    case GarnetStatus.OK:
                        // Process response
                        if (output.countDone == int.MaxValue)
                        {
                            // Error in arguments
                            while (!RespWriteUtils.WriteError(CmdStrings.RESP_ERR_MIN_MAX_NOT_VALID_FLOAT, ref dcurr, dend))
                                SendAndReset();
                        }
                        else if (output.countDone == int.MinValue)  // command partially executed
                            return false;
                        else
                            while (!RespWriteUtils.WriteInteger(output.opsDone, ref dcurr, dend))
                                SendAndReset();
                        ptr += output.bytesDone;
                        break;
                    case GarnetStatus.NOTFOUND:
                        while (!RespWriteUtils.WriteDirect(CmdStrings.RESP_RETURN_VAL_0, ref dcurr, dend))
                            SendAndReset();
                        break;
                    case GarnetStatus.WRONGTYPE:
                        while (!RespWriteUtils.WriteError(CmdStrings.RESP_ERR_WRONG_TYPE, ref dcurr, dend))
                            SendAndReset();
                        break;
                }
            }
            //reset session counters
            zaddAddCount = zaddDoneCount = 0;

            // Move input head
            readHead = (int)(ptr - recvBufferPtr);
            return true;
        }

        /// <summary>
        /// ZLEXCOUNT: Returns the number of elements in the sorted set with a value between min and max.
        /// When all the elements in a sorted set have the same score,
        /// this command forces lexicographical ordering.
        /// ZREMRANGEBYLEX: Removes all elements in the sorted set between the
        /// lexicographical range specified by min and max.
        /// </summary>
        /// <typeparam name="TGarnetApi"></typeparam>
        /// <param name="count"></param>
        /// <param name="ptr"></param>
        /// <param name="storageApi"></param>
        /// <returns></returns>
        private unsafe bool SortedSetLengthByValue<TGarnetApi>(RespCommand command, int count, byte* ptr, ref TGarnetApi storageApi)
             where TGarnetApi : IGarnetApi
        {
            if (count != 3)
            {
                zaddDoneCount = zaddAddCount = 0;
                return AbortWithWrongNumberOfArguments(command.ToString(), count);
            }
            else
            {
                // Get the key
                if (!RespReadUtils.ReadByteArrayWithLengthHeader(out var key, ref ptr, recvBufferPtr + bytesRead))
                    return false;

                bool checkCluster = NetworkSingleKeySlotVerify(key, command != RespCommand.ZREMRANGEBYLEX);

                if (checkCluster)
                {
                    if (!DrainCommands(count)) return false;
                    return true;
                }

                // Prepare input
                var inputPtr = (ObjectInputHeader*)(ptr - sizeof(ObjectInputHeader));

                // Save old values for possible revert
                var save = *inputPtr;

                // Prepare length of header in input buffer
                var inputLength = (int)(recvBufferPtr + bytesRead - (byte*)inputPtr);

                SortedSetOperation op =
                    command switch
                    {
                        RespCommand.ZREMRANGEBYLEX => SortedSetOperation.ZREMRANGEBYLEX,
                        RespCommand.ZLEXCOUNT => SortedSetOperation.ZLEXCOUNT,
                        _ => throw new Exception($"Unexpected {nameof(SortedSetOperation)}: {command}")
                    };

                // Prepare header in input buffer
                inputPtr->header.type = GarnetObjectType.SortedSet;
                inputPtr->header.flags = 0;
                inputPtr->header.SortedSetOp = op;
                inputPtr->count = 0;
                inputPtr->done = 0;

                var status = op == SortedSetOperation.ZREMRANGEBYLEX ?
                             storageApi.SortedSetRemoveRangeByLex(key, new ArgSlice((byte*)inputPtr, inputLength), out var output) :
                             storageApi.SortedSetLengthByValue(key, new ArgSlice((byte*)inputPtr, inputLength), out output);

                //restore input buffer
                *inputPtr = save;

                if(status != GarnetStatus.OK)
                {
                    var tokens = ReadLeftToken(count - 1, ref ptr);
                    if (tokens < count - 1)
                        return false;
                }

                switch (status)
                {
                    case GarnetStatus.OK:
                        // Process response
                        if (output.countDone == Int32.MaxValue)
                        {
                            // Error in arguments
                            while (!RespWriteUtils.WriteError(CmdStrings.RESP_ERR_MIN_MAX_NOT_VALID_STRING, ref dcurr, dend))
                                SendAndReset();
                        }
                        else if (output.countDone == Int32.MinValue)  // command partially executed
                            return false;
                        else
                            while (!RespWriteUtils.WriteInteger(output.opsDone, ref dcurr, dend))
                                SendAndReset();
                        ptr += output.bytesDone;
                        break;
                    case GarnetStatus.NOTFOUND:
                        while (!RespWriteUtils.WriteDirect(CmdStrings.RESP_RETURN_VAL_0, ref dcurr, dend))
                            SendAndReset();
                        break;
                    case GarnetStatus.WRONGTYPE:
                        while (!RespWriteUtils.WriteError(CmdStrings.RESP_ERR_WRONG_TYPE, ref dcurr, dend))
                            SendAndReset();
                        break;
                }
            }

            //reset session counters
            zaddAddCount = zaddDoneCount = 0;
            readHead = (int)(ptr - recvBufferPtr);
            return true;
        }

        /// <summary>
        /// Increments the score of member in the sorted set stored at key by increment.
        /// If member does not exist in the sorted set, it is added with increment as its score (as if its previous score was 0.0).
        /// </summary>
        /// <typeparam name="TGarnetApi"></typeparam>
        /// <param name="count"></param>
        /// <param name="ptr"></param>
        /// <param name="storageApi"></param>
        /// <returns></returns>
        private unsafe bool SortedSetIncrement<TGarnetApi>(int count, byte* ptr, ref TGarnetApi storageApi)
             where TGarnetApi : IGarnetApi
        {
            //validation of required args
            if (count != 3)
            {
                return AbortWithWrongNumberOfArguments("ZINCRBY", count);
            }
            else
            {
                // Get the key for the Sorted Set
                if (!RespReadUtils.ReadByteArrayWithLengthHeader(out var key, ref ptr, recvBufferPtr + bytesRead))
                    return false;

                if (NetworkSingleKeySlotVerify(key, false))
                {
                    if (!DrainCommands(count)) return false;
                    return true;
                }

                // Prepare input
                var inputPtr = (ObjectInputHeader*)(ptr - sizeof(ObjectInputHeader));

                // Save old values for possible revert
                var save = *inputPtr;

                var inputLength = (int)(recvBufferPtr + bytesRead - (byte*)inputPtr);

                // Prepare header in input buffer
                inputPtr->header.type = GarnetObjectType.SortedSet;
                inputPtr->header.flags = 0;
                inputPtr->header.SortedSetOp = SortedSetOperation.ZINCRBY;
                inputPtr->count = count - 1;
                inputPtr->done = 0;

                // Prepare GarnetObjectStore output
                var outputFooter = new GarnetObjectStoreOutput { spanByteAndMemory = new SpanByteAndMemory(dcurr, (int)(dend - dcurr)) };

                var status = storageApi.SortedSetIncrement(key, new ArgSlice((byte*)inputPtr, inputLength), ref outputFooter);

                //restore input
                *inputPtr = save;

                if (status != GarnetStatus.OK)
                {
                    var tokens = ReadLeftToken(count - 1, ref ptr);
                    if (tokens < count - 1)
                        return false;
                }

                ReadOnlySpan<byte> errorMessage = default;
                switch (status)
                {
                    case GarnetStatus.NOTFOUND:
                    case GarnetStatus.OK:
                        //process output
                        var objOutputHeader = ProcessOutputWithHeader(outputFooter.spanByteAndMemory);
                        //check for partial execution
                        if (objOutputHeader.countDone == int.MinValue)
                            return false;
                        if (objOutputHeader.countDone == int.MaxValue)
                            errorMessage = CmdStrings.RESP_ERR_NOT_VALID_FLOAT;
                        ptr += objOutputHeader.bytesDone;
                        break;
                    case GarnetStatus.WRONGTYPE:
                        errorMessage = CmdStrings.RESP_ERR_WRONG_TYPE;
                        break;
                }

                if (errorMessage != default)
                {
                    while (!RespWriteUtils.WriteError(errorMessage, ref dcurr, dend))
                        SendAndReset();
                }
            }

            readHead = (int)(ptr - recvBufferPtr);
            return true;
        }

        /// <summary>
        /// ZRANK: Returns the rank of member in the sorted set, the scores in the sorted set are ordered from low to high
        /// ZREVRANK: Returns the rank of member in the sorted set, with the scores ordered from high to low
        /// </summary>
        /// <typeparam name="TGarnetApi"></typeparam>
        /// <param name="count"></param>
        /// <param name="ptr"></param>
        /// <param name="storageApi"></param>
        /// <returns></returns>
        private unsafe bool SortedSetRank<TGarnetApi>(RespCommand command, int count, byte* ptr, ref TGarnetApi storageApi)
             where TGarnetApi : IGarnetApi
        {
            // TODO: WITHSCORE
            if (count < 2)
            {
                return AbortWithWrongNumberOfArguments(command.ToString(), count);
            }
            else
            {
                // Get the key for SortedSet
                if (!RespReadUtils.ReadByteArrayWithLengthHeader(out var key, ref ptr, recvBufferPtr + bytesRead))
                    return false;

                if (NetworkSingleKeySlotVerify(key, true))
                {
                    if (!DrainCommands(count)) return false;
                    return true;
                }

                // Prepare input
                var inputPtr = (ObjectInputHeader*)(ptr - sizeof(ObjectInputHeader));

                // Save old values on buffer for possible revert
                var save = *inputPtr;

                // Prepare length of header in input buffer
                var inputLength = (int)(recvBufferPtr + bytesRead - (byte*)inputPtr);

                SortedSetOperation op =
                    command switch
                    {
                        RespCommand.ZRANK => SortedSetOperation.ZRANK,
                        RespCommand.ZREVRANK => SortedSetOperation.ZREVRANK,
                        _ => throw new Exception($"Unexpected {nameof(SortedSetOperation)}: {command}")
                    };

                // Prepare header in input buffer
                inputPtr->header.type = GarnetObjectType.SortedSet;
                inputPtr->header.flags = 0;
                inputPtr->header.SortedSetOp = op;
                inputPtr->count = count;
                inputPtr->done = 0;

                // Prepare GarnetObjectStore output
                var outputFooter = new GarnetObjectStoreOutput { spanByteAndMemory = new SpanByteAndMemory(dcurr, (int)(dend - dcurr)) };

                var status = storageApi.SortedSetRank(key, new ArgSlice((byte*)inputPtr, inputLength), ref outputFooter);

                if (status != GarnetStatus.OK)
                {
                    var tokens = ReadLeftToken(count - 1, ref ptr);
                    if (tokens < count - 1)
                        return false;
                }

                // Reset input buffer
                *inputPtr = save;
                switch (status)
                {
                    case GarnetStatus.OK:
                        // Process output
                        var objOutputHeader = ProcessOutputWithHeader(outputFooter.spanByteAndMemory);
                        ptr += objOutputHeader.bytesDone;
                        if (objOutputHeader.bytesDone == 0)
                            return false;
                        break;

                    case GarnetStatus.NOTFOUND:
                        while (!RespWriteUtils.WriteDirect(CmdStrings.RESP_ERRNOTFOUND, ref dcurr, dend))
                            SendAndReset();
                        break;
                    case GarnetStatus.WRONGTYPE:
                        while (!RespWriteUtils.WriteError(CmdStrings.RESP_ERR_WRONG_TYPE, ref dcurr, dend))
                            SendAndReset();
                        break;
                }
            }

            readHead = (int)(ptr - recvBufferPtr);
            return true;
        }

        /// <summary>
        /// ZREMRANGEBYRANK: Removes all elements in the sorted set stored at key with rank between start and stop.
        /// Both start and stop are 0 -based indexes with 0 being the element with the lowest score.
        /// ZREMRANGEBYSCORE: Removes all elements in the sorted set stored at key with a score between min and max (inclusive by default).
        /// </summary>
        /// <typeparam name="TGarnetApi"></typeparam>
        /// <param name="count"></param>
        /// <param name="ptr"></param>
        /// <param name="storageApi"></param>
        /// <returns></returns>
        private unsafe bool SortedSetRemoveRange<TGarnetApi>(RespCommand command, int count, byte* ptr, ref TGarnetApi storageApi)
             where TGarnetApi : IGarnetApi
        {
            if (count != 3)
            {
                return AbortWithWrongNumberOfArguments(command.ToString(), count);
            }
            else
            {
                // Get the key
                if (!RespReadUtils.ReadByteArrayWithLengthHeader(out var key, ref ptr, recvBufferPtr + bytesRead))
                    return false;

                if (NetworkSingleKeySlotVerify(key, false))
                {
                    if (!DrainCommands(count)) return false;
                    return true;
                }

                // Prepare input
                var inputPtr = (ObjectInputHeader*)(ptr - sizeof(ObjectInputHeader));

                // Save old values for possible revert
                var save = *inputPtr;

                // Prepare length of header in input buffer
                var inputLength = (int)(recvBufferPtr + bytesRead - (byte*)inputPtr);

                SortedSetOperation op =
                    command switch
                    {
                        RespCommand.ZREMRANGEBYRANK => SortedSetOperation.ZREMRANGEBYRANK,
                        RespCommand.ZREMRANGEBYSCORE => SortedSetOperation.ZREMRANGEBYSCORE,
                        _ => throw new Exception($"Unexpected {nameof(SortedSetOperation)}: {command}")
                    };

                // Prepare header in input buffer
                inputPtr->header.type = GarnetObjectType.SortedSet;
                inputPtr->header.flags = 0;
                inputPtr->header.SortedSetOp = op;
                inputPtr->count = 0;
                inputPtr->done = 0;

                var status = storageApi.SortedSetRemoveRange(key, new ArgSlice((byte*)inputPtr, inputLength), out ObjectOutputHeader output);

                //restore input buffer
                *inputPtr = save;

                if (status != GarnetStatus.OK)
                {
                    var tokens = ReadLeftToken(count - 1, ref ptr);
                    if (tokens < count - 1)
                        return false;
                }

                switch (status)
                {
                    case GarnetStatus.OK:
                        if (output.countDone == int.MaxValue)
                        {
<<<<<<< HEAD
                            var errorMessage = op == SortedSetOperation.ZREMRANGEBYRANK ?
                                CmdStrings.RESP_ERR_GENERIC_VALUE_IS_NOT_INTEGER :
                                CmdStrings.RESP_ERR_MIN_MAX_NOT_VALID_FLOAT;
=======
                            var errorMessage = command == RespCommand.ZREMRANGEBYRANK ?
                                "ERR start or stop value is not in an integer or out of range."u8 :
                                "ERR max or min value is not a float value."u8;
>>>>>>> 361f26ab

                            // Error in arguments
                            while (!RespWriteUtils.WriteError(errorMessage, ref dcurr, dend))
                                SendAndReset();
                        }
                        else if (output.countDone == int.MinValue)  // command partially executed
                            return false;
                        else
                            while (!RespWriteUtils.WriteInteger(output.opsDone, ref dcurr, dend))
                                SendAndReset();
                        ptr += output.bytesDone;
                        break;
                    case GarnetStatus.NOTFOUND:
                        while (!RespWriteUtils.WriteDirect(CmdStrings.RESP_RETURN_VAL_0, ref dcurr, dend))
                            SendAndReset();
                        break;
                    case GarnetStatus.WRONGTYPE:
                        while (!RespWriteUtils.WriteError(CmdStrings.RESP_ERR_WRONG_TYPE, ref dcurr, dend))
                            SendAndReset();
                        break;
                }
            }

            readHead = (int)(ptr - recvBufferPtr);
            return true;
        }

        /// <summary>
        /// Returns a random element from the sorted set key.
        /// </summary>
        /// <typeparam name="TGarnetApi"></typeparam>
        /// <param name="count"></param>
        /// <param name="ptr"></param>
        /// <param name="storageApi"></param>
        /// <returns></returns>
        private unsafe bool SortedSetRandomMember<TGarnetApi>(int count, byte* ptr, ref TGarnetApi storageApi)
             where TGarnetApi : IGarnetApi
        {
            if (count < 1 || count > 3)
            {
                return AbortWithWrongNumberOfArguments("ZRANDMEMBER", count);
            }
            else
            {
                // Get the key for the Sorted Set
                if (!RespReadUtils.ReadByteArrayWithLengthHeader(out var key, ref ptr, recvBufferPtr + bytesRead))
                    return false;

                if (NetworkSingleKeySlotVerify(key, true))
                {
                    if (!DrainCommands(count)) return false;
                    return true;
                }

                var paramCount = 0;
                bool includeWithScores = false;
                bool includedCount = false;

                if (count >= 2)
                {
                    // Read count
                    if (!RespReadUtils.ReadIntWithLengthHeader(out paramCount, ref ptr, recvBufferPtr + bytesRead))
                        return false;

                    includedCount = true;

                    // Read withscores
                    if (count == 3)
                    {
                        if (!RespReadUtils.TrySliceWithLengthHeader(out var withScoreBytes, ref ptr, recvBufferPtr + bytesRead))
                            return false;

                        includeWithScores = withScoreBytes.SequenceEqual("WITHSCORES"u8);
                    }
                }

                // Prepare input
                var inputPtr = (ObjectInputHeader*)(ptr - sizeof(ObjectInputHeader));

                // Save old values for possible revert
                var save = *inputPtr;

                // Prepare length of header in input buffer
                var inputLength = (int)(recvBufferPtr + bytesRead - (byte*)inputPtr);

                // Prepare header in input buffer
                inputPtr->header.type = GarnetObjectType.SortedSet;
                inputPtr->header.flags = 0;
                inputPtr->header.SortedSetOp = SortedSetOperation.ZRANDMEMBER;
                inputPtr->count = count == 1 ? 1 : paramCount;
                inputPtr->done = includeWithScores ? 1 : 0;

                GarnetStatus status = GarnetStatus.NOTFOUND;
                GarnetObjectStoreOutput outputFooter = default;

                // This prevents going to the backend if ZRANDMEMBER is called with a count of 0
                if (inputPtr->count != 0)
                {
                    // Prepare GarnetObjectStore output
                    outputFooter = new GarnetObjectStoreOutput { spanByteAndMemory = new SpanByteAndMemory(dcurr, (int)(dend - dcurr)) };
                    status = storageApi.SortedSetRandomMember(key, new ArgSlice((byte*)inputPtr, inputLength), ref outputFooter);
                }

                //restore input buffer
                *inputPtr = save;

                switch (status)
                {
                    case GarnetStatus.OK:
                        var objOutputHeader = ProcessOutputWithHeader(outputFooter.spanByteAndMemory);
                        ptr += objOutputHeader.bytesDone;

                        break;
                    case GarnetStatus.NOTFOUND:
                        var respBytes = includedCount ? CmdStrings.RESP_EMPTYLIST : CmdStrings.RESP_ERRNOTFOUND;
                        while (!RespWriteUtils.WriteDirect(respBytes, ref dcurr, dend))
                            SendAndReset();
                        break;
                    case GarnetStatus.WRONGTYPE:
                        while (!RespWriteUtils.WriteError(CmdStrings.RESP_ERR_WRONG_TYPE, ref dcurr, dend))
                            SendAndReset();
                        break;
                }
            }

            readHead = (int)(ptr - recvBufferPtr);
            return true;
        }

        /// <summary>
        ///  Computes a difference operation  between the first and all successive sorted sets
        ///  and returns the result to the client.
        ///  The total number of input keys is specified.
        /// </summary>
        /// <param name="count"></param>
        /// <param name="ptr"></param>
        /// <param name="storageApi"></param>
        /// <returns></returns>
        /// <exception cref="GarnetException"></exception>
        private unsafe bool SortedSetDifference<TGarnetApi>(int count, byte* ptr, ref TGarnetApi storageApi)
             where TGarnetApi : IGarnetApi
        {
            if (count < 2)
            {
                return AbortWithWrongNumberOfArguments("ZDIFF", count);
            }
            else
            {
                //number of keys
                if (!RespReadUtils.ReadIntWithLengthHeader(out var nKeys, ref ptr, recvBufferPtr + bytesRead))
                    return false;

                ArgSlice key = default;

                // Read first key
                if (!RespReadUtils.ReadPtrWithLengthHeader(ref key.ptr, ref key.length, ref ptr, recvBufferPtr + bytesRead))
                    return false;

                bool withscoresInclude = false;

                // Read all the keys
                if (count <= 2)
                {
                    //return empty array
                    while (!RespWriteUtils.WriteArrayLength(0, ref dcurr, dend))
                        SendAndReset();
                }
                else
                {
                    ArgSlice[] keys = new ArgSlice[nKeys];
                    keys[0] = key;

                    var i = nKeys - 1;
                    do
                    {
                        keys[i] = default;
                        if (!RespReadUtils.ReadPtrWithLengthHeader(ref keys[i].ptr, ref keys[i].length, ref ptr, recvBufferPtr + bytesRead))
                            return false;
                        --i;
                    } while (i > 0);

                    if (count - 1 > nKeys)
                    {
                        ArgSlice withscore = default;
                        if (!RespReadUtils.ReadPtrWithLengthHeader(ref withscore.ptr, ref withscore.length, ref ptr, recvBufferPtr + bytesRead))
                            return false;

                        if (withscore.ReadOnlySpan.SequenceEqual(withscores))
                            withscoresInclude = true;
                    }

                    if (NetworkKeyArraySlotVerify(ref keys, true))
                    {
                        if (!DrainCommands(count)) return false;
                        return true;
                    }

                    var status = storageApi.SortedSetDifference(keys, out var result);

                    switch (status)
                    {
                        case GarnetStatus.WRONGTYPE:
                            while (!RespWriteUtils.WriteError(CmdStrings.RESP_ERR_WRONG_TYPE, ref dcurr, dend))
                                SendAndReset();
                            break;
                        default:
                            // write the size of the array reply
                            int resultCount = result == null ? 0 : result.Count;
                            while (!RespWriteUtils.WriteArrayLength(withscoresInclude ? resultCount * 2 : resultCount, ref dcurr, dend))
                                SendAndReset();

                            if (result != null)
                            {
                                foreach (var (element, score) in result)
                                {
                                    while (!RespWriteUtils.WriteBulkString(element, ref dcurr, dend))
                                        SendAndReset();

                                    if (withscoresInclude)
                                    {
                                        while (!RespWriteUtils.TryWriteDoubleBulkString(score, ref dcurr, dend))
                                            SendAndReset();
                                    }
                                }
                            }
                            break;
                    }
                }
            }
            // update read pointers
            readHead = (int)(ptr - recvBufferPtr);
            return true;
        }
    }
}<|MERGE_RESOLUTION|>--- conflicted
+++ resolved
@@ -1104,15 +1104,9 @@
                     case GarnetStatus.OK:
                         if (output.countDone == int.MaxValue)
                         {
-<<<<<<< HEAD
-                            var errorMessage = op == SortedSetOperation.ZREMRANGEBYRANK ?
+                            var errorMessage = command == RespCommand.ZREMRANGEBYRANK ?
                                 CmdStrings.RESP_ERR_GENERIC_VALUE_IS_NOT_INTEGER :
                                 CmdStrings.RESP_ERR_MIN_MAX_NOT_VALID_FLOAT;
-=======
-                            var errorMessage = command == RespCommand.ZREMRANGEBYRANK ?
-                                "ERR start or stop value is not in an integer or out of range."u8 :
-                                "ERR max or min value is not a float value."u8;
->>>>>>> 361f26ab
 
                             // Error in arguments
                             while (!RespWriteUtils.WriteError(errorMessage, ref dcurr, dend))
