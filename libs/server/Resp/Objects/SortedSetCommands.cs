--- conflicted
+++ resolved
@@ -911,22 +911,7 @@
             }
 
             var includeWithScores = false;
-<<<<<<< HEAD
-
-            // Read all the keys
-            if (parseState.Count <= 2)
-            {
-                //return empty array
-                while (!RespWriteUtils.TryWriteArrayLength(0, ref dcurr, dend))
-                    SendAndReset();
-
-                return true;
-            }
-
             var keys = new PinnedSpanByte[nKeys];
-=======
-            var keys = new ArgSlice[nKeys];
->>>>>>> 4d3316a7
 
             for (var i = 1; i < nKeys + 1; i++)
             {
