﻿// Copyright (c) Microsoft Corporation.
// Licensed under the MIT license.

using System;
using Garnet.common;
using Tsavorite.core;

namespace Garnet.server
{
    /// <summary>
    /// Sorted set methods with network layer access
    /// </summary>
    internal sealed unsafe partial class RespServerSession : ServerSessionBase
    {
        /// <summary>
        /// Adds all the specified members with the specified scores to the sorted set stored at key.
        /// Current members get the score updated and reordered.
        /// </summary>
        /// <typeparam name="TGarnetApi"></typeparam>
        /// <param name="storageApi"></param>
        /// <returns></returns>
        private unsafe bool SortedSetAdd<TGarnetApi>(ref TGarnetApi storageApi)
            where TGarnetApi : IGarnetApi
        {
            if (parseState.Count < 3)
            {
                return AbortWithWrongNumberOfArguments("ZADD");
            }

            // Get the key for SortedSet
            var sbKey = parseState.GetArgSliceByRef(0).SpanByte;
            var keyBytes = sbKey.ToByteArray();

<<<<<<< HEAD
            if (NetworkSingleKeySlotVerify(keyBytes, false))
            {
                return true;
            }

            var header = new RespInputHeader(GarnetObjectType.SortedSet) { SortedSetOp = SortedSetOperation.ZADD };
            var input = new ObjectInput(header, ref parseState, 1);
=======
            var input = new ObjectInput
            {
                header = new RespInputHeader
                {
                    type = GarnetObjectType.SortedSet,
                    SortedSetOp = SortedSetOperation.ZADD,
                },
                parseState = parseState,
                parseStateStartIdx = 1,
            };
>>>>>>> ace7cb6b

            var outputFooter = new GarnetObjectStoreOutput { spanByteAndMemory = new SpanByteAndMemory(dcurr, (int)(dend - dcurr)) };

            var status = storageApi.SortedSetAdd(keyBytes, ref input, ref outputFooter);

            switch (status)
            {
                case GarnetStatus.WRONGTYPE:
                    while (!RespWriteUtils.WriteError(CmdStrings.RESP_ERR_WRONG_TYPE, ref dcurr, dend))
                        SendAndReset();
                    break;
                default:
                    ProcessOutputWithHeader(outputFooter.spanByteAndMemory);
                    break;
            }

            return true;
        }

        /// <summary>
        /// Removes the specified members from the sorted set stored at key.
        /// Non existing members are ignored.
        /// </summary>
        /// <typeparam name="TGarnetApi"></typeparam>
        /// <param name="storageApi"></param>
        /// <returns></returns>
        private unsafe bool SortedSetRemove<TGarnetApi>(ref TGarnetApi storageApi)
            where TGarnetApi : IGarnetApi
        {
            if (parseState.Count < 2)
            {
                return AbortWithWrongNumberOfArguments("ZREM");
            }

            // Get the key for SortedSet
            var sbKey = parseState.GetArgSliceByRef(0).SpanByte;
            var keyBytes = sbKey.ToByteArray();

<<<<<<< HEAD
            if (NetworkSingleKeySlotVerify(keyBytes, false))
            {
                return true;
            }

            var header = new RespInputHeader(GarnetObjectType.SortedSet) { SortedSetOp = SortedSetOperation.ZREM };
            var input = new ObjectInput(header, ref parseState, 1);
=======
            var input = new ObjectInput
            {
                header = new RespInputHeader
                {
                    type = GarnetObjectType.SortedSet,
                    SortedSetOp = SortedSetOperation.ZREM,
                },
                parseState = parseState,
                parseStateStartIdx = 1,
            };
>>>>>>> ace7cb6b

            var status = storageApi.SortedSetRemove(keyBytes, ref input, out var rmwOutput);

            switch (status)
            {
                case GarnetStatus.OK:
                    while (!RespWriteUtils.WriteInteger(rmwOutput.result1, ref dcurr, dend))
                        SendAndReset();
                    break;
                case GarnetStatus.NOTFOUND:
                    while (!RespWriteUtils.WriteDirect(CmdStrings.RESP_RETURN_VAL_0, ref dcurr, dend))
                        SendAndReset();
                    break;
                case GarnetStatus.WRONGTYPE:
                    while (!RespWriteUtils.WriteError(CmdStrings.RESP_ERR_WRONG_TYPE, ref dcurr, dend))
                        SendAndReset();
                    break;
            }
            return true;
        }

        /// <summary>
        /// Returns the sorted set cardinality (number of elements) of the sorted set
        /// </summary>
        /// <typeparam name="TGarnetApi"></typeparam>
        /// <param name="storageApi"></param>
        /// <returns></returns>
        private unsafe bool SortedSetLength<TGarnetApi>(ref TGarnetApi storageApi)
            where TGarnetApi : IGarnetApi
        {
            if (parseState.Count != 1)
            {
                return AbortWithWrongNumberOfArguments("ZCARD");
            }

            // Get the key for SortedSet
            var sbKey = parseState.GetArgSliceByRef(0).SpanByte;
            var keyBytes = sbKey.ToByteArray();

<<<<<<< HEAD
            if (NetworkSingleKeySlotVerify(keyBytes, true))
            {
                return true;
            }

            var header = new RespInputHeader(GarnetObjectType.SortedSet) { SortedSetOp = SortedSetOperation.ZCARD };
            var input = new ObjectInput(header);
=======
            var input = new ObjectInput
            {
                header = new RespInputHeader
                {
                    type = GarnetObjectType.SortedSet,
                    SortedSetOp = SortedSetOperation.ZCARD,
                },
            };
>>>>>>> ace7cb6b

            var status = storageApi.SortedSetLength(keyBytes, ref input, out var output);

            switch (status)
            {
                case GarnetStatus.OK:
                    // Process output
                    while (!RespWriteUtils.WriteInteger(output.result1, ref dcurr, dend))
                        SendAndReset();
                    break;
                case GarnetStatus.NOTFOUND:
                    while (!RespWriteUtils.WriteDirect(CmdStrings.RESP_RETURN_VAL_0, ref dcurr, dend))
                        SendAndReset();
                    break;
                case GarnetStatus.WRONGTYPE:
                    while (!RespWriteUtils.WriteError(CmdStrings.RESP_ERR_WRONG_TYPE, ref dcurr, dend))
                        SendAndReset();
                    break;
            }

            return true;
        }

        /// <summary>
        /// Returns the specified range of elements in the sorted set stored at key, using byscore, bylex and rev modifiers.
        /// Min and max are range boundaries, where 0 is the first element, 1 is the next element and so on.
        /// There can also be negative numbers indicating offsets from the end of the sorted set, with -1 being the last element of the sorted set, -2 the penultimate element and so on.
        /// </summary>
        /// <typeparam name="TGarnetApi"></typeparam>
        /// <param name="command"></param>
        /// <param name="storageApi"></param>
        /// <returns></returns>
        private unsafe bool SortedSetRange<TGarnetApi>(RespCommand command, ref TGarnetApi storageApi)
            where TGarnetApi : IGarnetApi
        {
            // ZRANGE key min max [BYSCORE|BYLEX] [REV] [LIMIT offset count] [WITHSCORES]
            if (parseState.Count < 3)
            {
                return AbortWithWrongNumberOfArguments(nameof(RespCommand.ZRANGE));
            }

            var sbKey = parseState.GetArgSliceByRef(0).SpanByte;
            var keyBytes = sbKey.ToByteArray();

            var op =
                command switch
                {
                    RespCommand.ZRANGE => SortedSetOperation.ZRANGE,
                    RespCommand.ZREVRANGE => SortedSetOperation.ZREVRANGE,
                    RespCommand.ZRANGEBYSCORE => SortedSetOperation.ZRANGEBYSCORE,
                    RespCommand.ZREVRANGEBYSCORE => SortedSetOperation.ZREVRANGEBYSCORE,
                    _ => throw new Exception($"Unexpected {nameof(SortedSetOperation)}: {command}")
                };

            var header = new RespInputHeader(GarnetObjectType.SortedSet) { SortedSetOp = op };
            var input = new ObjectInput(header, ref parseState, 1, -1, respProtocolVersion);

            var outputFooter = new GarnetObjectStoreOutput { spanByteAndMemory = new SpanByteAndMemory(dcurr, (int)(dend - dcurr)) };

            var status = storageApi.SortedSetRange(keyBytes, ref input, ref outputFooter);

            switch (status)
            {
                case GarnetStatus.OK:
                    ProcessOutputWithHeader(outputFooter.spanByteAndMemory);
                    break;
                case GarnetStatus.NOTFOUND:
                    while (!RespWriteUtils.WriteEmptyArray(ref dcurr, dend))
                        SendAndReset();
                    break;
                case GarnetStatus.WRONGTYPE:
                    while (!RespWriteUtils.WriteError(CmdStrings.RESP_ERR_WRONG_TYPE, ref dcurr, dend))
                        SendAndReset();
                    break;
            }

            return true;
        }

        /// <summary>
        /// Returns the score of member in the sorted set at key.
        /// If member does not exist in the sorted set, or key does not exist, nil is returned.
        /// </summary>
        /// <typeparam name="TGarnetApi"></typeparam>
        /// <param name="storageApi"></param>
        /// <returns></returns>
        private unsafe bool SortedSetScore<TGarnetApi>(ref TGarnetApi storageApi)
            where TGarnetApi : IGarnetApi
        {
            //validation if minimum args
            if (parseState.Count != 2)
            {
                return AbortWithWrongNumberOfArguments("ZSCORE");
            }

            // Get the key for SortedSet
            var sbKey = parseState.GetArgSliceByRef(0).SpanByte;
            var keyBytes = sbKey.ToByteArray();

            // Prepare input
            var header = new RespInputHeader(GarnetObjectType.SortedSet) { SortedSetOp = SortedSetOperation.ZSCORE };
            var input = new ObjectInput(header, ref parseState, 1);

            // Prepare GarnetObjectStore output
            var outputFooter = new GarnetObjectStoreOutput { spanByteAndMemory = new SpanByteAndMemory(dcurr, (int)(dend - dcurr)) };

            var status = storageApi.SortedSetScore(keyBytes, ref input, ref outputFooter);

            switch (status)
            {
                case GarnetStatus.OK:
                    ProcessOutputWithHeader(outputFooter.spanByteAndMemory);
                    break;
                case GarnetStatus.NOTFOUND:
                    while (!RespWriteUtils.WriteDirect(CmdStrings.RESP_ERRNOTFOUND, ref dcurr, dend))
                        SendAndReset();
                    break;
                case GarnetStatus.WRONGTYPE:
                    while (!RespWriteUtils.WriteError(CmdStrings.RESP_ERR_WRONG_TYPE, ref dcurr, dend))
                        SendAndReset();
                    break;
            }

            return true;
        }

        /// <summary>
        /// Returns the score of member in the sorted set at key.
        /// If member does not exist in the sorted set, or key does not exist, nil is returned.
        /// </summary>
        /// <typeparam name="TGarnetApi"></typeparam>
        /// <param name="storageApi"></param>
        /// <returns></returns>
        private unsafe bool SortedSetScores<TGarnetApi>(ref TGarnetApi storageApi)
            where TGarnetApi : IGarnetApi
        {
            //validation if minimum args
            if (parseState.Count < 2)
            {
                return AbortWithWrongNumberOfArguments("ZMSCORE");
            }

            // Get the key for SortedSet
            var sbKey = parseState.GetArgSliceByRef(0).SpanByte;
            var keyBytes = sbKey.ToByteArray();

            // Prepare input
            var header = new RespInputHeader(GarnetObjectType.SortedSet) { SortedSetOp = SortedSetOperation.ZMSCORE };
            var input = new ObjectInput(header, ref parseState, 1);

            // Prepare GarnetObjectStore output
            var outputFooter = new GarnetObjectStoreOutput { spanByteAndMemory = new SpanByteAndMemory(dcurr, (int)(dend - dcurr)) };

            var status = storageApi.SortedSetScores(keyBytes, ref input, ref outputFooter);

            switch (status)
            {
                case GarnetStatus.OK:
                    ProcessOutputWithHeader(outputFooter.spanByteAndMemory);
                    break;
                case GarnetStatus.NOTFOUND:
                    while (!RespWriteUtils.WriteArrayWithNullElements(parseState.Count - 1, ref dcurr, dend))
                        SendAndReset();
                    break;
                case GarnetStatus.WRONGTYPE:
                    while (!RespWriteUtils.WriteError(CmdStrings.RESP_ERR_WRONG_TYPE, ref dcurr, dend))
                        SendAndReset();
                    break;
            }

            return true;
        }

        /// <summary>
        /// Removes and returns the first element from the sorted set stored at key,
        /// with the scores ordered from low to high (min) or high to low (max).
        /// </summary>
        /// <typeparam name="TGarnetApi"></typeparam>
        /// <param name="command"></param>
        /// <param name="storageApi"></param>
        /// <returns></returns>
        private unsafe bool SortedSetPop<TGarnetApi>(RespCommand command, ref TGarnetApi storageApi)
             where TGarnetApi : IGarnetApi
        {
            if (parseState.Count < 1 || parseState.Count > 2)
            {
                return AbortWithWrongNumberOfArguments(command.ToString());
            }

            // Get the key for SortedSet
            var sbKey = parseState.GetArgSliceByRef(0).SpanByte;
            var keyBytes = sbKey.ToByteArray();

            var popCount = 1;

            if (parseState.Count == 2)
            {
                // Read count
                if (!parseState.TryGetInt(1, out popCount))
                {
                    while (!RespWriteUtils.WriteError(CmdStrings.RESP_ERR_GENERIC_VALUE_IS_OUT_OF_RANGE, ref dcurr, dend))
                        SendAndReset();

                    return true;
                }
            }

            var op =
                command switch
                {
                    RespCommand.ZPOPMIN => SortedSetOperation.ZPOPMIN,
                    RespCommand.ZPOPMAX => SortedSetOperation.ZPOPMAX,
                    _ => throw new Exception($"Unexpected {nameof(SortedSetOperation)}: {command}")
                };

            // Prepare input
            var header = new RespInputHeader(GarnetObjectType.SortedSet) { SortedSetOp = op };
            var input = new ObjectInput(header, popCount);

            // Prepare output
            var outputFooter = new GarnetObjectStoreOutput { spanByteAndMemory = new SpanByteAndMemory(SpanByte.FromPinnedPointer(dcurr, (int)(dend - dcurr))) };

            var status = storageApi.SortedSetPop(keyBytes, ref input, ref outputFooter);

            switch (status)
            {
                case GarnetStatus.OK:
                    ProcessOutputWithHeader(outputFooter.spanByteAndMemory);
                    break;
                case GarnetStatus.NOTFOUND:
                    while (!RespWriteUtils.WriteEmptyArray(ref dcurr, dend))
                        SendAndReset();
                    break;
                case GarnetStatus.WRONGTYPE:
                    while (!RespWriteUtils.WriteError(CmdStrings.RESP_ERR_WRONG_TYPE, ref dcurr, dend))
                        SendAndReset();
                    break;
            }

            return true;
        }

        /// <summary>
        /// Returns the number of elements in the sorted set at key with a score between min and max.
        /// </summary>
        /// <typeparam name="TGarnetApi"></typeparam>
        /// <param name="storageApi"></param>
        /// <returns></returns>
        private unsafe bool SortedSetCount<TGarnetApi>(ref TGarnetApi storageApi)
             where TGarnetApi : IGarnetApi
        {
            if (parseState.Count != 3)
            {
                return AbortWithWrongNumberOfArguments("ZCOUNT");
            }

            // Get the key for the Sorted Set
            var sbKey = parseState.GetArgSliceByRef(0).SpanByte;
            var keyBytes = sbKey.ToByteArray();

            // Prepare input
            var header = new RespInputHeader(GarnetObjectType.SortedSet) { SortedSetOp = SortedSetOperation.ZCOUNT };
            var input = new ObjectInput(header, ref parseState, 1);

            // Prepare output
            var outputFooter = new GarnetObjectStoreOutput { spanByteAndMemory = new SpanByteAndMemory(SpanByte.FromPinnedPointer(dcurr, (int)(dend - dcurr))) };

            var status = storageApi.SortedSetCount(keyBytes, ref input, ref outputFooter);

            switch (status)
            {
                case GarnetStatus.OK:
                    ProcessOutputWithHeader(outputFooter.spanByteAndMemory);
                    break;
                case GarnetStatus.NOTFOUND:
                    while (!RespWriteUtils.WriteDirect(CmdStrings.RESP_RETURN_VAL_0, ref dcurr, dend))
                        SendAndReset();
                    break;
                case GarnetStatus.WRONGTYPE:
                    while (!RespWriteUtils.WriteError(CmdStrings.RESP_ERR_WRONG_TYPE, ref dcurr, dend))
                        SendAndReset();
                    break;
            }

            return true;
        }

        /// <summary>
        /// ZLEXCOUNT: Returns the number of elements in the sorted set with a value between min and max.
        /// When all the elements in a sorted set have the same score,
        /// this command forces lexicographical ordering.
        /// ZREMRANGEBYLEX: Removes all elements in the sorted set between the
        /// lexicographical range specified by min and max.
        /// </summary>
        /// <typeparam name="TGarnetApi"></typeparam>
        /// <param name="command"></param>
        /// <param name="storageApi"></param>
        /// <returns></returns>
        private unsafe bool SortedSetLengthByValue<TGarnetApi>(RespCommand command, ref TGarnetApi storageApi)
             where TGarnetApi : IGarnetApi
        {
            if (parseState.Count != 3)
            {
                return AbortWithWrongNumberOfArguments(command.ToString());
            }

            // Get the key
            var sbKey = parseState.GetArgSliceByRef(0).SpanByte;
            var keyBytes = sbKey.ToByteArray();

            var op =
                command switch
                {
                    RespCommand.ZREMRANGEBYLEX => SortedSetOperation.ZREMRANGEBYLEX,
                    RespCommand.ZLEXCOUNT => SortedSetOperation.ZLEXCOUNT,
                    _ => throw new Exception($"Unexpected {nameof(SortedSetOperation)}: {command}")
                };

            // Prepare input
            var header = new RespInputHeader(GarnetObjectType.SortedSet) { SortedSetOp = op };
            var input = new ObjectInput(header, ref parseState, 1);

            var status = op == SortedSetOperation.ZREMRANGEBYLEX ?
                storageApi.SortedSetRemoveRangeByLex(keyBytes, ref input, out var output) :
                storageApi.SortedSetLengthByValue(keyBytes, ref input, out output);

            switch (status)
            {
                case GarnetStatus.OK:
                    // Process response
                    if (output.result1 == int.MaxValue)
                    {
                        // Error in arguments
                        while (!RespWriteUtils.WriteError(CmdStrings.RESP_ERR_MIN_MAX_NOT_VALID_STRING, ref dcurr, dend))
                            SendAndReset();
                    }
                    else if (output.result1 == int.MinValue)  // command partially executed
                        return false;
                    else
                        while (!RespWriteUtils.WriteInteger(output.result1, ref dcurr, dend))
                            SendAndReset();
                    break;
                case GarnetStatus.NOTFOUND:
                    while (!RespWriteUtils.WriteDirect(CmdStrings.RESP_RETURN_VAL_0, ref dcurr, dend))
                        SendAndReset();
                    break;
                case GarnetStatus.WRONGTYPE:
                    while (!RespWriteUtils.WriteError(CmdStrings.RESP_ERR_WRONG_TYPE, ref dcurr, dend))
                        SendAndReset();
                    break;
            }

            return true;
        }

        /// <summary>
        /// Increments the score of member in the sorted set stored at key by increment.
        /// If member does not exist in the sorted set, it is added with increment as its score (as if its previous score was 0.0).
        /// </summary>
        /// <typeparam name="TGarnetApi"></typeparam>
        /// <param name="storageApi"></param>
        /// <returns></returns>
        private unsafe bool SortedSetIncrement<TGarnetApi>(ref TGarnetApi storageApi)
             where TGarnetApi : IGarnetApi
        {
            //validation of required args
            if (parseState.Count != 3)
            {
                return AbortWithWrongNumberOfArguments("ZINCRBY");
            }

            // Get the key for the Sorted Set
            var sbKey = parseState.GetArgSliceByRef(0).SpanByte;
            var keyBytes = sbKey.ToByteArray();

            // Prepare input
            var header = new RespInputHeader(GarnetObjectType.SortedSet) { SortedSetOp = SortedSetOperation.ZINCRBY };
            var input = new ObjectInput(header, ref parseState, 1);

            // Prepare GarnetObjectStore output
            var outputFooter = new GarnetObjectStoreOutput { spanByteAndMemory = new SpanByteAndMemory(dcurr, (int)(dend - dcurr)) };

            var status = storageApi.SortedSetIncrement(keyBytes, ref input, ref outputFooter);

            switch (status)
            {
                case GarnetStatus.NOTFOUND:
                case GarnetStatus.OK:
                    ProcessOutputWithHeader(outputFooter.spanByteAndMemory);
                    break;
                case GarnetStatus.WRONGTYPE:
                    while (!RespWriteUtils.WriteError(CmdStrings.RESP_ERR_WRONG_TYPE, ref dcurr, dend))
                        SendAndReset();
                    break;
            }

            return true;
        }

        /// <summary>
        /// ZRANK: Returns the rank of member in the sorted set, the scores in the sorted set are ordered from low to high
        /// ZREVRANK: Returns the rank of member in the sorted set, with the scores ordered from high to low
        /// </summary>
        /// <typeparam name="TGarnetApi"></typeparam>
        /// <param name="command"></param>
        /// <param name="storageApi"></param>
        /// <returns></returns>
        private unsafe bool SortedSetRank<TGarnetApi>(RespCommand command, ref TGarnetApi storageApi)
             where TGarnetApi : IGarnetApi
        {
            if (parseState.Count < 2)
            {
                return AbortWithWrongNumberOfArguments(command.ToString());
            }

            // Get the key for SortedSet
            var sbKey = parseState.GetArgSliceByRef(0).SpanByte;
            var keyBytes = sbKey.ToByteArray();
            var includeWithScore = false;

            // Read WITHSCORE
            if (parseState.Count == 3)
            {
                var withScoreSlice = parseState.GetArgSliceByRef(2);

                if (!withScoreSlice.ReadOnlySpan.EqualsUpperCaseSpanIgnoringCase(CmdStrings.WITHSCORE))
                {
                    while (!RespWriteUtils.WriteError(CmdStrings.RESP_SYNTAX_ERROR, ref dcurr, dend))
                        SendAndReset();

                    return true;
                }

                includeWithScore = true;
            }

            var op =
                command switch
                {
                    RespCommand.ZRANK => SortedSetOperation.ZRANK,
                    RespCommand.ZREVRANK => SortedSetOperation.ZREVRANK,
                    _ => throw new Exception($"Unexpected {nameof(SortedSetOperation)}: {command}")
                };

            // Prepare input
            var header = new RespInputHeader(GarnetObjectType.SortedSet) { SortedSetOp = op };
            var input = new ObjectInput(header, ref parseState, 1, -1, includeWithScore ? 1 : 0);

            // Prepare GarnetObjectStore output
            var outputFooter = new GarnetObjectStoreOutput { spanByteAndMemory = new SpanByteAndMemory(dcurr, (int)(dend - dcurr)) };

            var status = storageApi.SortedSetRank(keyBytes, ref input, ref outputFooter);

            switch (status)
            {
                case GarnetStatus.OK:
                    ProcessOutputWithHeader(outputFooter.spanByteAndMemory);
                    break;
                case GarnetStatus.NOTFOUND:
                    while (!RespWriteUtils.WriteDirect(CmdStrings.RESP_ERRNOTFOUND, ref dcurr, dend))
                        SendAndReset();
                    break;
                case GarnetStatus.WRONGTYPE:
                    while (!RespWriteUtils.WriteError(CmdStrings.RESP_ERR_WRONG_TYPE, ref dcurr, dend))
                        SendAndReset();
                    break;
            }

            return true;
        }

        /// <summary>
        /// ZREMRANGEBYRANK: Removes all elements in the sorted set stored at key with rank between start and stop.
        /// Both start and stop are 0 -based indexes with 0 being the element with the lowest score.
        /// ZREMRANGEBYSCORE: Removes all elements in the sorted set stored at key with a score between min and max (inclusive by default).
        /// </summary>
        /// <typeparam name="TGarnetApi"></typeparam>
        /// <param name="command"></param>
        /// <param name="storageApi"></param>
        /// <returns></returns>
        private unsafe bool SortedSetRemoveRange<TGarnetApi>(RespCommand command, ref TGarnetApi storageApi)
             where TGarnetApi : IGarnetApi
        {
            if (parseState.Count != 3)
            {
                return AbortWithWrongNumberOfArguments(command.ToString());
            }

            // Get the key
            var sbKey = parseState.GetArgSliceByRef(0).SpanByte;
            var keyBytes = sbKey.ToByteArray();

            var op =
                command switch
                {
                    RespCommand.ZREMRANGEBYRANK => SortedSetOperation.ZREMRANGEBYRANK,
                    RespCommand.ZREMRANGEBYSCORE => SortedSetOperation.ZREMRANGEBYSCORE,
                    _ => throw new Exception($"Unexpected {nameof(SortedSetOperation)}: {command}")
                };

            // Prepare input
            var header = new RespInputHeader(GarnetObjectType.SortedSet) { SortedSetOp = op };
            var input = new ObjectInput(header, ref parseState, 1);

            // Prepare GarnetObjectStore output
            var outputFooter = new GarnetObjectStoreOutput { spanByteAndMemory = new SpanByteAndMemory(dcurr, (int)(dend - dcurr)) };

            var status = storageApi.SortedSetRemoveRange(keyBytes, ref input, ref outputFooter);

            switch (status)
            {
                case GarnetStatus.OK:
                    ProcessOutputWithHeader(outputFooter.spanByteAndMemory);
                    break;
                case GarnetStatus.NOTFOUND:
                    while (!RespWriteUtils.WriteDirect(CmdStrings.RESP_RETURN_VAL_0, ref dcurr, dend))
                        SendAndReset();
                    break;
                case GarnetStatus.WRONGTYPE:
                    while (!RespWriteUtils.WriteError(CmdStrings.RESP_ERR_WRONG_TYPE, ref dcurr, dend))
                        SendAndReset();
                    break;
            }
            return true;
        }

        /// <summary>
        /// Returns a random element from the sorted set key.
        /// </summary>
        /// <typeparam name="TGarnetApi"></typeparam>
        /// <param name="storageApi"></param>
        /// <returns></returns>
        private unsafe bool SortedSetRandomMember<TGarnetApi>(ref TGarnetApi storageApi)
             where TGarnetApi : IGarnetApi
        {
            if (parseState.Count < 1 || parseState.Count > 3)
            {
                return AbortWithWrongNumberOfArguments("ZRANDMEMBER");
            }

            // Get the key for the Sorted Set
            var sbKey = parseState.GetArgSliceByRef(0).SpanByte;
            var keyBytes = sbKey.ToByteArray();
            var paramCount = 1;
            var includeWithScores = false;
            var includedCount = false;

            if (parseState.Count >= 2)
            {
                // Read count
                if (!parseState.TryGetInt(1, out paramCount))
                {
                    while (!RespWriteUtils.WriteError(CmdStrings.RESP_ERR_GENERIC_VALUE_IS_NOT_INTEGER, ref dcurr, dend))
                        SendAndReset();

                    return true;
                }

                includedCount = true;

                // Read withscores
                if (parseState.Count == 3)
                {
                    var withScoresSlice = parseState.GetArgSliceByRef(2);

                    if (!withScoresSlice.ReadOnlySpan.EqualsUpperCaseSpanIgnoringCase(CmdStrings.WITHSCORES))
                    {
                        while (!RespWriteUtils.WriteError(CmdStrings.RESP_SYNTAX_ERROR, ref dcurr, dend))
                            SendAndReset();

                        return true;
                    }

                    includeWithScores = true;
                }
            }

            // Create a random seed
            var seed = Random.Shared.Next();

            // Prepare input
            var header = new RespInputHeader(GarnetObjectType.SortedSet) { SortedSetOp = SortedSetOperation.ZRANDMEMBER };
            var inputArg = (((paramCount << 1) | (includedCount ? 1 : 0)) << 1) | (includeWithScores ? 1 : 0);
            var input = new ObjectInput(header, inputArg, seed);

            var status = GarnetStatus.NOTFOUND;
            GarnetObjectStoreOutput outputFooter = default;

            // This prevents going to the backend if ZRANDMEMBER is called with a count of 0
            if (paramCount != 0)
            {
                // Prepare GarnetObjectStore output
                outputFooter = new GarnetObjectStoreOutput { spanByteAndMemory = new SpanByteAndMemory(dcurr, (int)(dend - dcurr)) };
                status = storageApi.SortedSetRandomMember(keyBytes, ref input, ref outputFooter);
            }

            switch (status)
            {
                case GarnetStatus.OK:
                    ProcessOutputWithHeader(outputFooter.spanByteAndMemory);
                    break;
                case GarnetStatus.NOTFOUND:
                    var respBytes = includedCount ? CmdStrings.RESP_EMPTYLIST : CmdStrings.RESP_ERRNOTFOUND;
                    while (!RespWriteUtils.WriteDirect(respBytes, ref dcurr, dend))
                        SendAndReset();
                    break;
                case GarnetStatus.WRONGTYPE:
                    while (!RespWriteUtils.WriteError(CmdStrings.RESP_ERR_WRONG_TYPE, ref dcurr, dend))
                        SendAndReset();
                    break;
            }
            return true;
        }

        /// <summary>
        ///  Computes a difference operation  between the first and all successive sorted sets
        ///  and returns the result to the client.
        ///  The total number of input keys is specified.
        /// </summary>
        /// <param name="storageApi"></param>
        /// <returns></returns>
        /// <exception cref="GarnetException"></exception>
        private unsafe bool SortedSetDifference<TGarnetApi>(ref TGarnetApi storageApi)
             where TGarnetApi : IGarnetApi
        {
            if (parseState.Count < 2)
            {
                return AbortWithWrongNumberOfArguments("ZDIFF");
            }

            //number of keys
            if (!parseState.TryGetInt(0, out var nKeys))
            {
                while (!RespWriteUtils.WriteError(CmdStrings.RESP_ERR_GENERIC_VALUE_IS_NOT_INTEGER, ref dcurr, dend))
                    SendAndReset();
                return true;
            }

            if (parseState.Count - 1 != nKeys && parseState.Count - 1 != nKeys + 1)
            {
                while (!RespWriteUtils.WriteError(CmdStrings.RESP_SYNTAX_ERROR, ref dcurr, dend))
                    SendAndReset();

                return true;
            }

            var includeWithScores = false;

            // Read all the keys
            if (parseState.Count <= 2)
            {
                //return empty array
                while (!RespWriteUtils.WriteArrayLength(0, ref dcurr, dend))
                    SendAndReset();

                return true;
            }

            var keys = new ArgSlice[nKeys];

            for (var i = 1; i < nKeys + 1; i++)
            {
                keys[i - 1] = parseState.GetArgSliceByRef(i);
            }

            if (parseState.Count - 1 > nKeys)
            {
                var withScores = parseState.GetArgSliceByRef(parseState.Count - 1).ReadOnlySpan;

                if (!withScores.SequenceEqual(CmdStrings.WITHSCORES))
                {
                    while (!RespWriteUtils.WriteError(CmdStrings.RESP_SYNTAX_ERROR, ref dcurr, dend))
                        SendAndReset();

                    return true;
                }

                includeWithScores = true;
            }

            var status = storageApi.SortedSetDifference(keys, out var result);

            switch (status)
            {
                case GarnetStatus.WRONGTYPE:
                    while (!RespWriteUtils.WriteError(CmdStrings.RESP_ERR_WRONG_TYPE, ref dcurr, dend))
                        SendAndReset();
                    break;
                default:
                    // write the size of the array reply
                    var resultCount = result?.Count ?? 0;
                    while (!RespWriteUtils.WriteArrayLength(includeWithScores ? resultCount * 2 : resultCount, ref dcurr, dend))
                        SendAndReset();

                    if (result != null)
                    {
                        foreach (var (element, score) in result)
                        {
                            while (!RespWriteUtils.WriteBulkString(element, ref dcurr, dend))
                                SendAndReset();

                            if (includeWithScores)
                            {
                                while (!RespWriteUtils.TryWriteDoubleBulkString(score, ref dcurr, dend))
                                    SendAndReset();
                            }
                        }
                    }
                    break;
            }

            return true;
        }
    }
}<|MERGE_RESOLUTION|>--- conflicted
+++ resolved
@@ -31,26 +31,8 @@
             var sbKey = parseState.GetArgSliceByRef(0).SpanByte;
             var keyBytes = sbKey.ToByteArray();
 
-<<<<<<< HEAD
-            if (NetworkSingleKeySlotVerify(keyBytes, false))
-            {
-                return true;
-            }
-
             var header = new RespInputHeader(GarnetObjectType.SortedSet) { SortedSetOp = SortedSetOperation.ZADD };
             var input = new ObjectInput(header, ref parseState, 1);
-=======
-            var input = new ObjectInput
-            {
-                header = new RespInputHeader
-                {
-                    type = GarnetObjectType.SortedSet,
-                    SortedSetOp = SortedSetOperation.ZADD,
-                },
-                parseState = parseState,
-                parseStateStartIdx = 1,
-            };
->>>>>>> ace7cb6b
 
             var outputFooter = new GarnetObjectStoreOutput { spanByteAndMemory = new SpanByteAndMemory(dcurr, (int)(dend - dcurr)) };
 
@@ -89,26 +71,8 @@
             var sbKey = parseState.GetArgSliceByRef(0).SpanByte;
             var keyBytes = sbKey.ToByteArray();
 
-<<<<<<< HEAD
-            if (NetworkSingleKeySlotVerify(keyBytes, false))
-            {
-                return true;
-            }
-
             var header = new RespInputHeader(GarnetObjectType.SortedSet) { SortedSetOp = SortedSetOperation.ZREM };
             var input = new ObjectInput(header, ref parseState, 1);
-=======
-            var input = new ObjectInput
-            {
-                header = new RespInputHeader
-                {
-                    type = GarnetObjectType.SortedSet,
-                    SortedSetOp = SortedSetOperation.ZREM,
-                },
-                parseState = parseState,
-                parseStateStartIdx = 1,
-            };
->>>>>>> ace7cb6b
 
             var status = storageApi.SortedSetRemove(keyBytes, ref input, out var rmwOutput);
 
@@ -148,24 +112,8 @@
             var sbKey = parseState.GetArgSliceByRef(0).SpanByte;
             var keyBytes = sbKey.ToByteArray();
 
-<<<<<<< HEAD
-            if (NetworkSingleKeySlotVerify(keyBytes, true))
-            {
-                return true;
-            }
-
             var header = new RespInputHeader(GarnetObjectType.SortedSet) { SortedSetOp = SortedSetOperation.ZCARD };
             var input = new ObjectInput(header);
-=======
-            var input = new ObjectInput
-            {
-                header = new RespInputHeader
-                {
-                    type = GarnetObjectType.SortedSet,
-                    SortedSetOp = SortedSetOperation.ZCARD,
-                },
-            };
->>>>>>> ace7cb6b
 
             var status = storageApi.SortedSetLength(keyBytes, ref input, out var output);
 
