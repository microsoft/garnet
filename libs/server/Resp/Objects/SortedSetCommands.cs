﻿// Copyright (c) Microsoft Corporation.
// Licensed under the MIT license.

using System;
using System.Text;
using Garnet.common;
using Tsavorite.core;

namespace Garnet.server
{
    /// <summary>
    /// Sorted set methods with network layer access
    /// </summary>
    internal sealed unsafe partial class RespServerSession : ServerSessionBase
    {
        /// <summary>
        /// Adds all the specified members with the specified scores to the sorted set stored at key.
        /// Current members get the score updated and reordered.
        /// </summary>
        /// <typeparam name="TGarnetApi"></typeparam>
        /// <param name="storageApi"></param>
        /// <returns></returns>
        private unsafe bool SortedSetAdd<TGarnetApi>(ref TGarnetApi storageApi)
            where TGarnetApi : IGarnetApi
        {
            if (parseState.Count < 3)
            {
                return AbortWithWrongNumberOfArguments("ZADD");
            }

            // Get the key for SortedSet
            var sbKey = parseState.GetArgSliceByRef(0).SpanByte;
            var keyBytes = sbKey.ToByteArray();

            var header = new RespInputHeader(GarnetObjectType.SortedSet) { SortedSetOp = SortedSetOperation.ZADD };
            var input = new ObjectInput(header, ref parseState, startIdx: 1);

            var outputFooter = new GarnetObjectStoreOutput { spanByteAndMemory = new SpanByteAndMemory(dcurr, (int)(dend - dcurr)) };

            var status = storageApi.SortedSetAdd(keyBytes, ref input, ref outputFooter);

            switch (status)
            {
                case GarnetStatus.WRONGTYPE:
                    while (!RespWriteUtils.WriteError(CmdStrings.RESP_ERR_WRONG_TYPE, ref dcurr, dend))
                        SendAndReset();
                    break;
                default:
                    ProcessOutputWithHeader(outputFooter.spanByteAndMemory);
                    break;
            }

            return true;
        }

        /// <summary>
        /// Removes the specified members from the sorted set stored at key.
        /// Non existing members are ignored.
        /// </summary>
        /// <typeparam name="TGarnetApi"></typeparam>
        /// <param name="storageApi"></param>
        /// <returns></returns>
        private unsafe bool SortedSetRemove<TGarnetApi>(ref TGarnetApi storageApi)
            where TGarnetApi : IGarnetApi
        {
            if (parseState.Count < 2)
            {
                return AbortWithWrongNumberOfArguments("ZREM");
            }

            // Get the key for SortedSet
            var sbKey = parseState.GetArgSliceByRef(0).SpanByte;
            var keyBytes = sbKey.ToByteArray();

            var header = new RespInputHeader(GarnetObjectType.SortedSet) { SortedSetOp = SortedSetOperation.ZREM };
            var input = new ObjectInput(header, ref parseState, startIdx: 1);

            var status = storageApi.SortedSetRemove(keyBytes, ref input, out var rmwOutput);

            switch (status)
            {
                case GarnetStatus.OK:
                    while (!RespWriteUtils.WriteInteger(rmwOutput.result1, ref dcurr, dend))
                        SendAndReset();
                    break;
                case GarnetStatus.NOTFOUND:
                    while (!RespWriteUtils.WriteDirect(CmdStrings.RESP_RETURN_VAL_0, ref dcurr, dend))
                        SendAndReset();
                    break;
                case GarnetStatus.WRONGTYPE:
                    while (!RespWriteUtils.WriteError(CmdStrings.RESP_ERR_WRONG_TYPE, ref dcurr, dend))
                        SendAndReset();
                    break;
            }
            return true;
        }

        /// <summary>
        /// Returns the sorted set cardinality (number of elements) of the sorted set
        /// </summary>
        /// <typeparam name="TGarnetApi"></typeparam>
        /// <param name="storageApi"></param>
        /// <returns></returns>
        private unsafe bool SortedSetLength<TGarnetApi>(ref TGarnetApi storageApi)
            where TGarnetApi : IGarnetApi
        {
            if (parseState.Count != 1)
            {
                return AbortWithWrongNumberOfArguments("ZCARD");
            }

            // Get the key for SortedSet
            var sbKey = parseState.GetArgSliceByRef(0).SpanByte;
            var keyBytes = sbKey.ToByteArray();

            var header = new RespInputHeader(GarnetObjectType.SortedSet) { SortedSetOp = SortedSetOperation.ZCARD };
            var input = new ObjectInput(header);

            var status = storageApi.SortedSetLength(keyBytes, ref input, out var output);

            switch (status)
            {
                case GarnetStatus.OK:
                    // Process output
                    while (!RespWriteUtils.WriteInteger(output.result1, ref dcurr, dend))
                        SendAndReset();
                    break;
                case GarnetStatus.NOTFOUND:
                    while (!RespWriteUtils.WriteDirect(CmdStrings.RESP_RETURN_VAL_0, ref dcurr, dend))
                        SendAndReset();
                    break;
                case GarnetStatus.WRONGTYPE:
                    while (!RespWriteUtils.WriteError(CmdStrings.RESP_ERR_WRONG_TYPE, ref dcurr, dend))
                        SendAndReset();
                    break;
            }

            return true;
        }

        /// <summary>
        /// Returns the specified range of elements in the sorted set stored at key, using byscore, bylex and rev modifiers.
        /// Min and max are range boundaries, where 0 is the first element, 1 is the next element and so on.
        /// There can also be negative numbers indicating offsets from the end of the sorted set, with -1 being the last element of the sorted set, -2 the penultimate element and so on.
        /// </summary>
        /// <typeparam name="TGarnetApi"></typeparam>
        /// <param name="command"></param>
        /// <param name="storageApi"></param>
        /// <returns></returns>
        private unsafe bool SortedSetRange<TGarnetApi>(RespCommand command, ref TGarnetApi storageApi)
            where TGarnetApi : IGarnetApi
        {
            // ZRANGE key min max [BYSCORE|BYLEX] [REV] [LIMIT offset count] [WITHSCORES]
            if (parseState.Count < 3)
            {
                return AbortWithWrongNumberOfArguments(nameof(RespCommand.ZRANGE));
            }

            var sbKey = parseState.GetArgSliceByRef(0).SpanByte;
            var keyBytes = sbKey.ToByteArray();

            var op =
                command switch
                {
                    RespCommand.ZRANGE => SortedSetOperation.ZRANGE,
                    RespCommand.ZREVRANGE => SortedSetOperation.ZREVRANGE,
                    RespCommand.ZRANGEBYSCORE => SortedSetOperation.ZRANGEBYSCORE,
                    RespCommand.ZREVRANGEBYLEX => SortedSetOperation.ZREVRANGEBYLEX,
                    RespCommand.ZREVRANGEBYSCORE => SortedSetOperation.ZREVRANGEBYSCORE,
                    _ => throw new Exception($"Unexpected {nameof(SortedSetOperation)}: {command}")
                };

            var header = new RespInputHeader(GarnetObjectType.SortedSet) { SortedSetOp = op };
            var input = new ObjectInput(header, ref parseState, startIdx: 1, arg1: respProtocolVersion);

            var outputFooter = new GarnetObjectStoreOutput { spanByteAndMemory = new SpanByteAndMemory(dcurr, (int)(dend - dcurr)) };

            var status = storageApi.SortedSetRange(keyBytes, ref input, ref outputFooter);

            switch (status)
            {
                case GarnetStatus.OK:
                    ProcessOutputWithHeader(outputFooter.spanByteAndMemory);
                    break;
                case GarnetStatus.NOTFOUND:
                    while (!RespWriteUtils.WriteEmptyArray(ref dcurr, dend))
                        SendAndReset();
                    break;
                case GarnetStatus.WRONGTYPE:
                    while (!RespWriteUtils.WriteError(CmdStrings.RESP_ERR_WRONG_TYPE, ref dcurr, dend))
                        SendAndReset();
                    break;
            }

            return true;
        }

        private unsafe bool SortedSetRangeStore<TGarnetApi>(ref TGarnetApi storageApi)
            where TGarnetApi : IGarnetApi
        {
            // ZRANGESTORE dst src min max [BYSCORE | BYLEX] [REV] [LIMIT offset count]
            if (parseState.Count is < 4 or > 9)
            {
                return AbortWithWrongNumberOfArguments(nameof(RespCommand.ZRANGESTORE));
            }

            var dstKey = parseState.GetArgSliceByRef(0);
            var srcKey = parseState.GetArgSliceByRef(1);

            var header = new RespInputHeader(GarnetObjectType.SortedSet) { SortedSetOp = SortedSetOperation.ZRANGESTORE };
            var input = new ObjectInput(header, ref parseState, startIdx: 2, arg1: respProtocolVersion);

            var status = storageApi.SortedSetRangeStore(dstKey, srcKey, ref input, out int result);

            switch (status)
            {
                case GarnetStatus.OK:
                    while (!RespWriteUtils.WriteInteger(result, ref dcurr, dend))
                        SendAndReset();
                    break;
                case GarnetStatus.WRONGTYPE:
                    while (!RespWriteUtils.WriteError(CmdStrings.RESP_ERR_WRONG_TYPE, ref dcurr, dend))
                        SendAndReset();
                    break;
            }

            return true;
        }

        /// <summary>
        /// Returns the score of member in the sorted set at key.
        /// If member does not exist in the sorted set, or key does not exist, nil is returned.
        /// </summary>
        /// <typeparam name="TGarnetApi"></typeparam>
        /// <param name="storageApi"></param>
        /// <returns></returns>
        private unsafe bool SortedSetScore<TGarnetApi>(ref TGarnetApi storageApi)
            where TGarnetApi : IGarnetApi
        {
            //validation if minimum args
            if (parseState.Count != 2)
            {
                return AbortWithWrongNumberOfArguments("ZSCORE");
            }

            // Get the key for SortedSet
            var sbKey = parseState.GetArgSliceByRef(0).SpanByte;
            var keyBytes = sbKey.ToByteArray();

            // Prepare input
            var header = new RespInputHeader(GarnetObjectType.SortedSet) { SortedSetOp = SortedSetOperation.ZSCORE };
            var input = new ObjectInput(header, ref parseState, startIdx: 1);

            // Prepare GarnetObjectStore output
            var outputFooter = new GarnetObjectStoreOutput { spanByteAndMemory = new SpanByteAndMemory(dcurr, (int)(dend - dcurr)) };

            var status = storageApi.SortedSetScore(keyBytes, ref input, ref outputFooter);

            switch (status)
            {
                case GarnetStatus.OK:
                    ProcessOutputWithHeader(outputFooter.spanByteAndMemory);
                    break;
                case GarnetStatus.NOTFOUND:
                    while (!RespWriteUtils.WriteDirect(CmdStrings.RESP_ERRNOTFOUND, ref dcurr, dend))
                        SendAndReset();
                    break;
                case GarnetStatus.WRONGTYPE:
                    while (!RespWriteUtils.WriteError(CmdStrings.RESP_ERR_WRONG_TYPE, ref dcurr, dend))
                        SendAndReset();
                    break;
            }

            return true;
        }

        /// <summary>
        /// Returns the score of member in the sorted set at key.
        /// If member does not exist in the sorted set, or key does not exist, nil is returned.
        /// </summary>
        /// <typeparam name="TGarnetApi"></typeparam>
        /// <param name="storageApi"></param>
        /// <returns></returns>
        private unsafe bool SortedSetScores<TGarnetApi>(ref TGarnetApi storageApi)
            where TGarnetApi : IGarnetApi
        {
            //validation if minimum args
            if (parseState.Count < 2)
            {
                return AbortWithWrongNumberOfArguments("ZMSCORE");
            }

            // Get the key for SortedSet
            var sbKey = parseState.GetArgSliceByRef(0).SpanByte;
            var keyBytes = sbKey.ToByteArray();

            // Prepare input
            var header = new RespInputHeader(GarnetObjectType.SortedSet) { SortedSetOp = SortedSetOperation.ZMSCORE };
            var input = new ObjectInput(header, ref parseState, startIdx: 1);

            // Prepare GarnetObjectStore output
            var outputFooter = new GarnetObjectStoreOutput { spanByteAndMemory = new SpanByteAndMemory(dcurr, (int)(dend - dcurr)) };

            var status = storageApi.SortedSetScores(keyBytes, ref input, ref outputFooter);

            switch (status)
            {
                case GarnetStatus.OK:
                    ProcessOutputWithHeader(outputFooter.spanByteAndMemory);
                    break;
                case GarnetStatus.NOTFOUND:
                    while (!RespWriteUtils.WriteArrayWithNullElements(parseState.Count - 1, ref dcurr, dend))
                        SendAndReset();
                    break;
                case GarnetStatus.WRONGTYPE:
                    while (!RespWriteUtils.WriteError(CmdStrings.RESP_ERR_WRONG_TYPE, ref dcurr, dend))
                        SendAndReset();
                    break;
            }

            return true;
        }

        /// <summary>
        /// Removes and returns the first element from the sorted set stored at key,
        /// with the scores ordered from low to high (min) or high to low (max).
        /// </summary>
        /// <typeparam name="TGarnetApi"></typeparam>
        /// <param name="command"></param>
        /// <param name="storageApi"></param>
        /// <returns></returns>
        private unsafe bool SortedSetPop<TGarnetApi>(RespCommand command, ref TGarnetApi storageApi)
             where TGarnetApi : IGarnetApi
        {
            if (parseState.Count < 1 || parseState.Count > 2)
            {
                return AbortWithWrongNumberOfArguments(command.ToString());
            }

            // Get the key for SortedSet
            var sbKey = parseState.GetArgSliceByRef(0).SpanByte;
            var keyBytes = sbKey.ToByteArray();

            var popCount = 1;

            if (parseState.Count == 2)
            {
                // Read count
                if (!parseState.TryGetInt(1, out popCount))
                {
                    while (!RespWriteUtils.WriteError(CmdStrings.RESP_ERR_GENERIC_VALUE_IS_OUT_OF_RANGE, ref dcurr, dend))
                        SendAndReset();

                    return true;
                }
            }

            var op =
                command switch
                {
                    RespCommand.ZPOPMIN => SortedSetOperation.ZPOPMIN,
                    RespCommand.ZPOPMAX => SortedSetOperation.ZPOPMAX,
                    _ => throw new Exception($"Unexpected {nameof(SortedSetOperation)}: {command}")
                };

            // Prepare input
            var header = new RespInputHeader(GarnetObjectType.SortedSet) { SortedSetOp = op };
            var input = new ObjectInput(header, popCount);

            // Prepare output
            var outputFooter = new GarnetObjectStoreOutput { spanByteAndMemory = new SpanByteAndMemory(SpanByte.FromPinnedPointer(dcurr, (int)(dend - dcurr))) };

            var status = storageApi.SortedSetPop(keyBytes, ref input, ref outputFooter);

            switch (status)
            {
                case GarnetStatus.OK:
                    ProcessOutputWithHeader(outputFooter.spanByteAndMemory);
                    break;
                case GarnetStatus.NOTFOUND:
                    while (!RespWriteUtils.WriteEmptyArray(ref dcurr, dend))
                        SendAndReset();
                    break;
                case GarnetStatus.WRONGTYPE:
                    while (!RespWriteUtils.WriteError(CmdStrings.RESP_ERR_WRONG_TYPE, ref dcurr, dend))
                        SendAndReset();
                    break;
            }

            return true;
        }

        /// <summary>
        /// Removes and returns up to count members from the first non-empty sorted set key from the list of keys.
        /// </summary>
        private unsafe bool SortedSetMPop<TGarnetApi>(ref TGarnetApi storageApi)
            where TGarnetApi : IGarnetApi
        {
            // ZMPOP requires at least 3 args: numkeys, key [key...], <MIN|MAX> [COUNT count]
            if (parseState.Count < 3)
            {
                return AbortWithWrongNumberOfArguments(nameof(RespCommand.ZMPOP));
            }

            // Get number of keys
            if (!parseState.TryGetInt(0, out var numKeys) || numKeys < 1)
            {
                return AbortWithErrorMessage(CmdStrings.RESP_ERR_GENERIC_VALUE_IS_NOT_INTEGER);
            }

            if (numKeys < 0)
            {
                return AbortWithErrorMessage(Encoding.ASCII.GetBytes(string.Format(CmdStrings.GenericParamShouldBeGreaterThanZero, "numkeys")));
            }

            // Validate we have enough arguments (no of keys + (MIN or MAX))
            if (parseState.Count < numKeys + 2)
            {
                return AbortWithErrorMessage(CmdStrings.RESP_SYNTAX_ERROR);
            }

            // Get MIN/MAX argument
            var orderArg = parseState.GetArgSliceByRef(numKeys + 1);
            var orderSpan = orderArg.ReadOnlySpan;
            var lowScoresFirst = true;

            if (orderSpan.EqualsUpperCaseSpanIgnoringCase(CmdStrings.MIN))
                lowScoresFirst = true;
            else if (orderSpan.EqualsUpperCaseSpanIgnoringCase(CmdStrings.MAX))
                lowScoresFirst = false;
            else
            {
                return AbortWithErrorMessage(CmdStrings.RESP_SYNTAX_ERROR);
            }

            // Parse optional COUNT argument
            var count = 1;
            if (parseState.Count > numKeys + 2)
            {
                if (parseState.Count != numKeys + 4)
                {
                    return AbortWithErrorMessage(CmdStrings.RESP_SYNTAX_ERROR);
                }

                var countArg = parseState.GetArgSliceByRef(numKeys + 2);
                if (!countArg.ReadOnlySpan.EqualsUpperCaseSpanIgnoringCase(CmdStrings.COUNT))
                {
                    return AbortWithErrorMessage(CmdStrings.RESP_SYNTAX_ERROR);
                }

                if (!parseState.TryGetInt(numKeys + 3, out count) || count < 1)
                {
                    return AbortWithErrorMessage(CmdStrings.RESP_ERR_GENERIC_VALUE_IS_NOT_INTEGER);
                }

                if (count < 0)
                {
                    return AbortWithErrorMessage(Encoding.ASCII.GetBytes(string.Format(CmdStrings.GenericParamShouldBeGreaterThanZero, "count")));
                }
            }

            var keys = parseState.Parameters.Slice(1, numKeys);
            var status = storageApi.SortedSetMPop(keys, count, lowScoresFirst, out var poppedKey, out var pairs);

            switch (status)
            {
                case GarnetStatus.OK:
                    if (pairs == null || pairs.Length == 0)
                    {
                        // No elements found
                        while (!RespWriteUtils.WriteNull(ref dcurr, dend))
                            SendAndReset();
                    }
                    else
                    {
                        // Write array with 2 elements: key and array of elements
                        while (!RespWriteUtils.WriteArrayLength(2, ref dcurr, dend))
                            SendAndReset();

                        // Write key
                        while (!RespWriteUtils.WriteBulkString(poppedKey.ReadOnlySpan, ref dcurr, dend))
                            SendAndReset();

                        // Write array of member-score pairs
                        while (!RespWriteUtils.WriteArrayLength(pairs.Length, ref dcurr, dend))
                            SendAndReset();

                        foreach (var (member, score) in pairs)
                        {
                            while (!RespWriteUtils.WriteArrayLength(2, ref dcurr, dend))
                                SendAndReset();
                            while (!RespWriteUtils.WriteBulkString(member.ReadOnlySpan, ref dcurr, dend))
                                SendAndReset();
                            while (!RespWriteUtils.WriteBulkString(score.ReadOnlySpan, ref dcurr, dend))
                                SendAndReset();
                        }
                    }
                    break;

                case GarnetStatus.WRONGTYPE:
                    while (!RespWriteUtils.WriteError(CmdStrings.RESP_ERR_WRONG_TYPE, ref dcurr, dend))
                        SendAndReset();
                    break;
            }

            return true;
        }

        /// <summary>
        /// Returns the number of elements in the sorted set at key with a score between min and max.
        /// </summary>
        /// <typeparam name="TGarnetApi"></typeparam>
        /// <param name="storageApi"></param>
        /// <returns></returns>
        private unsafe bool SortedSetCount<TGarnetApi>(ref TGarnetApi storageApi)
             where TGarnetApi : IGarnetApi
        {
            if (parseState.Count != 3)
            {
                return AbortWithWrongNumberOfArguments("ZCOUNT");
            }

            // Get the key for the Sorted Set
            var sbKey = parseState.GetArgSliceByRef(0).SpanByte;
            var keyBytes = sbKey.ToByteArray();

            // Prepare input
            var header = new RespInputHeader(GarnetObjectType.SortedSet) { SortedSetOp = SortedSetOperation.ZCOUNT };
            var input = new ObjectInput(header, ref parseState, startIdx: 1);

            // Prepare output
            var outputFooter = new GarnetObjectStoreOutput { spanByteAndMemory = new SpanByteAndMemory(SpanByte.FromPinnedPointer(dcurr, (int)(dend - dcurr))) };

            var status = storageApi.SortedSetCount(keyBytes, ref input, ref outputFooter);

            switch (status)
            {
                case GarnetStatus.OK:
                    ProcessOutputWithHeader(outputFooter.spanByteAndMemory);
                    break;
                case GarnetStatus.NOTFOUND:
                    while (!RespWriteUtils.WriteDirect(CmdStrings.RESP_RETURN_VAL_0, ref dcurr, dend))
                        SendAndReset();
                    break;
                case GarnetStatus.WRONGTYPE:
                    while (!RespWriteUtils.WriteError(CmdStrings.RESP_ERR_WRONG_TYPE, ref dcurr, dend))
                        SendAndReset();
                    break;
            }

            return true;
        }

        /// <summary>
        /// ZLEXCOUNT: Returns the number of elements in the sorted set with a value between min and max.
        /// When all the elements in a sorted set have the same score,
        /// this command forces lexicographical ordering.
        /// ZREMRANGEBYLEX: Removes all elements in the sorted set between the
        /// lexicographical range specified by min and max.
        /// </summary>
        /// <typeparam name="TGarnetApi"></typeparam>
        /// <param name="command"></param>
        /// <param name="storageApi"></param>
        /// <returns></returns>
        private unsafe bool SortedSetLengthByValue<TGarnetApi>(RespCommand command, ref TGarnetApi storageApi)
             where TGarnetApi : IGarnetApi
        {
            if (parseState.Count != 3)
            {
                return AbortWithWrongNumberOfArguments(command.ToString());
            }

            // Get the key
            var sbKey = parseState.GetArgSliceByRef(0).SpanByte;
            var keyBytes = sbKey.ToByteArray();

            var op =
                command switch
                {
                    RespCommand.ZREMRANGEBYLEX => SortedSetOperation.ZREMRANGEBYLEX,
                    RespCommand.ZLEXCOUNT => SortedSetOperation.ZLEXCOUNT,
                    _ => throw new Exception($"Unexpected {nameof(SortedSetOperation)}: {command}")
                };

            // Prepare input
            var header = new RespInputHeader(GarnetObjectType.SortedSet) { SortedSetOp = op };
            var input = new ObjectInput(header, ref parseState, startIdx: 1);

            var status = op == SortedSetOperation.ZREMRANGEBYLEX ?
                storageApi.SortedSetRemoveRangeByLex(keyBytes, ref input, out var output) :
                storageApi.SortedSetLengthByValue(keyBytes, ref input, out output);

            switch (status)
            {
                case GarnetStatus.OK:
                    // Process response
                    if (output.result1 == int.MaxValue)
                    {
                        // Error in arguments
                        while (!RespWriteUtils.WriteError(CmdStrings.RESP_ERR_MIN_MAX_NOT_VALID_STRING, ref dcurr, dend))
                            SendAndReset();
                    }
                    else if (output.result1 == int.MinValue)  // command partially executed
                        return false;
                    else
                        while (!RespWriteUtils.WriteInteger(output.result1, ref dcurr, dend))
                            SendAndReset();
                    break;
                case GarnetStatus.NOTFOUND:
                    while (!RespWriteUtils.WriteDirect(CmdStrings.RESP_RETURN_VAL_0, ref dcurr, dend))
                        SendAndReset();
                    break;
                case GarnetStatus.WRONGTYPE:
                    while (!RespWriteUtils.WriteError(CmdStrings.RESP_ERR_WRONG_TYPE, ref dcurr, dend))
                        SendAndReset();
                    break;
            }

            return true;
        }

        /// <summary>
        /// Increments the score of member in the sorted set stored at key by increment.
        /// If member does not exist in the sorted set, it is added with increment as its score (as if its previous score was 0.0).
        /// </summary>
        /// <typeparam name="TGarnetApi"></typeparam>
        /// <param name="storageApi"></param>
        /// <returns></returns>
        private unsafe bool SortedSetIncrement<TGarnetApi>(ref TGarnetApi storageApi)
             where TGarnetApi : IGarnetApi
        {
            //validation of required args
            if (parseState.Count != 3)
            {
                return AbortWithWrongNumberOfArguments("ZINCRBY");
            }

            // Get the key for the Sorted Set
            var sbKey = parseState.GetArgSliceByRef(0).SpanByte;
            var keyBytes = sbKey.ToByteArray();

            // Prepare input
            var header = new RespInputHeader(GarnetObjectType.SortedSet) { SortedSetOp = SortedSetOperation.ZINCRBY };
            var input = new ObjectInput(header, ref parseState, startIdx: 1);

            // Prepare GarnetObjectStore output
            var outputFooter = new GarnetObjectStoreOutput { spanByteAndMemory = new SpanByteAndMemory(dcurr, (int)(dend - dcurr)) };

            var status = storageApi.SortedSetIncrement(keyBytes, ref input, ref outputFooter);

            switch (status)
            {
                case GarnetStatus.NOTFOUND:
                case GarnetStatus.OK:
                    ProcessOutputWithHeader(outputFooter.spanByteAndMemory);
                    break;
                case GarnetStatus.WRONGTYPE:
                    while (!RespWriteUtils.WriteError(CmdStrings.RESP_ERR_WRONG_TYPE, ref dcurr, dend))
                        SendAndReset();
                    break;
            }

            return true;
        }

        /// <summary>
        /// ZRANK: Returns the rank of member in the sorted set, the scores in the sorted set are ordered from low to high
        /// ZREVRANK: Returns the rank of member in the sorted set, with the scores ordered from high to low
        /// </summary>
        /// <typeparam name="TGarnetApi"></typeparam>
        /// <param name="command"></param>
        /// <param name="storageApi"></param>
        /// <returns></returns>
        private unsafe bool SortedSetRank<TGarnetApi>(RespCommand command, ref TGarnetApi storageApi)
             where TGarnetApi : IGarnetApi
        {
            if (parseState.Count < 2)
            {
                return AbortWithWrongNumberOfArguments(command.ToString());
            }

            // Get the key for SortedSet
            var sbKey = parseState.GetArgSliceByRef(0).SpanByte;
            var keyBytes = sbKey.ToByteArray();
            var includeWithScore = false;

            // Read WITHSCORE
            if (parseState.Count == 3)
            {
                var withScoreSlice = parseState.GetArgSliceByRef(2);

                if (!withScoreSlice.ReadOnlySpan.EqualsUpperCaseSpanIgnoringCase(CmdStrings.WITHSCORE))
                {
                    while (!RespWriteUtils.WriteError(CmdStrings.RESP_SYNTAX_ERROR, ref dcurr, dend))
                        SendAndReset();

                    return true;
                }

                includeWithScore = true;
            }

            var op =
                command switch
                {
                    RespCommand.ZRANK => SortedSetOperation.ZRANK,
                    RespCommand.ZREVRANK => SortedSetOperation.ZREVRANK,
                    _ => throw new Exception($"Unexpected {nameof(SortedSetOperation)}: {command}")
                };

            // Prepare input
            var header = new RespInputHeader(GarnetObjectType.SortedSet) { SortedSetOp = op };
            var input = new ObjectInput(header, ref parseState, startIdx: 1, arg1: includeWithScore ? 1 : 0);

            // Prepare GarnetObjectStore output
            var outputFooter = new GarnetObjectStoreOutput { spanByteAndMemory = new SpanByteAndMemory(dcurr, (int)(dend - dcurr)) };

            var status = storageApi.SortedSetRank(keyBytes, ref input, ref outputFooter);

            switch (status)
            {
                case GarnetStatus.OK:
                    ProcessOutputWithHeader(outputFooter.spanByteAndMemory);
                    break;
                case GarnetStatus.NOTFOUND:
                    while (!RespWriteUtils.WriteDirect(CmdStrings.RESP_ERRNOTFOUND, ref dcurr, dend))
                        SendAndReset();
                    break;
                case GarnetStatus.WRONGTYPE:
                    while (!RespWriteUtils.WriteError(CmdStrings.RESP_ERR_WRONG_TYPE, ref dcurr, dend))
                        SendAndReset();
                    break;
            }

            return true;
        }

        /// <summary>
        /// ZREMRANGEBYRANK: Removes all elements in the sorted set stored at key with rank between start and stop.
        /// Both start and stop are 0 -based indexes with 0 being the element with the lowest score.
        /// ZREMRANGEBYSCORE: Removes all elements in the sorted set stored at key with a score between min and max (inclusive by default).
        /// </summary>
        /// <typeparam name="TGarnetApi"></typeparam>
        /// <param name="command"></param>
        /// <param name="storageApi"></param>
        /// <returns></returns>
        private unsafe bool SortedSetRemoveRange<TGarnetApi>(RespCommand command, ref TGarnetApi storageApi)
             where TGarnetApi : IGarnetApi
        {
            if (parseState.Count != 3)
            {
                return AbortWithWrongNumberOfArguments(command.ToString());
            }

            // Get the key
            var sbKey = parseState.GetArgSliceByRef(0).SpanByte;
            var keyBytes = sbKey.ToByteArray();

            var op =
                command switch
                {
                    RespCommand.ZREMRANGEBYRANK => SortedSetOperation.ZREMRANGEBYRANK,
                    RespCommand.ZREMRANGEBYSCORE => SortedSetOperation.ZREMRANGEBYSCORE,
                    _ => throw new Exception($"Unexpected {nameof(SortedSetOperation)}: {command}")
                };

            // Prepare input
            var header = new RespInputHeader(GarnetObjectType.SortedSet) { SortedSetOp = op };
            var input = new ObjectInput(header, ref parseState, startIdx: 1);

            // Prepare GarnetObjectStore output
            var outputFooter = new GarnetObjectStoreOutput { spanByteAndMemory = new SpanByteAndMemory(dcurr, (int)(dend - dcurr)) };

            var status = storageApi.SortedSetRemoveRange(keyBytes, ref input, ref outputFooter);

            switch (status)
            {
                case GarnetStatus.OK:
                    ProcessOutputWithHeader(outputFooter.spanByteAndMemory);
                    break;
                case GarnetStatus.NOTFOUND:
                    while (!RespWriteUtils.WriteDirect(CmdStrings.RESP_RETURN_VAL_0, ref dcurr, dend))
                        SendAndReset();
                    break;
                case GarnetStatus.WRONGTYPE:
                    while (!RespWriteUtils.WriteError(CmdStrings.RESP_ERR_WRONG_TYPE, ref dcurr, dend))
                        SendAndReset();
                    break;
            }
            return true;
        }

        /// <summary>
        /// Returns a random element from the sorted set key.
        /// </summary>
        /// <typeparam name="TGarnetApi"></typeparam>
        /// <param name="storageApi"></param>
        /// <returns></returns>
        private unsafe bool SortedSetRandomMember<TGarnetApi>(ref TGarnetApi storageApi)
             where TGarnetApi : IGarnetApi
        {
            if (parseState.Count < 1 || parseState.Count > 3)
            {
                return AbortWithWrongNumberOfArguments("ZRANDMEMBER");
            }

            // Get the key for the Sorted Set
            var sbKey = parseState.GetArgSliceByRef(0).SpanByte;
            var keyBytes = sbKey.ToByteArray();
            var paramCount = 1;
            var includeWithScores = false;
            var includedCount = false;

            if (parseState.Count >= 2)
            {
                // Read count
                if (!parseState.TryGetInt(1, out paramCount))
                {
                    while (!RespWriteUtils.WriteError(CmdStrings.RESP_ERR_GENERIC_VALUE_IS_NOT_INTEGER, ref dcurr, dend))
                        SendAndReset();

                    return true;
                }

                includedCount = true;

                // Read withscores
                if (parseState.Count == 3)
                {
                    var withScoresSlice = parseState.GetArgSliceByRef(2);

                    if (!withScoresSlice.ReadOnlySpan.EqualsUpperCaseSpanIgnoringCase(CmdStrings.WITHSCORES))
                    {
                        while (!RespWriteUtils.WriteError(CmdStrings.RESP_SYNTAX_ERROR, ref dcurr, dend))
                            SendAndReset();

                        return true;
                    }

                    includeWithScores = true;
                }
            }

            // Create a random seed
            var seed = Random.Shared.Next();

            // Prepare input
            var header = new RespInputHeader(GarnetObjectType.SortedSet) { SortedSetOp = SortedSetOperation.ZRANDMEMBER };
            var inputArg = (((paramCount << 1) | (includedCount ? 1 : 0)) << 1) | (includeWithScores ? 1 : 0);
            var input = new ObjectInput(header, inputArg, seed);

            var status = GarnetStatus.NOTFOUND;
            GarnetObjectStoreOutput outputFooter = default;

            // This prevents going to the backend if ZRANDMEMBER is called with a count of 0
            if (paramCount != 0)
            {
                // Prepare GarnetObjectStore output
                outputFooter = new GarnetObjectStoreOutput { spanByteAndMemory = new SpanByteAndMemory(dcurr, (int)(dend - dcurr)) };
                status = storageApi.SortedSetRandomMember(keyBytes, ref input, ref outputFooter);
            }

            switch (status)
            {
                case GarnetStatus.OK:
                    ProcessOutputWithHeader(outputFooter.spanByteAndMemory);
                    break;
                case GarnetStatus.NOTFOUND:
                    var respBytes = includedCount ? CmdStrings.RESP_EMPTYLIST : CmdStrings.RESP_ERRNOTFOUND;
                    while (!RespWriteUtils.WriteDirect(respBytes, ref dcurr, dend))
                        SendAndReset();
                    break;
                case GarnetStatus.WRONGTYPE:
                    while (!RespWriteUtils.WriteError(CmdStrings.RESP_ERR_WRONG_TYPE, ref dcurr, dend))
                        SendAndReset();
                    break;
            }
            return true;
        }

        /// <summary>
        ///  Computes a difference operation  between the first and all successive sorted sets
        ///  and returns the result to the client.
        ///  The total number of input keys is specified.
        /// </summary>
        /// <param name="storageApi"></param>
        /// <returns></returns>
        /// <exception cref="GarnetException"></exception>
        private unsafe bool SortedSetDifference<TGarnetApi>(ref TGarnetApi storageApi)
             where TGarnetApi : IGarnetApi
        {
            if (parseState.Count < 2)
            {
                return AbortWithWrongNumberOfArguments("ZDIFF");
            }

            // Number of keys
            if (!parseState.TryGetInt(0, out var nKeys))
            {
                while (!RespWriteUtils.WriteError(CmdStrings.RESP_ERR_GENERIC_VALUE_IS_NOT_INTEGER, ref dcurr, dend))
                    SendAndReset();
                return true;
            }

            if (parseState.Count - 1 != nKeys && parseState.Count - 1 != nKeys + 1)
            {
                while (!RespWriteUtils.WriteError(CmdStrings.RESP_SYNTAX_ERROR, ref dcurr, dend))
                    SendAndReset();

                return true;
            }

            var includeWithScores = false;

            // Read all the keys
            if (parseState.Count <= 2)
            {
                //return empty array
                while (!RespWriteUtils.WriteArrayLength(0, ref dcurr, dend))
                    SendAndReset();

                return true;
            }

            var keys = new ArgSlice[nKeys];

            for (var i = 1; i < nKeys + 1; i++)
            {
                keys[i - 1] = parseState.GetArgSliceByRef(i);
            }

            if (parseState.Count - 1 > nKeys)
            {
                var withScores = parseState.GetArgSliceByRef(parseState.Count - 1).ReadOnlySpan;

                if (!withScores.EqualsUpperCaseSpanIgnoringCase(CmdStrings.WITHSCORES))
                {
                    while (!RespWriteUtils.WriteError(CmdStrings.RESP_SYNTAX_ERROR, ref dcurr, dend))
                        SendAndReset();

                    return true;
                }

                includeWithScores = true;
            }

            var status = storageApi.SortedSetDifference(keys, out var result);

            switch (status)
            {
                case GarnetStatus.WRONGTYPE:
                    while (!RespWriteUtils.WriteError(CmdStrings.RESP_ERR_WRONG_TYPE, ref dcurr, dend))
                        SendAndReset();
                    break;
                default:
                    // write the size of the array reply
                    var resultCount = result?.Count ?? 0;
                    while (!RespWriteUtils.WriteArrayLength(includeWithScores ? resultCount * 2 : resultCount, ref dcurr, dend))
                        SendAndReset();

                    if (result != null)
                    {
                        foreach (var (element, score) in result)
                        {
                            while (!RespWriteUtils.WriteBulkString(element, ref dcurr, dend))
                                SendAndReset();

                            if (includeWithScores)
                            {
                                while (!RespWriteUtils.TryWriteDoubleBulkString(score, ref dcurr, dend))
                                    SendAndReset();
                            }
                        }
                    }
                    break;
            }

            return true;
        }

        /// <summary>
        ///  Computes a difference operation  between the first and all successive sorted sets and store
        ///  and returns the result to the client.
        ///  The total number of input keys is specified.
        /// </summary>
        /// <param name="storageApi"></param>
        /// <returns></returns>
        /// <exception cref="GarnetException"></exception>
        private unsafe bool SortedSetDifferenceStore<TGarnetApi>(ref TGarnetApi storageApi)
             where TGarnetApi : IGarnetApi
        {
            if (parseState.Count < 3)
            {
                return AbortWithWrongNumberOfArguments(nameof(RespCommand.ZDIFFSTORE));
            }

            // Number of keys
            if (!parseState.TryGetInt(1, out var nKeys))
            {
                while (!RespWriteUtils.WriteError(CmdStrings.RESP_ERR_GENERIC_VALUE_IS_NOT_INTEGER, ref dcurr, dend))
                    SendAndReset();
                return true;
            }

            if (parseState.Count - 2 != nKeys)
            {
                while (!RespWriteUtils.WriteError(CmdStrings.RESP_SYNTAX_ERROR, ref dcurr, dend))
                    SendAndReset();
                return true;
            }

            var destination = parseState.GetArgSliceByRef(0);
            var keys = parseState.Parameters.Slice(2, nKeys);

            var status = storageApi.SortedSetDifferenceStore(destination, keys, out var count);

            switch (status)
            {
                case GarnetStatus.WRONGTYPE:
                    while (!RespWriteUtils.WriteError(CmdStrings.RESP_ERR_WRONG_TYPE, ref dcurr, dend))
                        SendAndReset();
                    break;
                default:
                    while (!RespWriteUtils.WriteInteger(count, ref dcurr, dend))
                        SendAndReset();
                    break;
            }

            return true;
        }

        /// <summary>
<<<<<<< HEAD
        ///  Computes a union operation between multiple sorted sets and returns the result to the client.
        ///  The total number of input keys is specified.
        /// </summary>
        /// <param name="storageApi"></param>
        /// <returns></returns>
        private unsafe bool SortedSetUnion<TGarnetApi>(ref TGarnetApi storageApi)
             where TGarnetApi : IGarnetApi
        {
            if (parseState.Count < 2)
            {
                return AbortWithWrongNumberOfArguments(nameof(RespCommand.ZUNION));
=======
        /// Computes an intersection operation between multiple sorted sets
        /// and returns the result to the client.
        /// </summary>
        /// <param name="storageApi"></param>
        /// <returns></returns>
        private unsafe bool SortedSetIntersect<TGarnetApi>(ref TGarnetApi storageApi)
            where TGarnetApi : IGarnetApi
        {
            if (parseState.Count < 2)
            {
                return AbortWithWrongNumberOfArguments(nameof(RespCommand.ZINTER));
>>>>>>> f1f9e51c
            }

            // Number of keys
            if (!parseState.TryGetInt(0, out var nKeys))
            {
                return AbortWithErrorMessage(CmdStrings.RESP_ERR_GENERIC_VALUE_IS_NOT_INTEGER);
            }

            if (nKeys < 1)
            {
<<<<<<< HEAD
                return AbortWithErrorMessage(Encoding.ASCII.GetBytes(string.Format(CmdStrings.GenericErrAtLeastOneKey, nameof(RespCommand.ZUNION))));
=======
                return AbortWithErrorMessage(Encoding.ASCII.GetBytes(string.Format(CmdStrings.GenericErrAtLeastOneKey, nameof(RespCommand.ZINTER))));
>>>>>>> f1f9e51c
            }

            if (parseState.Count < nKeys + 1)
            {
                return AbortWithErrorMessage(CmdStrings.RESP_SYNTAX_ERROR);
            }

<<<<<<< HEAD
            var currentArg = nKeys + 1;
            var includeWithScores = false;
            double[] weights = null;
            var aggregateType = SortedSetAggregateType.Sum;
=======
            var includeWithScores = false;
            double[] weights = null;
            var aggregateType = SortedSetAggregateType.Sum;
            var currentArg = nKeys + 1;

            // Read all the keys 
            var keys = parseState.Parameters.Slice(1, nKeys);
>>>>>>> f1f9e51c

            // Parse optional arguments
            while (currentArg < parseState.Count)
            {
                var arg = parseState.GetArgSliceByRef(currentArg).ReadOnlySpan;
<<<<<<< HEAD
=======

>>>>>>> f1f9e51c
                if (arg.EqualsUpperCaseSpanIgnoringCase(CmdStrings.WITHSCORES))
                {
                    includeWithScores = true;
                    currentArg++;
                }
                else if (arg.EqualsUpperCaseSpanIgnoringCase(CmdStrings.WEIGHTS))
                {
                    currentArg++;
                    if (currentArg + nKeys > parseState.Count)
                    {
                        return AbortWithErrorMessage(CmdStrings.RESP_SYNTAX_ERROR);
                    }

                    weights = new double[nKeys];
                    for (var i = 0; i < nKeys; i++)
                    {
                        if (!parseState.TryGetDouble(currentArg + i, out weights[i]))
                        {
                            return AbortWithErrorMessage(Encoding.ASCII.GetBytes(string.Format(CmdStrings.GenericErrNotAFloat, "weight")));
                        }
                    }
                    currentArg += nKeys;
                }
                else if (arg.EqualsUpperCaseSpanIgnoringCase(CmdStrings.AGGREGATE))
                {
<<<<<<< HEAD
                    currentArg++;
                    if (currentArg >= parseState.Count)
                    {
                        return AbortWithErrorMessage(CmdStrings.RESP_SYNTAX_ERROR);
                    }

                    if (!parseState.TryGetSortedSetAggregateType(currentArg, out aggregateType))
                    {
                        return AbortWithErrorMessage(CmdStrings.RESP_SYNTAX_ERROR);
                    }
                    currentArg++;
=======
                    if (++currentArg >= parseState.Count || !parseState.TryGetSortedSetAggregateType(currentArg++, out aggregateType))
                    {
                        return AbortWithErrorMessage(CmdStrings.RESP_SYNTAX_ERROR);
                    }
>>>>>>> f1f9e51c
                }
                else
                {
                    return AbortWithErrorMessage(CmdStrings.RESP_SYNTAX_ERROR);
                }
            }

<<<<<<< HEAD
            // Read all the keys
            var keys = parseState.Parameters.Slice(1, nKeys);

            var status = storageApi.SortedSetUnion(keys, weights, aggregateType, out var result);
=======
            var status = storageApi.SortedSetIntersect(keys, weights, aggregateType, out var result);
>>>>>>> f1f9e51c

            switch (status)
            {
                case GarnetStatus.WRONGTYPE:
                    while (!RespWriteUtils.WriteError(CmdStrings.RESP_ERR_WRONG_TYPE, ref dcurr, dend))
                        SendAndReset();
                    break;
                default:
                    if (result == null || result.Count == 0)
                    {
                        while (!RespWriteUtils.WriteEmptyArray(ref dcurr, dend))
                            SendAndReset();
                        break;
                    }

                    // write the size of the array reply
                    while (!RespWriteUtils.WriteArrayLength(includeWithScores ? result.Count * 2 : result.Count, ref dcurr, dend))
                        SendAndReset();

                    foreach (var (element, score) in result)
                    {
                        while (!RespWriteUtils.WriteBulkString(element, ref dcurr, dend))
                            SendAndReset();

                        if (includeWithScores)
                        {
                            while (!RespWriteUtils.TryWriteDoubleBulkString(score, ref dcurr, dend))
                                SendAndReset();
                        }
                    }
                    break;
            }

            return true;
        }

        /// <summary>
<<<<<<< HEAD
        /// Computes a union operation between multiple sorted sets and stores the result in destination.
        /// Returns the number of elements in the resulting sorted set at destination.
        /// </summary>
        /// <param name="storageApi"></param>
        /// <returns></returns>
        private unsafe bool SortedSetUnionStore<TGarnetApi>(ref TGarnetApi storageApi)
             where TGarnetApi : IGarnetApi
        {
            if (parseState.Count < 3)
            {
                return AbortWithWrongNumberOfArguments(nameof(RespCommand.ZUNIONSTORE));
            }

            // Number of keys
            if (!parseState.TryGetInt(1, out var nKeys))
            {
                while (!RespWriteUtils.WriteError(CmdStrings.RESP_ERR_GENERIC_VALUE_IS_NOT_INTEGER, ref dcurr, dend))
                    SendAndReset();
                return true;
=======
        /// Returns the cardinality of the intersection between multiple sorted sets.
        /// </summary>
        /// <param name="storageApi"></param>
        /// <returns></returns>
        private unsafe bool SortedSetIntersectLength<TGarnetApi>(ref TGarnetApi storageApi)
            where TGarnetApi : IGarnetApi
        {
            if (parseState.Count < 2)
            {
                return AbortWithWrongNumberOfArguments(nameof(RespCommand.ZINTERCARD));
            }

            // Number of keys
            if (!parseState.TryGetInt(0, out var nKeys))
            {
                return AbortWithErrorMessage(CmdStrings.RESP_ERR_GENERIC_VALUE_IS_NOT_INTEGER);
>>>>>>> f1f9e51c
            }

            if (nKeys < 1)
            {
<<<<<<< HEAD
                return AbortWithErrorMessage(Encoding.ASCII.GetBytes(string.Format(CmdStrings.GenericErrAtLeastOneKey, nameof(RespCommand.ZUNIONSTORE))));
            }

            if (parseState.Count < nKeys + 2)
=======
                return AbortWithErrorMessage(Encoding.ASCII.GetBytes(string.Format(CmdStrings.GenericErrAtLeastOneKey, nameof(RespCommand.ZINTERCARD))));
            }

            if (parseState.Count < nKeys + 1)
>>>>>>> f1f9e51c
            {
                return AbortWithErrorMessage(CmdStrings.RESP_SYNTAX_ERROR);
            }

<<<<<<< HEAD
            var currentArg = nKeys + 2;
            double[] weights = null;
            var aggregateType = SortedSetAggregateType.Sum;
=======
            var keys = parseState.Parameters.Slice(1, nKeys);

            // Optional LIMIT argument
            int? limit = null;
            if (parseState.Count > nKeys + 1)
            {
                var limitArg = parseState.GetArgSliceByRef(nKeys + 1);
                if (!limitArg.ReadOnlySpan.EqualsUpperCaseSpanIgnoringCase(CmdStrings.LIMIT) || parseState.Count != nKeys + 3)
                {
                    return AbortWithErrorMessage(CmdStrings.RESP_SYNTAX_ERROR);
                }

                if (!parseState.TryGetInt(nKeys + 2, out var limitVal))
                {
                    return AbortWithErrorMessage(CmdStrings.RESP_ERR_GENERIC_VALUE_IS_NOT_INTEGER);
                }

                if (limitVal < 0)
                {
                    return AbortWithErrorMessage(Encoding.ASCII.GetBytes(string.Format(CmdStrings.GenericErrCantBeNegative, "LIMIT")));
                }

                limit = limitVal;
            }

            var status = storageApi.SortedSetIntersectLength(keys, limit, out var count);

            switch (status)
            {
                case GarnetStatus.WRONGTYPE:
                    while (!RespWriteUtils.WriteError(CmdStrings.RESP_ERR_WRONG_TYPE, ref dcurr, dend))
                        SendAndReset();
                    break;
                default:
                    while (!RespWriteUtils.WriteInteger(count, ref dcurr, dend))
                        SendAndReset();
                    break;
            }

            return true;
        }

        /// <summary>
        /// Computes an intersection operation between multiple sorted sets and store
        /// the result in the destination key.
        /// The total number of input keys is specified.
        /// </summary>
        /// <param name="storageApi"></param>
        /// <returns></returns>
        private unsafe bool SortedSetIntersectStore<TGarnetApi>(ref TGarnetApi storageApi)
            where TGarnetApi : IGarnetApi
        {
            if (parseState.Count < 3)
            {
                return AbortWithWrongNumberOfArguments(nameof(RespCommand.ZINTERSTORE));
            }

            // Number of keys
            if (!parseState.TryGetInt(1, out var nKeys))
            {
                return AbortWithErrorMessage(CmdStrings.RESP_ERR_GENERIC_VALUE_IS_NOT_INTEGER);
            }

            var destination = parseState.GetArgSliceByRef(0);
            var keys = parseState.Parameters.Slice(2, nKeys);

            double[] weights = null;
            var aggregateType = SortedSetAggregateType.Sum;
            var currentArg = nKeys + 2;
>>>>>>> f1f9e51c

            // Parse optional arguments
            while (currentArg < parseState.Count)
            {
                var arg = parseState.GetArgSliceByRef(currentArg).ReadOnlySpan;
<<<<<<< HEAD
=======

>>>>>>> f1f9e51c
                if (arg.EqualsUpperCaseSpanIgnoringCase(CmdStrings.WEIGHTS))
                {
                    currentArg++;
                    if (currentArg + nKeys > parseState.Count)
                    {
                        return AbortWithErrorMessage(CmdStrings.RESP_SYNTAX_ERROR);
                    }

                    weights = new double[nKeys];
                    for (var i = 0; i < nKeys; i++)
                    {
                        if (!parseState.TryGetDouble(currentArg + i, out weights[i]))
                        {
                            return AbortWithErrorMessage(Encoding.ASCII.GetBytes(string.Format(CmdStrings.GenericErrNotAFloat, "weight")));
                        }
                    }
                    currentArg += nKeys;
                }
                else if (arg.EqualsUpperCaseSpanIgnoringCase(CmdStrings.AGGREGATE))
                {
                    currentArg++;
<<<<<<< HEAD
                    if (currentArg + 1 > parseState.Count)
=======
                    if (currentArg >= parseState.Count)
>>>>>>> f1f9e51c
                    {
                        return AbortWithErrorMessage(CmdStrings.RESP_SYNTAX_ERROR);
                    }

                    if (!parseState.TryGetSortedSetAggregateType(currentArg, out aggregateType))
                    {
                        return AbortWithErrorMessage(CmdStrings.RESP_SYNTAX_ERROR);
                    }
                    currentArg++;
                }
                else
                {
                    return AbortWithErrorMessage(CmdStrings.RESP_SYNTAX_ERROR);
                }
            }

<<<<<<< HEAD
            var destination = parseState.GetArgSliceByRef(0);
            var keys = parseState.Parameters.Slice(2, nKeys);

            var status = storageApi.SortedSetUnionStore(destination, keys, weights, aggregateType, out var count);
=======
            var status = storageApi.SortedSetIntersectStore(destination, keys, weights, aggregateType, out var count);
>>>>>>> f1f9e51c

            switch (status)
            {
                case GarnetStatus.WRONGTYPE:
                    while (!RespWriteUtils.WriteError(CmdStrings.RESP_ERR_WRONG_TYPE, ref dcurr, dend))
                        SendAndReset();
                    break;
                default:
                    while (!RespWriteUtils.WriteInteger(count, ref dcurr, dend))
                        SendAndReset();
                    break;
            }

            return true;
        }
    }
}<|MERGE_RESOLUTION|>--- conflicted
+++ resolved
@@ -1030,19 +1030,6 @@
         }
 
         /// <summary>
-<<<<<<< HEAD
-        ///  Computes a union operation between multiple sorted sets and returns the result to the client.
-        ///  The total number of input keys is specified.
-        /// </summary>
-        /// <param name="storageApi"></param>
-        /// <returns></returns>
-        private unsafe bool SortedSetUnion<TGarnetApi>(ref TGarnetApi storageApi)
-             where TGarnetApi : IGarnetApi
-        {
-            if (parseState.Count < 2)
-            {
-                return AbortWithWrongNumberOfArguments(nameof(RespCommand.ZUNION));
-=======
         /// Computes an intersection operation between multiple sorted sets
         /// and returns the result to the client.
         /// </summary>
@@ -1054,7 +1041,6 @@
             if (parseState.Count < 2)
             {
                 return AbortWithWrongNumberOfArguments(nameof(RespCommand.ZINTER));
->>>>>>> f1f9e51c
             }
 
             // Number of keys
@@ -1065,11 +1051,7 @@
 
             if (nKeys < 1)
             {
-<<<<<<< HEAD
-                return AbortWithErrorMessage(Encoding.ASCII.GetBytes(string.Format(CmdStrings.GenericErrAtLeastOneKey, nameof(RespCommand.ZUNION))));
-=======
                 return AbortWithErrorMessage(Encoding.ASCII.GetBytes(string.Format(CmdStrings.GenericErrAtLeastOneKey, nameof(RespCommand.ZINTER))));
->>>>>>> f1f9e51c
             }
 
             if (parseState.Count < nKeys + 1)
@@ -1077,12 +1059,6 @@
                 return AbortWithErrorMessage(CmdStrings.RESP_SYNTAX_ERROR);
             }
 
-<<<<<<< HEAD
-            var currentArg = nKeys + 1;
-            var includeWithScores = false;
-            double[] weights = null;
-            var aggregateType = SortedSetAggregateType.Sum;
-=======
             var includeWithScores = false;
             double[] weights = null;
             var aggregateType = SortedSetAggregateType.Sum;
@@ -1090,16 +1066,12 @@
 
             // Read all the keys 
             var keys = parseState.Parameters.Slice(1, nKeys);
->>>>>>> f1f9e51c
 
             // Parse optional arguments
             while (currentArg < parseState.Count)
             {
                 var arg = parseState.GetArgSliceByRef(currentArg).ReadOnlySpan;
-<<<<<<< HEAD
-=======
-
->>>>>>> f1f9e51c
+
                 if (arg.EqualsUpperCaseSpanIgnoringCase(CmdStrings.WITHSCORES))
                 {
                     includeWithScores = true;
@@ -1125,24 +1097,10 @@
                 }
                 else if (arg.EqualsUpperCaseSpanIgnoringCase(CmdStrings.AGGREGATE))
                 {
-<<<<<<< HEAD
-                    currentArg++;
-                    if (currentArg >= parseState.Count)
+                    if (++currentArg >= parseState.Count || !parseState.TryGetSortedSetAggregateType(currentArg++, out aggregateType))
                     {
                         return AbortWithErrorMessage(CmdStrings.RESP_SYNTAX_ERROR);
                     }
-
-                    if (!parseState.TryGetSortedSetAggregateType(currentArg, out aggregateType))
-                    {
-                        return AbortWithErrorMessage(CmdStrings.RESP_SYNTAX_ERROR);
-                    }
-                    currentArg++;
-=======
-                    if (++currentArg >= parseState.Count || !parseState.TryGetSortedSetAggregateType(currentArg++, out aggregateType))
-                    {
-                        return AbortWithErrorMessage(CmdStrings.RESP_SYNTAX_ERROR);
-                    }
->>>>>>> f1f9e51c
                 }
                 else
                 {
@@ -1150,14 +1108,7 @@
                 }
             }
 
-<<<<<<< HEAD
-            // Read all the keys
-            var keys = parseState.Parameters.Slice(1, nKeys);
-
-            var status = storageApi.SortedSetUnion(keys, weights, aggregateType, out var result);
-=======
             var status = storageApi.SortedSetIntersect(keys, weights, aggregateType, out var result);
->>>>>>> f1f9e51c
 
             switch (status)
             {
@@ -1195,27 +1146,6 @@
         }
 
         /// <summary>
-<<<<<<< HEAD
-        /// Computes a union operation between multiple sorted sets and stores the result in destination.
-        /// Returns the number of elements in the resulting sorted set at destination.
-        /// </summary>
-        /// <param name="storageApi"></param>
-        /// <returns></returns>
-        private unsafe bool SortedSetUnionStore<TGarnetApi>(ref TGarnetApi storageApi)
-             where TGarnetApi : IGarnetApi
-        {
-            if (parseState.Count < 3)
-            {
-                return AbortWithWrongNumberOfArguments(nameof(RespCommand.ZUNIONSTORE));
-            }
-
-            // Number of keys
-            if (!parseState.TryGetInt(1, out var nKeys))
-            {
-                while (!RespWriteUtils.WriteError(CmdStrings.RESP_ERR_GENERIC_VALUE_IS_NOT_INTEGER, ref dcurr, dend))
-                    SendAndReset();
-                return true;
-=======
         /// Returns the cardinality of the intersection between multiple sorted sets.
         /// </summary>
         /// <param name="storageApi"></param>
@@ -1232,31 +1162,18 @@
             if (!parseState.TryGetInt(0, out var nKeys))
             {
                 return AbortWithErrorMessage(CmdStrings.RESP_ERR_GENERIC_VALUE_IS_NOT_INTEGER);
->>>>>>> f1f9e51c
             }
 
             if (nKeys < 1)
             {
-<<<<<<< HEAD
-                return AbortWithErrorMessage(Encoding.ASCII.GetBytes(string.Format(CmdStrings.GenericErrAtLeastOneKey, nameof(RespCommand.ZUNIONSTORE))));
-            }
-
-            if (parseState.Count < nKeys + 2)
-=======
                 return AbortWithErrorMessage(Encoding.ASCII.GetBytes(string.Format(CmdStrings.GenericErrAtLeastOneKey, nameof(RespCommand.ZINTERCARD))));
             }
 
             if (parseState.Count < nKeys + 1)
->>>>>>> f1f9e51c
             {
                 return AbortWithErrorMessage(CmdStrings.RESP_SYNTAX_ERROR);
             }
 
-<<<<<<< HEAD
-            var currentArg = nKeys + 2;
-            double[] weights = null;
-            var aggregateType = SortedSetAggregateType.Sum;
-=======
             var keys = parseState.Parameters.Slice(1, nKeys);
 
             // Optional LIMIT argument
@@ -1326,16 +1243,12 @@
             double[] weights = null;
             var aggregateType = SortedSetAggregateType.Sum;
             var currentArg = nKeys + 2;
->>>>>>> f1f9e51c
 
             // Parse optional arguments
             while (currentArg < parseState.Count)
             {
                 var arg = parseState.GetArgSliceByRef(currentArg).ReadOnlySpan;
-<<<<<<< HEAD
-=======
-
->>>>>>> f1f9e51c
+
                 if (arg.EqualsUpperCaseSpanIgnoringCase(CmdStrings.WEIGHTS))
                 {
                     currentArg++;
@@ -1357,11 +1270,224 @@
                 else if (arg.EqualsUpperCaseSpanIgnoringCase(CmdStrings.AGGREGATE))
                 {
                     currentArg++;
-<<<<<<< HEAD
+                    if (currentArg >= parseState.Count)
+                    {
+                        return AbortWithErrorMessage(CmdStrings.RESP_SYNTAX_ERROR);
+                    }
+
+                    if (!parseState.TryGetSortedSetAggregateType(currentArg, out aggregateType))
+                    {
+                        return AbortWithErrorMessage(CmdStrings.RESP_SYNTAX_ERROR);
+                    }
+                    currentArg++;
+                }
+                else
+                {
+                    return AbortWithErrorMessage(CmdStrings.RESP_SYNTAX_ERROR);
+                }
+            }
+
+            var status = storageApi.SortedSetIntersectStore(destination, keys, weights, aggregateType, out var count);
+
+            switch (status)
+            {
+                case GarnetStatus.WRONGTYPE:
+                    while (!RespWriteUtils.WriteError(CmdStrings.RESP_ERR_WRONG_TYPE, ref dcurr, dend))
+                        SendAndReset();
+                    break;
+                default:
+                    while (!RespWriteUtils.WriteInteger(count, ref dcurr, dend))
+                        SendAndReset();
+                    break;
+            }
+
+            return true;
+        }
+
+        /// <summary>
+        ///  Computes a union operation between multiple sorted sets and returns the result to the client.
+        ///  The total number of input keys is specified.
+        /// </summary>
+        /// <param name="storageApi"></param>
+        /// <returns></returns>
+        private unsafe bool SortedSetUnion<TGarnetApi>(ref TGarnetApi storageApi)
+             where TGarnetApi : IGarnetApi
+        {
+            if (parseState.Count < 2)
+            {
+                return AbortWithWrongNumberOfArguments(nameof(RespCommand.ZUNION));
+            }
+
+            // Number of keys
+            if (!parseState.TryGetInt(0, out var nKeys))
+            {
+                return AbortWithErrorMessage(CmdStrings.RESP_ERR_GENERIC_VALUE_IS_NOT_INTEGER);
+            }
+
+            if (nKeys < 1)
+            {
+                return AbortWithErrorMessage(Encoding.ASCII.GetBytes(string.Format(CmdStrings.GenericErrAtLeastOneKey, nameof(RespCommand.ZUNION))));
+            }
+
+            if (parseState.Count < nKeys + 1)
+            {
+                return AbortWithErrorMessage(CmdStrings.RESP_SYNTAX_ERROR);
+            }
+
+            var currentArg = nKeys + 1;
+            var includeWithScores = false;
+            double[] weights = null;
+            var aggregateType = SortedSetAggregateType.Sum;
+
+            // Parse optional arguments
+            while (currentArg < parseState.Count)
+            {
+                var arg = parseState.GetArgSliceByRef(currentArg).ReadOnlySpan;
+                if (arg.EqualsUpperCaseSpanIgnoringCase(CmdStrings.WITHSCORES))
+                {
+                    includeWithScores = true;
+                    currentArg++;
+                }
+                else if (arg.EqualsUpperCaseSpanIgnoringCase(CmdStrings.WEIGHTS))
+                {
+                    currentArg++;
+                    if (currentArg + nKeys > parseState.Count)
+                    {
+                        return AbortWithErrorMessage(CmdStrings.RESP_SYNTAX_ERROR);
+                    }
+
+                    weights = new double[nKeys];
+                    for (var i = 0; i < nKeys; i++)
+                    {
+                        if (!parseState.TryGetDouble(currentArg + i, out weights[i]))
+                        {
+                            return AbortWithErrorMessage(Encoding.ASCII.GetBytes(string.Format(CmdStrings.GenericErrNotAFloat, "weight")));
+                        }
+                    }
+                    currentArg += nKeys;
+                }
+                else if (arg.EqualsUpperCaseSpanIgnoringCase(CmdStrings.AGGREGATE))
+                {
+                    currentArg++;
+                    if (currentArg >= parseState.Count)
+                    {
+                        return AbortWithErrorMessage(CmdStrings.RESP_SYNTAX_ERROR);
+                    }
+
+                    if (!parseState.TryGetSortedSetAggregateType(currentArg, out aggregateType))
+                    {
+                        return AbortWithErrorMessage(CmdStrings.RESP_SYNTAX_ERROR);
+                    }
+                    currentArg++;
+                }
+                else
+                {
+                    return AbortWithErrorMessage(CmdStrings.RESP_SYNTAX_ERROR);
+                }
+            }
+
+            // Read all the keys
+            var keys = parseState.Parameters.Slice(1, nKeys);
+
+            var status = storageApi.SortedSetUnion(keys, weights, aggregateType, out var result);
+
+            switch (status)
+            {
+                case GarnetStatus.WRONGTYPE:
+                    while (!RespWriteUtils.WriteError(CmdStrings.RESP_ERR_WRONG_TYPE, ref dcurr, dend))
+                        SendAndReset();
+                    break;
+                default:
+                    if (result == null || result.Count == 0)
+                    {
+                        while (!RespWriteUtils.WriteEmptyArray(ref dcurr, dend))
+                            SendAndReset();
+                        break;
+                    }
+
+                    // write the size of the array reply
+                    while (!RespWriteUtils.WriteArrayLength(includeWithScores ? result.Count * 2 : result.Count, ref dcurr, dend))
+                        SendAndReset();
+
+                    foreach (var (element, score) in result)
+                    {
+                        while (!RespWriteUtils.WriteBulkString(element, ref dcurr, dend))
+                            SendAndReset();
+
+                        if (includeWithScores)
+                        {
+                            while (!RespWriteUtils.TryWriteDoubleBulkString(score, ref dcurr, dend))
+                                SendAndReset();
+                        }
+                    }
+                    break;
+            }
+
+            return true;
+        }
+
+        /// <summary>
+        /// Computes a union operation between multiple sorted sets and stores the result in destination.
+        /// Returns the number of elements in the resulting sorted set at destination.
+        /// </summary>
+        /// <param name="storageApi"></param>
+        /// <returns></returns>
+        private unsafe bool SortedSetUnionStore<TGarnetApi>(ref TGarnetApi storageApi)
+             where TGarnetApi : IGarnetApi
+        {
+            if (parseState.Count < 3)
+            {
+                return AbortWithWrongNumberOfArguments(nameof(RespCommand.ZUNIONSTORE));
+            }
+
+            // Number of keys
+            if (!parseState.TryGetInt(1, out var nKeys))
+            {
+                while (!RespWriteUtils.WriteError(CmdStrings.RESP_ERR_GENERIC_VALUE_IS_NOT_INTEGER, ref dcurr, dend))
+                    SendAndReset();
+                return true;
+            }
+
+            if (nKeys < 1)
+            {
+                return AbortWithErrorMessage(Encoding.ASCII.GetBytes(string.Format(CmdStrings.GenericErrAtLeastOneKey, nameof(RespCommand.ZUNIONSTORE))));
+            }
+
+            if (parseState.Count < nKeys + 2)
+            {
+                return AbortWithErrorMessage(CmdStrings.RESP_SYNTAX_ERROR);
+            }
+
+            var currentArg = nKeys + 2;
+            double[] weights = null;
+            var aggregateType = SortedSetAggregateType.Sum;
+
+            // Parse optional arguments
+            while (currentArg < parseState.Count)
+            {
+                var arg = parseState.GetArgSliceByRef(currentArg).ReadOnlySpan;
+                if (arg.EqualsUpperCaseSpanIgnoringCase(CmdStrings.WEIGHTS))
+                {
+                    currentArg++;
+                    if (currentArg + nKeys > parseState.Count)
+                    {
+                        return AbortWithErrorMessage(CmdStrings.RESP_SYNTAX_ERROR);
+                    }
+
+                    weights = new double[nKeys];
+                    for (var i = 0; i < nKeys; i++)
+                    {
+                        if (!parseState.TryGetDouble(currentArg + i, out weights[i]))
+                        {
+                            return AbortWithErrorMessage(Encoding.ASCII.GetBytes(string.Format(CmdStrings.GenericErrNotAFloat, "weight")));
+                        }
+                    }
+                    currentArg += nKeys;
+                }
+                else if (arg.EqualsUpperCaseSpanIgnoringCase(CmdStrings.AGGREGATE))
+                {
+                    currentArg++;
                     if (currentArg + 1 > parseState.Count)
-=======
-                    if (currentArg >= parseState.Count)
->>>>>>> f1f9e51c
                     {
                         return AbortWithErrorMessage(CmdStrings.RESP_SYNTAX_ERROR);
                     }
@@ -1378,14 +1504,10 @@
                 }
             }
 
-<<<<<<< HEAD
             var destination = parseState.GetArgSliceByRef(0);
             var keys = parseState.Parameters.Slice(2, nKeys);
 
             var status = storageApi.SortedSetUnionStore(destination, keys, weights, aggregateType, out var count);
-=======
-            var status = storageApi.SortedSetIntersectStore(destination, keys, weights, aggregateType, out var count);
->>>>>>> f1f9e51c
 
             switch (status)
             {
