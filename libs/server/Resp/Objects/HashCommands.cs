--- conflicted
+++ resolved
@@ -100,11 +100,7 @@
             switch (status)
             {
                 case GarnetStatus.OK:
-<<<<<<< HEAD
-                    _ = ProcessOutputWithHeader(outputFooter.spanByteAndMemory);
-=======
-                    ProcessOutputWithHeader(outputFooter.SpanByteAndMemory);
->>>>>>> ecc0ec65
+                    _ = ProcessOutputWithHeader(outputFooter.SpanByteAndMemory);
                     break;
                 case GarnetStatus.NOTFOUND:
                     while (!RespWriteUtils.TryWriteDirect(CmdStrings.RESP_ERRNOTFOUND, ref dcurr, dend))
@@ -147,11 +143,7 @@
             switch (status)
             {
                 case GarnetStatus.OK:
-<<<<<<< HEAD
-                    _ = ProcessOutputWithHeader(outputFooter.spanByteAndMemory);
-=======
-                    ProcessOutputWithHeader(outputFooter.SpanByteAndMemory);
->>>>>>> ecc0ec65
+                    _ = ProcessOutputWithHeader(outputFooter.SpanByteAndMemory);
                     break;
                 case GarnetStatus.NOTFOUND:
                     while (!RespWriteUtils.TryWriteDirect(CmdStrings.RESP_EMPTYLIST, ref dcurr, dend))
@@ -194,11 +186,7 @@
             switch (status)
             {
                 case GarnetStatus.OK:
-<<<<<<< HEAD
-                    _ = ProcessOutputWithHeader(outputFooter.spanByteAndMemory);
-=======
-                    ProcessOutputWithHeader(outputFooter.SpanByteAndMemory);
->>>>>>> ecc0ec65
+                    _ = ProcessOutputWithHeader(outputFooter.SpanByteAndMemory);
                     break;
                 case GarnetStatus.NOTFOUND:
                     // Write an empty array of count - 1 elements with null values.
@@ -278,23 +266,14 @@
             if (paramCount != 0)
             {
                 // Prepare GarnetObjectStore output
-<<<<<<< HEAD
-                outputFooter = new GarnetObjectStoreOutput { spanByteAndMemory = new SpanByteAndMemory(dcurr, (int)(dend - dcurr)) };
+                outputFooter = new GarnetObjectStoreOutput { SpanByteAndMemory = new (dcurr, (int)(dend - dcurr)) };
                 status = storageApi.HashRandomField(key, ref input, ref outputFooter);
-=======
-                outputFooter = new GarnetObjectStoreOutput { SpanByteAndMemory = new SpanByteAndMemory(dcurr, (int)(dend - dcurr)) };
-                status = storageApi.HashRandomField(keyBytes, ref input, ref outputFooter);
->>>>>>> ecc0ec65
             }
 
             switch (status)
             {
                 case GarnetStatus.OK:
-<<<<<<< HEAD
-                    _ = ProcessOutputWithHeader(outputFooter.spanByteAndMemory);
-=======
-                    ProcessOutputWithHeader(outputFooter.SpanByteAndMemory);
->>>>>>> ecc0ec65
+                    _ = ProcessOutputWithHeader(outputFooter.SpanByteAndMemory);
                     break;
                 case GarnetStatus.NOTFOUND:
                     var respBytes = includedCount ? CmdStrings.RESP_EMPTYLIST : CmdStrings.RESP_ERRNOTFOUND;
@@ -516,11 +495,7 @@
             switch (status)
             {
                 case GarnetStatus.OK:
-<<<<<<< HEAD
-                    _ = ProcessOutputWithHeader(outputFooter.spanByteAndMemory);
-=======
-                    ProcessOutputWithHeader(outputFooter.SpanByteAndMemory);
->>>>>>> ecc0ec65
+                    _ = ProcessOutputWithHeader(outputFooter.SpanByteAndMemory);
                     break;
                 case GarnetStatus.NOTFOUND:
                     while (!RespWriteUtils.TryWriteEmptyArray(ref dcurr, dend))
