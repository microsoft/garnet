﻿// Copyright (c) Microsoft Corporation.
// Licensed under the MIT license.

using System;
using Garnet.common;
using Tsavorite.core;

namespace Garnet.server
{
    internal sealed unsafe partial class RespServerSession : ServerSessionBase
    {
        /// <summary>
        /// Session counter of number of Hash entries partially done
        /// </summary>
        int hashItemsDoneCount;

        /// <summary>
        /// Session counter of number of Hash operations partially done
        /// </summary>
        int hashOpsCount;

        /// <summary>
        /// HashSet/HSET key field value [field value ...]: Sets the specified field(s) to their respective value(s) in the hash stored at key.
        /// Values of specified fields that exist in the hash are overwritten.
        /// If key doesn't exist, a new hash is created.
        /// HashSetWhenNotExists/HSETNX key field value: Sets only if field does not yet exist. A new hash is created if it does not exists.
        /// If field exists the operation has no effect.
        /// HMSET key field value [field value ...](deprecated) Same effect as HSET
        /// </summary>
        /// <typeparam name="TGarnetApi"></typeparam>
        /// <param name="count"></param>
        /// <param name="ptr"></param>
        /// <param name="storageApi"></param>
        /// <returns></returns>
        private unsafe bool HashSet<TGarnetApi>(RespCommand command, int count, byte* ptr, ref TGarnetApi storageApi)
            where TGarnetApi : IGarnetApi
        {
            if (((command == RespCommand.HSET || command == RespCommand.HMSET)
                  && (count == 1 || count % 2 != 1)) ||
                (command == RespCommand.HSETNX && count != 3))
            {
                return AbortWithWrongNumberOfArguments(command.ToString(), count);
            }
            else
            {
                // Get the key for Hash
                if (!RespReadUtils.ReadByteArrayWithLengthHeader(out var key, ref ptr, recvBufferPtr + bytesRead))
                    return false;

                if (NetworkSingleKeySlotVerify(key, false))
                {
                    if (!DrainCommands(count))
                        return false;
                    return true;
                }

                // Prepare input
                var inputPtr = (ObjectInputHeader*)(ptr - sizeof(ObjectInputHeader));

                // Save old values on buffer for possible revert
                var save = *inputPtr;

                // Prepare length of header in input buffer
                var inputLength = (int)(recvBufferPtr + bytesRead - ptr) + sizeof(ObjectInputHeader);

                var inputCount = (count - 1) / 2;

                HashOperation hop =
                    command switch
                    {
                        RespCommand.HSET => HashOperation.HSET,
                        RespCommand.HMSET => HashOperation.HMSET,
                        RespCommand.HSETNX => HashOperation.HSETNX,
                        _ => throw new Exception($"Unexpected {nameof(HashOperation)}: {command}")
                    };

                // Prepare header in input buffer
                inputPtr->header.type = GarnetObjectType.Hash;
                inputPtr->header.flags = 0;
                inputPtr->header.HashOp = hop;
                inputPtr->count = inputCount;
                inputPtr->done = hashOpsCount;

                var status = storageApi.HashSet(key, new ArgSlice((byte*)inputPtr, inputLength), out ObjectOutputHeader output);

                *inputPtr = save; // reset input buffer

                switch (status)
                {
                    case GarnetStatus.WRONGTYPE:
                        var tokens = ReadLeftToken(count - 1, ref ptr);
                        if (tokens < count - 1)
                            return false;

                        while (!RespWriteUtils.WriteError(CmdStrings.RESP_ERR_WRONG_TYPE, ref dcurr, dend))
                            SendAndReset();
                        break;
                    default:
                        hashItemsDoneCount += output.countDone;
                        hashOpsCount += output.opsDone;

                        // Reset buffer and return if HSET did not process the entire command tokens
                        if (hashItemsDoneCount < inputCount)
                            return false;

<<<<<<< HEAD
                        // Move head, write result to output, reset session counters
                        ptr += output.bytesDone;
                        if (hop == HashOperation.HMSET)
                        {
                            while (!RespWriteUtils.WriteDirect(CmdStrings.RESP_OK, ref dcurr, dend))
                                SendAndReset();
                        }
                        else
                        {
                            while (!RespWriteUtils.WriteInteger(hashOpsCount, ref dcurr, dend))
                                SendAndReset();
                        }
                        break;
=======
                if (command == RespCommand.HMSET)
                {
                    while (!RespWriteUtils.WriteDirect(CmdStrings.RESP_OK, ref dcurr, dend))
                        SendAndReset();
                }
                else
                {
                    while (!RespWriteUtils.WriteInteger(hashOpsCount, ref dcurr, dend))
                        SendAndReset();
>>>>>>> 361f26ab
                }
            }

            readHead = (int)(ptr - recvBufferPtr);
            hashItemsDoneCount = hashOpsCount = 0;
            return true;
        }

        /// <summary>
        /// HashGet: Returns the value associated with field in the hash stored at key.
        /// HashGetAll: Returns all fields and values of the hash stored at key.
        /// HashGetMultiple: Returns the values associated with the specified fields in the hash stored at key.
        /// HashRandomField: Returns a random field from the hash value stored at key.
        /// </summary>
        /// <typeparam name="TGarnetApi"></typeparam>
        /// <param name="count"></param>
        /// <param name="ptr"></param>
        /// <param name="storageApi"></param>
        /// <returns></returns>
        private unsafe bool HashGet<TGarnetApi>(RespCommand command, int count, byte* ptr, ref TGarnetApi storageApi)
            where TGarnetApi : IGarnetApi
        {
            if ((command == RespCommand.HGETALL && count != 1) ||
                (command == RespCommand.HRANDFIELD && count < 1) ||
                (command == RespCommand.HGET && count != 2) ||
                (command == RespCommand.HMGET && count < 2))
            {
                return AbortWithWrongNumberOfArguments(command.ToString(), count);
            }
            else
            {
                // Get the key for Hash
                if (!RespReadUtils.ReadByteArrayWithLengthHeader(out var key, ref ptr, recvBufferPtr + bytesRead))
                    return false;

                if (NetworkSingleKeySlotVerify(key, true))
                {
                    if (!DrainCommands(count))
                        return false;
                    return true;
                }

                // Prepare input
                var inputPtr = (ObjectInputHeader*)(ptr - sizeof(ObjectInputHeader));

                // Save old values on buffer for possible revert
                var save = *inputPtr;

                // Prepare length of header in input buffer
                var inputLength = (int)(recvBufferPtr + bytesRead - (byte*)inputPtr);

                HashOperation op =
                    command switch
                    {
                        RespCommand.HGET => HashOperation.HGET,
                        RespCommand.HMGET => HashOperation.HMGET,
                        RespCommand.HGETALL => HashOperation.HGETALL,
                        RespCommand.HRANDFIELD => HashOperation.HRANDFIELD,
                        _ => throw new Exception($"Unexpected {nameof(HashOperation)}: {command}")
                    };

                int inputCount = command == RespCommand.HGETALL ? 0 : (command == RespCommand.HRANDFIELD ? count + 1 : count - 1);
                // Prepare header in input buffer
                inputPtr->header.type = GarnetObjectType.Hash;
                inputPtr->header.flags = 0;
                inputPtr->header.HashOp = op;
                inputPtr->count = inputCount;
                inputPtr->done = hashItemsDoneCount;

                // Prepare GarnetObjectStore output
                var outputFooter = new GarnetObjectStoreOutput { spanByteAndMemory = new SpanByteAndMemory(dcurr, (int)(dend - dcurr)) };

                GarnetStatus status;

                var includeCountParameter = false;
                if (command == RespCommand.HRANDFIELD)
                {
                    includeCountParameter = inputPtr->count > 2; // 4 tokens are: command key count WITHVALUES
                    status = storageApi.HashRandomField(key, new ArgSlice((byte*)inputPtr, inputLength), ref outputFooter);
                }
                else
                    status = storageApi.HashGet(key, new ArgSlice((byte*)inputPtr, inputLength), ref outputFooter);

                // Reset input buffer
                *inputPtr = save;

                if (status != GarnetStatus.OK)
                {
                    var tokens = ReadLeftToken(count - 1, ref ptr);
                    if (tokens < count - 1)
                        return false;
                }

                switch (status)
                {
                    case GarnetStatus.OK:
                        var objOutputHeader = ProcessOutputWithHeader(outputFooter.spanByteAndMemory);
                        ptr += objOutputHeader.bytesDone;
                        hashItemsDoneCount += objOutputHeader.countDone;
                        hashOpsCount += objOutputHeader.opsDone;
                        // Return if command is only partially done
                        if (hashItemsDoneCount < inputCount)
                            return false;
                        break;
                    case GarnetStatus.NOTFOUND:
                        if (command == RespCommand.HMGET && count - 1 >= 1)
                        {
                            // HMGET key field [field ...]
                            // Write an empty array of count - 1 elements with null values.
                            while (!RespWriteUtils.WriteArrayWithNullElements(count - 1, ref dcurr, dend))
                                SendAndReset();
                        }
                        else if (command != RespCommand.HMGET)
                        {
                            var respBytes = (includeCountParameter || command == RespCommand.HGETALL) ? CmdStrings.RESP_EMPTYLIST : CmdStrings.RESP_ERRNOTFOUND;
                            while (!RespWriteUtils.WriteDirect(respBytes, ref dcurr, dend))
                                SendAndReset();
                        }
                        break;
                    case GarnetStatus.WRONGTYPE:
                        while (!RespWriteUtils.WriteError(CmdStrings.RESP_ERR_WRONG_TYPE, ref dcurr, dend))
                            SendAndReset();
                        break;
                }
            }

            // Reset session counters
            hashItemsDoneCount = hashOpsCount = 0;

            // Move input head
            readHead = (int)(ptr - recvBufferPtr);
            return true;
        }

        /// <summary>
        /// Returns the number of fields contained in the hash key.
        /// </summary>
        /// <typeparam name="TGarnetApi"></typeparam>
        /// <param name="count"></param>
        /// <param name="ptr"></param>
        /// <param name="storageApi"></param>
        /// <returns></returns>
        private unsafe bool HashLength<TGarnetApi>(int count, byte* ptr, ref TGarnetApi storageApi)
            where TGarnetApi : IGarnetApi
        {
            if (count != 1)
            {
                hashItemsDoneCount = hashOpsCount = 0;
                // Send error to output
                return AbortWithWrongNumberOfArguments("HLEN", count);
            }
            else
            {
                // Get the key 
                if (!RespReadUtils.ReadByteArrayWithLengthHeader(out var key, ref ptr, recvBufferPtr + bytesRead))
                    return false;

                if (NetworkSingleKeySlotVerify(key, true))
                {
                    if (!DrainCommands(count))
                        return false;
                    return true;
                }

                // Prepare input
                var inputPtr = (ObjectInputHeader*)(ptr - sizeof(ObjectInputHeader));

                // Save old values on buffer for possible revert
                var save = *inputPtr;

                // Prepare length of header in input buffer
                var inputLength = sizeof(ObjectInputHeader);

                // Prepare header in input buffer
                inputPtr->header.type = GarnetObjectType.Hash;
                inputPtr->header.flags = 0;
                inputPtr->header.HashOp = HashOperation.HLEN;
                inputPtr->count = 1;
                inputPtr->done = 0;

                var status = storageApi.HashLength(key, new ArgSlice((byte*)inputPtr, inputLength), out ObjectOutputHeader output);

                // Restore input buffer
                *inputPtr = save;

                switch (status)
                {
                    case GarnetStatus.OK:
                        // Process output
                        while (!RespWriteUtils.WriteInteger(output.countDone, ref dcurr, dend))
                            SendAndReset();
                        break;
                    case GarnetStatus.NOTFOUND:
                        while (!RespWriteUtils.WriteDirect(CmdStrings.RESP_RETURN_VAL_0, ref dcurr, dend))
                            SendAndReset();
                        break;
                    case GarnetStatus.WRONGTYPE:
                        while (!RespWriteUtils.WriteError(CmdStrings.RESP_ERR_WRONG_TYPE, ref dcurr, dend))
                            SendAndReset();
                        break;
                }
            }

            // Move input head
            readHead = (int)(ptr - recvBufferPtr);
            return true;
        }

        /// <summary>
        /// Returns the string length of the value associated with field in the hash stored at key. If the key or the field do not exist, 0 is returned.
        /// </summary>
        /// <param name="count"></param>
        /// <param name="ptr"></param>
        /// <param name="storageApi"></param>
        /// <typeparam name="TGarnetApi"></typeparam>
        /// <returns></returns>
        private unsafe bool HashStrLength<TGarnetApi>(int count, byte* ptr, ref TGarnetApi storageApi)
            where TGarnetApi : IGarnetApi
        {
            if (count != 2)
            {
                hashItemsDoneCount = hashOpsCount = 0;
                return AbortWithWrongNumberOfArguments("HSTRLEN", count);
            }
            else
            {
                // Get the key for Hash
                if (!RespReadUtils.ReadByteArrayWithLengthHeader(out var key, ref ptr, recvBufferPtr + bytesRead))
                    return false;

                if (NetworkSingleKeySlotVerify(key, true))
                {
                    if (!DrainCommands(count))
                        return false;
                    return true;
                }

                // Prepare input
                var inputPtr = (ObjectInputHeader*)(ptr - sizeof(ObjectInputHeader));

                // Save old values on buffer for possible revert
                var save = *inputPtr;

                // Prepare length of header in input buffer
                var inputLength = (int)(recvBufferPtr + bytesRead - (byte*)inputPtr);

                // Prepare header in input buffer
                inputPtr->header.type = GarnetObjectType.Hash;
                inputPtr->header.flags = 0;
                inputPtr->header.HashOp = HashOperation.HSTRLEN;
                inputPtr->count = 1;
                inputPtr->done = 0;

                var status = storageApi.HashStrLength(key, new ArgSlice((byte*)inputPtr, inputLength), out ObjectOutputHeader output);

                // Restore input buffer
                *inputPtr = save;

                if (status != GarnetStatus.OK)
                {
                    var tokens = ReadLeftToken(count - 1, ref ptr);
                    if (tokens < count - 1)
                        return false;
                }

                switch (status)
                {
                    case GarnetStatus.OK:
                        // Process output
                        while (!RespWriteUtils.WriteInteger(output.countDone, ref dcurr, dend))
                            SendAndReset();
                        ptr += output.bytesDone;
                        break;
                    case GarnetStatus.NOTFOUND:
                        while (!RespWriteUtils.WriteDirect(CmdStrings.RESP_RETURN_VAL_0, ref dcurr, dend))
                            SendAndReset();
                        break;
                    case GarnetStatus.WRONGTYPE:
                        while (!RespWriteUtils.WriteError(CmdStrings.RESP_ERR_WRONG_TYPE, ref dcurr, dend))
                            SendAndReset();
                        break;
                }
            }

            // Reset session counters
            hashItemsDoneCount = hashOpsCount = 0;
            readHead = (int)(ptr - recvBufferPtr);
            return true;
        }

        /// <summary>
        /// Removes the specified fields from the hash stored at key.
        /// </summary>
        /// <typeparam name="TGarnetApi"></typeparam>
        /// <param name="count"></param>
        /// <param name="ptr"></param>
        /// <param name="storageApi"></param>
        /// <returns></returns>
        private unsafe bool HashDelete<TGarnetApi>(int count, byte* ptr, ref TGarnetApi storageApi)
            where TGarnetApi : IGarnetApi
        {
            if (count < 1)
            {
                hashItemsDoneCount = hashOpsCount = 0;
                return AbortWithWrongNumberOfArguments("HDEL", count);
            }
            else
            {
                // Get the key for Hash
                if (!RespReadUtils.ReadByteArrayWithLengthHeader(out var key, ref ptr, recvBufferPtr + bytesRead))
                    return false;

                if (NetworkSingleKeySlotVerify(key, false))
                {
                    if (!DrainCommands(count))
                        return false;
                    return true;
                }

                var inputCount = count - 1;

                // Prepare input
                var inputPtr = (ObjectInputHeader*)(ptr - sizeof(ObjectInputHeader));

                // Save old values on buffer for possible revert
                var save = *inputPtr;

                // Prepare length of header in input buffer
                var inputLength = (int)(recvBufferPtr + bytesRead - (byte*)inputPtr);

                // Prepare header in input buffer
                inputPtr->header.type = GarnetObjectType.Hash;
                inputPtr->header.flags = 0;
                inputPtr->header.HashOp = HashOperation.HDEL;
                inputPtr->count = inputCount;
                inputPtr->done = hashItemsDoneCount;

                var status = storageApi.HashDelete(key, new ArgSlice((byte*)inputPtr, inputLength), out var output);

                // Restore input buffer
                *inputPtr = save;

                if (status != GarnetStatus.OK)
                {
                    var tokens = ReadLeftToken(count - 1, ref ptr);
                    if (tokens < count - 1)
                        return false;
                }

                switch (status)
                {
                    case GarnetStatus.OK:
                        hashItemsDoneCount += output.countDone;
                        hashOpsCount += output.opsDone;
                        ptr += output.bytesDone;
                        // Reset buffer and return if HDEL is only partially done
                        if (hashItemsDoneCount < inputCount)
                            return false;
                        while (!RespWriteUtils.WriteInteger(hashOpsCount, ref dcurr, dend))
                            SendAndReset();
                        break;
                    case GarnetStatus.NOTFOUND:
                        while (!RespWriteUtils.WriteDirect(CmdStrings.RESP_RETURN_VAL_0, ref dcurr, dend))
                            SendAndReset();
                        break;
                    case GarnetStatus.WRONGTYPE:
                        while (!RespWriteUtils.WriteError(CmdStrings.RESP_ERR_WRONG_TYPE, ref dcurr, dend))
                            SendAndReset();
                        break;
                }
            }

            // Restart session counters
            hashItemsDoneCount = hashOpsCount = 0;
            readHead = (int)(ptr - recvBufferPtr);
            return true;
        }

        /// <summary>
        /// Returns if field exists in the hash stored at key.
        /// </summary>
        /// <typeparam name="TGarnetApi"></typeparam>
        /// <param name="count"></param>
        /// <param name="ptr"></param>
        /// <param name="storageApi"></param>
        /// <returns></returns>
        private unsafe bool HashExists<TGarnetApi>(int count, byte* ptr, ref TGarnetApi storageApi)
           where TGarnetApi : IGarnetApi
        {
            if (count != 2)
            {
                hashItemsDoneCount = hashOpsCount = 0;
                return AbortWithWrongNumberOfArguments("HEXISTS", count);
            }
            else
            {
                // Get the key for Hash
                if (!RespReadUtils.ReadByteArrayWithLengthHeader(out var key, ref ptr, recvBufferPtr + bytesRead))
                    return false;

                if (NetworkSingleKeySlotVerify(key, true))
                {
                    if (!DrainCommands(count))
                        return false;
                    return true;
                }

                // Prepare input
                var inputPtr = (ObjectInputHeader*)(ptr - sizeof(ObjectInputHeader));

                // Save old values on buffer for possible revert
                var save = *inputPtr;

                // Prepare length of header in input buffer
                var inputLength = (int)(recvBufferPtr + bytesRead - (byte*)inputPtr);

                // Prepare header in input buffer
                inputPtr->header.type = GarnetObjectType.Hash;
                inputPtr->header.flags = 0;
                inputPtr->header.HashOp = HashOperation.HEXISTS;
                inputPtr->count = 1;
                inputPtr->done = 0;

                var status = storageApi.HashExists(key, new ArgSlice((byte*)inputPtr, inputLength), out var output);

                // Restore input buffer
                *inputPtr = save;

                if (status != GarnetStatus.OK)
                {
                    var tokens = ReadLeftToken(count - 1, ref ptr);
                    if (tokens < count - 1)
                        return false;
                }

                switch (status)
                {
                    case GarnetStatus.OK:
                        // Process output
                        while (!RespWriteUtils.WriteInteger(output.opsDone, ref dcurr, dend))
                            SendAndReset();
                        ptr += output.bytesDone;
                        break;
                    case GarnetStatus.NOTFOUND:
                        while (!RespWriteUtils.WriteDirect(CmdStrings.RESP_RETURN_VAL_0, ref dcurr, dend))
                            SendAndReset();
                        break;
                    case GarnetStatus.WRONGTYPE:
                        while (!RespWriteUtils.WriteError(CmdStrings.RESP_ERR_WRONG_TYPE, ref dcurr, dend))
                            SendAndReset();
                        break;
                }
            }

            // Move input head
            readHead = (int)(ptr - recvBufferPtr);
            return true;
        }

        /// <summary>
        /// HashKeys: Returns all field names in the hash key.
        /// HashVals: Returns all values in the hash key.
        /// </summary>
        /// <typeparam name="TGarnetApi"></typeparam>
        /// <param name="count"></param>
        /// <param name="ptr"></param>
        /// <param name="storageApi"></param>
        /// <returns></returns>
        private unsafe bool HashKeys<TGarnetApi>(RespCommand command, int count, byte* ptr, ref TGarnetApi storageApi)
          where TGarnetApi : IGarnetApi
        {
            if (count != 1)
            {
                hashItemsDoneCount = hashOpsCount = 0;
                return AbortWithWrongNumberOfArguments(command.ToString(), count);
            }

            // Get the key for Hash
            if (!RespReadUtils.ReadByteArrayWithLengthHeader(out var key, ref ptr, recvBufferPtr + bytesRead))
                return false;

            if (NetworkSingleKeySlotVerify(key, true))
            {
                if (!DrainCommands(count))
                    return false;
                return true;
            }

            // Prepare input
            var inputPtr = (ObjectInputHeader*)(ptr - sizeof(ObjectInputHeader));

            // Save old values on buffer for possible revert
            var save = *inputPtr;

            // Prepare length of header in input buffer
            var inputLength = (int)(recvBufferPtr + bytesRead - (byte*)inputPtr);

            HashOperation op =
                command switch
                {
                    RespCommand.HKEYS => HashOperation.HKEYS,
                    RespCommand.HVALS => HashOperation.HVALS,
                    _ => throw new Exception($"Unexpected {nameof(HashOperation)}: {command}")
                };

            // Prepare header in input buffer
            inputPtr->header.type = GarnetObjectType.Hash;
            inputPtr->header.flags = 0;
            inputPtr->header.HashOp = op;
            inputPtr->count = count - 1;
            inputPtr->done = hashOpsCount;

            // Prepare GarnetObjectStore output
            var outputFooter = new GarnetObjectStoreOutput { spanByteAndMemory = new SpanByteAndMemory(dcurr, (int)(dend - dcurr)) };

            GarnetStatus status = GarnetStatus.NOTFOUND;

            if (command == RespCommand.HKEYS)
                status = storageApi.HashKeys(key, new ArgSlice((byte*)inputPtr, inputLength), ref outputFooter);
            else
                status = storageApi.HashVals(key, new ArgSlice((byte*)inputPtr, inputLength), ref outputFooter);

            // Restore input buffer
            *inputPtr = save;

            if (status != GarnetStatus.OK)
            {
                var tokens = ReadLeftToken(count - 1, ref ptr);
                if (tokens < count - 1)
                    return false;
            }

            switch (status)
            {
                case GarnetStatus.OK:
                    // Process output
                    var objOutputHeader = ProcessOutputWithHeader(outputFooter.spanByteAndMemory);
                    ptr += objOutputHeader.bytesDone;
                    // CountDone: how many keys total
                    hashItemsDoneCount = objOutputHeader.countDone;
                    hashOpsCount += objOutputHeader.opsDone;
                    if (hashItemsDoneCount > hashOpsCount)
                        return false;
                    break;
                case GarnetStatus.NOTFOUND:
                    while (!RespWriteUtils.WriteEmptyArray(ref dcurr, dend))
                        SendAndReset();
                    break;
                case GarnetStatus.WRONGTYPE:
                    while (!RespWriteUtils.WriteError(CmdStrings.RESP_ERR_WRONG_TYPE, ref dcurr, dend))
                        SendAndReset();
                    break;
            }

            // Reset session counters
            hashItemsDoneCount = hashOpsCount = 0;

            // Move input head
            readHead = (int)(ptr - recvBufferPtr);
            return true;
        }

        /// <summary>
        /// HashIncrement: Increments the number stored at field in the hash stored at key by increment.
        /// HashIncrementByFloat: Increment the specified field of a hash stored at key, and representing a floating point number, by the specified increment. 
        /// </summary>
        /// <typeparam name="TGarnetApi"></typeparam>
        /// <param name="count"></param>
        /// <param name="ptr"></param>
        /// <param name="storageApi"></param>
        /// <returns></returns>
        private unsafe bool HashIncrement<TGarnetApi>(RespCommand command, int count, byte* ptr, ref TGarnetApi storageApi)
            where TGarnetApi : IGarnetApi
        {
            // Check if parameters number is right
            if (count != 3)
            {
                // Send error to output
                return AbortWithWrongNumberOfArguments(command == RespCommand.HINCRBY ? "HINCRBY" : "HINCRBYFLOAT", count);
            }
            else
            {
                // Get the key for Hash
                if (!RespReadUtils.ReadByteArrayWithLengthHeader(out var key, ref ptr, recvBufferPtr + bytesRead))
                    return false;

                if (NetworkSingleKeySlotVerify(key, false))
                {
                    if (!DrainCommands(count))
                        return false;
                    return true;
                }

                // Prepare input
                var inputPtr = (ObjectInputHeader*)(ptr - sizeof(ObjectInputHeader));

                // Save old values for possible revert
                var save = *inputPtr;

                // Prepare length of header in input buffer
                var inputLength = (int)(recvBufferPtr + bytesRead - (byte*)inputPtr);

                HashOperation op =
                    command switch
                    {
                        RespCommand.HINCRBY => HashOperation.HINCRBY,
                        RespCommand.HINCRBYFLOAT => HashOperation.HINCRBYFLOAT,
                        _ => throw new Exception($"Unexpected {nameof(HashOperation)}: {command}")
                    };

                // Prepare header in input buffer
                inputPtr->header.type = GarnetObjectType.Hash;
                inputPtr->header.flags = 0;
                inputPtr->header.HashOp = op;
                inputPtr->count = count + 1;
                inputPtr->done = 0;

                // Prepare GarnetObjectStore output
                var outputFooter = new GarnetObjectStoreOutput { spanByteAndMemory = new SpanByteAndMemory(dcurr, (int)(dend - dcurr)) };

                var status = storageApi.HashIncrement(key, new ArgSlice((byte*)inputPtr, inputLength), ref outputFooter);

                // Restore input
                *inputPtr = save;

                switch (status)
                {
                    case GarnetStatus.WRONGTYPE:
                        var tokens = ReadLeftToken(count - 1, ref ptr);
                        if (tokens < count - 1)
                            return false;

                        while (!RespWriteUtils.WriteError(CmdStrings.RESP_ERR_WRONG_TYPE, ref dcurr, dend))
                            SendAndReset();
                        break;
                    default:
                        // Process output
                        var objOutputHeader = ProcessOutputWithHeader(outputFooter.spanByteAndMemory);
                        if (objOutputHeader.opsDone == int.MinValue)
                        {
                            // Command was partially done
                            return false;
                        }
                        ptr += objOutputHeader.bytesDone;
                        break;
                }
            }
            // Reset counters
            hashItemsDoneCount = hashOpsCount = 0;

            // Move input head
            readHead = (int)(ptr - recvBufferPtr);
            return true;
        }
    }
}<|MERGE_RESOLUTION|>--- conflicted
+++ resolved
@@ -103,10 +103,9 @@
                         if (hashItemsDoneCount < inputCount)
                             return false;
 
-<<<<<<< HEAD
                         // Move head, write result to output, reset session counters
                         ptr += output.bytesDone;
-                        if (hop == HashOperation.HMSET)
+                        if (command == RespCommand.HMSET)
                         {
                             while (!RespWriteUtils.WriteDirect(CmdStrings.RESP_OK, ref dcurr, dend))
                                 SendAndReset();
@@ -117,17 +116,6 @@
                                 SendAndReset();
                         }
                         break;
-=======
-                if (command == RespCommand.HMSET)
-                {
-                    while (!RespWriteUtils.WriteDirect(CmdStrings.RESP_OK, ref dcurr, dend))
-                        SendAndReset();
-                }
-                else
-                {
-                    while (!RespWriteUtils.WriteInteger(hashOpsCount, ref dcurr, dend))
-                        SendAndReset();
->>>>>>> 361f26ab
                 }
             }
 
