--- conflicted
+++ resolved
@@ -4,6 +4,7 @@
 using System;
 using System.Text;
 using Garnet.common;
+using Tsavorite.core;
 
 namespace Garnet.server
 {
@@ -103,29 +104,17 @@
             var input = new ObjectInput(header, popCount);
 
             // Prepare GarnetObjectStore output
-<<<<<<< HEAD
-            var outputFooter = new GarnetObjectStoreOutput { SpanByteAndMemory = SpanByteAndMemory.FromPinnedPointer(dcurr, (int)(dend - dcurr)) };
+            var output = GarnetObjectStoreOutput.FromPinnedPointer(dcurr, (int)(dend - dcurr));
 
             var statusOp = command == RespCommand.LPOP
-                ? storageApi.ListLeftPop(key, ref input, ref outputFooter)
-                : storageApi.ListRightPop(key, ref input, ref outputFooter);
-=======
-            var output = new GarnetObjectStoreOutput(new(dcurr, (int)(dend - dcurr)));
-
-            var statusOp = command == RespCommand.LPOP
-                ? storageApi.ListLeftPop(keyBytes, ref input, ref output)
-                : storageApi.ListRightPop(keyBytes, ref input, ref output);
->>>>>>> 33ab11e6
+                ? storageApi.ListLeftPop(key, ref input, ref output)
+                : storageApi.ListRightPop(key, ref input, ref output);
 
             switch (statusOp)
             {
                 case GarnetStatus.OK:
                     //process output
-<<<<<<< HEAD
-                    _ = ProcessOutputWithHeader(outputFooter.SpanByteAndMemory);
-=======
                     ProcessOutput(output.SpanByteAndMemory);
->>>>>>> 33ab11e6
                     break;
                 case GarnetStatus.NOTFOUND:
                     WriteNull();
@@ -155,40 +144,24 @@
             }
 
             // Get the key for List
-<<<<<<< HEAD
             var key = parseState.GetArgSliceByRef(0);
-            var element = parseState.GetArgSliceByRef(1);  // TODO: unused
-=======
-            var sbKey = parseState.GetArgSliceByRef(0).SpanByte;
-            var keyBytes = sbKey.ToByteArray();
->>>>>>> 33ab11e6
 
             // Prepare input
             var header = new RespInputHeader(GarnetObjectType.List) { ListOp = ListOperation.LPOS };
             var input = new ObjectInput(header, ref parseState, startIdx: 1);
 
             // Prepare GarnetObjectStore output
-<<<<<<< HEAD
-            var outputFooter = new GarnetObjectStoreOutput { SpanByteAndMemory = SpanByteAndMemory.FromPinnedPointer(dcurr, (int)(dend - dcurr)) };
-
-            var statusOp = storageApi.ListPosition(key, ref input, ref outputFooter);
-=======
-            var output = new GarnetObjectStoreOutput(new(dcurr, (int)(dend - dcurr)));
-
-            var statusOp = storageApi.ListPosition(keyBytes, ref input, ref output);
->>>>>>> 33ab11e6
+            var output = GarnetObjectStoreOutput.FromPinnedPointer(dcurr, (int)(dend - dcurr));
+
+            var statusOp = storageApi.ListPosition(key, ref input, ref output);
 
             switch (statusOp)
             {
                 case GarnetStatus.OK:
-<<<<<<< HEAD
-                    _ = ProcessOutputWithHeader(outputFooter.SpanByteAndMemory);
-=======
                     ProcessOutput(output.SpanByteAndMemory);
->>>>>>> 33ab11e6
                     break;
                 case GarnetStatus.NOTFOUND:
-                    bool count = false;
+                    var count = false;
                     for (var i = 2; i < parseState.Count; ++i)
                     {
                         if (parseState.GetArgSliceByRef(i).Span.EqualsUpperCaseSpanIgnoringCase(CmdStrings.COUNT))
@@ -582,25 +555,15 @@
             var input = new ObjectInput(header, start, end);
 
             // Prepare GarnetObjectStore output
-<<<<<<< HEAD
-            var outputFooter = new GarnetObjectStoreOutput { SpanByteAndMemory = SpanByteAndMemory.FromPinnedPointer(dcurr, (int)(dend - dcurr)) };
-
-            var statusOp = storageApi.ListRange(key, ref input, ref outputFooter);
-=======
-            var output = new GarnetObjectStoreOutput(new(dcurr, (int)(dend - dcurr)));
-
-            var statusOp = storageApi.ListRange(keyBytes, ref input, ref output);
->>>>>>> 33ab11e6
+            var output = GarnetObjectStoreOutput.FromPinnedPointer(dcurr, (int)(dend - dcurr));
+
+            var statusOp = storageApi.ListRange(key, ref input, ref output);
 
             switch (statusOp)
             {
                 case GarnetStatus.OK:
                     //process output
-<<<<<<< HEAD
-                    _ = ProcessOutputWithHeader(outputFooter.SpanByteAndMemory);
-=======
                     ProcessOutput(output.SpanByteAndMemory);
->>>>>>> 33ab11e6
                     break;
                 case GarnetStatus.NOTFOUND:
                     while (!RespWriteUtils.TryWriteDirect(CmdStrings.RESP_EMPTYLIST, ref dcurr, dend))
@@ -645,17 +608,9 @@
             var input = new ObjectInput(header, index);
 
             // Prepare GarnetObjectStore output
-<<<<<<< HEAD
-            var outputFooter = new GarnetObjectStoreOutput { SpanByteAndMemory = SpanByteAndMemory.FromPinnedPointer(dcurr, (int)(dend - dcurr)) };
-
-            var statusOp = storageApi.ListIndex(key, ref input, ref outputFooter);
-
-            ReadOnlySpan<byte> error = default;
-=======
-            var output = new GarnetObjectStoreOutput(new(dcurr, (int)(dend - dcurr)));
-
-            var statusOp = storageApi.ListIndex(keyBytes, ref input, ref output);
->>>>>>> 33ab11e6
+            var output = GarnetObjectStoreOutput.FromPinnedPointer(dcurr, (int)(dend - dcurr));
+
+            var statusOp = storageApi.ListIndex(key, ref input, ref output);
 
             switch (statusOp)
             {
@@ -894,9 +849,6 @@
             ref TGarnetApi storageApi, out GarnetStatus garnetStatus)
             where TGarnetApi : IGarnetApi
         {
-            garnetStatus = GarnetStatus.OK;
-            node = null;
-
             garnetStatus = storageApi.ListMove(sourceKey, destinationKey, sourceDirection, destinationDirection, out node);
             return true;
         }
@@ -924,15 +876,9 @@
             var input = new ObjectInput(header, ref parseState, startIdx: 1);
 
             // Prepare GarnetObjectStore output
-<<<<<<< HEAD
-            var outputFooter = new GarnetObjectStoreOutput { SpanByteAndMemory = SpanByteAndMemory.FromPinnedPointer(dcurr, (int)(dend - dcurr)) };
-
-            var statusOp = storageApi.ListSet(key, ref input, ref outputFooter);
-=======
-            var output = new GarnetObjectStoreOutput(new(dcurr, (int)(dend - dcurr)));
-
-            var statusOp = storageApi.ListSet(keyBytes, ref input, ref output);
->>>>>>> 33ab11e6
+            var output = GarnetObjectStoreOutput.FromPinnedPointer(dcurr, (int)(dend - dcurr));
+
+            var statusOp = storageApi.ListSet(key, ref input, ref output);
 
             switch (statusOp)
             {
