﻿// Copyright (c) Microsoft Corporation.
// Licensed under the MIT license.

using System;
using System.Text;
using Garnet.common;
using Tsavorite.core;

namespace Garnet.server
{
    internal sealed unsafe partial class RespServerSession : ServerSessionBase
    {
        /// <summary>
        /// LPUSH key element[element...]
        /// RPUSH key element [element ...]
        /// </summary>
        /// <typeparam name="TGarnetApi"></typeparam>
        /// <param name="command"></param>
        /// <param name="storageApi"></param>
        /// <returns></returns>
        private unsafe bool ListPush<TGarnetApi>(RespCommand command, ref TGarnetApi storageApi)
                            where TGarnetApi : IGarnetApi
        {
            if (parseState.Count < 2)
            {
                return AbortWithWrongNumberOfArguments(command.ToString());
            }

            var key = parseState.GetArgSliceByRef(0).SpanByte;

            var lop =
                command switch
                {
                    RespCommand.LPUSH => ListOperation.LPUSH,
                    RespCommand.LPUSHX => ListOperation.LPUSHX,
                    RespCommand.RPUSH => ListOperation.RPUSH,
                    RespCommand.RPUSHX => ListOperation.RPUSHX,
                    _ => throw new Exception($"Unexpected {nameof(ListOperation)}: {command}")
                };

            // Prepare input
            var header = new RespInputHeader(GarnetObjectType.List) { ListOp = lop };
            var input = new ObjectInput(header, ref parseState, startIdx: 1);

            var status = command == RespCommand.LPUSH || command == RespCommand.LPUSHX
                ? storageApi.ListLeftPush(key, ref input, out var output)
                : storageApi.ListRightPush(key, ref input, out output);

            if (status == GarnetStatus.WRONGTYPE)
            {
                while (!RespWriteUtils.TryWriteError(CmdStrings.RESP_ERR_WRONG_TYPE, ref dcurr, dend))
                    SendAndReset();
            }
            else
            {
                // Write result to output
                while (!RespWriteUtils.TryWriteInt32(output.result1, ref dcurr, dend))
                    SendAndReset();
            }
            return true;
        }

        /// <summary>
        /// LPOP key [count]
        /// RPOP key [count]
        /// </summary>
        /// <param name="command"></param>
        /// <param name="storageApi"></param>
        /// <returns></returns>
        private unsafe bool ListPop<TGarnetApi>(RespCommand command, ref TGarnetApi storageApi)
                            where TGarnetApi : IGarnetApi
        {
            if (parseState.Count < 1)
            {
                return AbortWithWrongNumberOfArguments(command.ToString());
            }

            // Get the key for List
            var key = parseState.GetArgSliceByRef(0).SpanByte;

            var popCount = 1;

            if (parseState.Count == 2)
            {
                // Read count
                if (!parseState.TryGetInt(1, out popCount))
                {
                    while (!RespWriteUtils.TryWriteError(CmdStrings.RESP_ERR_GENERIC_VALUE_IS_NOT_INTEGER, ref dcurr, dend))
                        SendAndReset();
                    return true;
                }
            }

            var lop =
                command switch
                {
                    RespCommand.LPOP => ListOperation.LPOP,
                    RespCommand.RPOP => ListOperation.RPOP,
                    _ => throw new Exception($"Unexpected {nameof(ListOperation)}: {command}")
                };

            // Prepare input
            var header = new RespInputHeader(GarnetObjectType.List) { ListOp = lop };
            var input = new ObjectInput(header, popCount);

            // Prepare GarnetObjectStore output
            var outputFooter = new GarnetObjectStoreOutput { SpanByteAndMemory = new SpanByteAndMemory(dcurr, (int)(dend - dcurr)) };

            var statusOp = command == RespCommand.LPOP
                ? storageApi.ListLeftPop(key, ref input, ref outputFooter)
                : storageApi.ListRightPop(key, ref input, ref outputFooter);

            switch (statusOp)
            {
                case GarnetStatus.OK:
                    //process output
<<<<<<< HEAD
                    _ = ProcessOutputWithHeader(outputFooter.spanByteAndMemory);
=======
                    ProcessOutputWithHeader(outputFooter.SpanByteAndMemory);
>>>>>>> ecc0ec65
                    break;
                case GarnetStatus.NOTFOUND:
                    while (!RespWriteUtils.TryWriteDirect(CmdStrings.RESP_ERRNOTFOUND, ref dcurr, dend))
                        SendAndReset();
                    break;
                case GarnetStatus.WRONGTYPE:
                    while (!RespWriteUtils.TryWriteError(CmdStrings.RESP_ERR_WRONG_TYPE, ref dcurr, dend))
                        SendAndReset();
                    break;
            }

            return true;
        }

        /// <summary>
        /// The command returns the index of matching elements inside a Redis list.
        /// By default, when no options are given, it will scan the list from head to tail, looking for the first match of "element".
        /// </summary>
        /// <typeparam name="TGarnetApi"></typeparam>
        /// <param name="storageApi"></param>
        /// <returns></returns>
        private unsafe bool ListPosition<TGarnetApi>(ref TGarnetApi storageApi)
                            where TGarnetApi : IGarnetApi
        {
            if (parseState.Count < 2)
            {
                return AbortWithWrongNumberOfArguments(nameof(RespCommand.LPOS));
            }

            // Get the key for List
            var key = parseState.GetArgSliceByRef(0).SpanByte;
            var element = parseState.GetArgSliceByRef(1).SpanByte;

            // Prepare input
            var header = new RespInputHeader(GarnetObjectType.List) { ListOp = ListOperation.LPOS };
            var input = new ObjectInput(header, ref parseState, startIdx: 1);

            // Prepare GarnetObjectStore output
            var outputFooter = new GarnetObjectStoreOutput { SpanByteAndMemory = new SpanByteAndMemory(dcurr, (int)(dend - dcurr)) };

            var statusOp = storageApi.ListPosition(key, ref input, ref outputFooter);

            switch (statusOp)
            {
                case GarnetStatus.OK:
<<<<<<< HEAD
                    _ = ProcessOutputWithHeader(outputFooter.spanByteAndMemory);
=======
                    ProcessOutputWithHeader(outputFooter.SpanByteAndMemory);
>>>>>>> ecc0ec65
                    break;
                case GarnetStatus.NOTFOUND:
                    while (!RespWriteUtils.TryWriteDirect(CmdStrings.RESP_ERRNOTFOUND, ref dcurr, dend))
                        SendAndReset();
                    break;
                case GarnetStatus.WRONGTYPE:
                    while (!RespWriteUtils.TryWriteError(CmdStrings.RESP_ERR_WRONG_TYPE, ref dcurr, dend))
                        SendAndReset();
                    break;
            }

            return true;
        }

        /// <summary>
        /// LMPOP numkeys key [key ...] LEFT | RIGHT [COUNT count]
        /// </summary>
        /// <param name="storageApi"></param>
        /// <returns></returns>
        private unsafe bool ListPopMultiple<TGarnetApi>(ref TGarnetApi storageApi)
                            where TGarnetApi : IGarnetApi
        {
            if (parseState.Count < 3)
            {
                return AbortWithWrongNumberOfArguments("LMPOP");
            }

            var currTokenId = 0;

            // Read count of keys
            if (!parseState.TryGetInt(currTokenId++, out var numKeys))
            {
                var err = string.Format(CmdStrings.GenericErrShouldBeGreaterThanZero, "numkeys");
                return AbortWithErrorMessage(Encoding.ASCII.GetBytes(err));
            }

            if (parseState.Count != numKeys + 2 && parseState.Count != numKeys + 4)
            {
                return AbortWithErrorMessage(CmdStrings.RESP_ERR_GENERIC_SYNTAX_ERROR);
            }

            // Get the keys for Lists
            var keys = new ArgSlice[numKeys];

            for (var i = 0; i < keys.Length; i++)
            {
                keys[i] = parseState.GetArgSliceByRef(currTokenId++);
            }

            // Get the direction
            var dir = parseState.GetArgSliceByRef(currTokenId++);
            var popDirection = GetOperationDirection(dir);

            if (popDirection == OperationDirection.Unknown)
            {
                return AbortWithErrorMessage(CmdStrings.RESP_ERR_GENERIC_SYNTAX_ERROR);
            }

            var popCount = 1;

            // Get the COUNT keyword & parameter value, if specified
            if (parseState.Count == numKeys + 4)
            {
                var countKeyword = parseState.GetArgSliceByRef(currTokenId++);

                if (!countKeyword.ReadOnlySpan.EqualsUpperCaseSpanIgnoringCase(CmdStrings.COUNT))
                {
                    return AbortWithErrorMessage(CmdStrings.RESP_ERR_GENERIC_SYNTAX_ERROR);
                }

                // Read count
                if (!parseState.TryGetInt(currTokenId, out popCount))
                {
                    var err = string.Format(CmdStrings.GenericErrShouldBeGreaterThanZero, "count");
                    return AbortWithErrorMessage(Encoding.ASCII.GetBytes(err));
                }
            }

            var statusOp = popDirection == OperationDirection.Left
                ? storageApi.ListLeftPop(keys, popCount, out var key, out var elements)
                : storageApi.ListRightPop(keys, popCount, out key, out elements);

            switch (statusOp)
            {
                case GarnetStatus.OK:
                    while (!RespWriteUtils.TryWriteArrayLength(2, ref dcurr, dend))
                        SendAndReset();

                    while (!RespWriteUtils.TryWriteBulkString(key.Span, ref dcurr, dend))
                        SendAndReset();

                    while (!RespWriteUtils.TryWriteArrayLength(elements.Length, ref dcurr, dend))
                        SendAndReset();

                    foreach (var element in elements)
                    {
                        while (!RespWriteUtils.TryWriteBulkString(element.Span, ref dcurr, dend))
                            SendAndReset();
                    }

                    break;
                case GarnetStatus.NOTFOUND:
                    while (!RespWriteUtils.TryWriteNullArray(ref dcurr, dend))
                        SendAndReset();
                    break;
                case GarnetStatus.WRONGTYPE:
                    while (!RespWriteUtils.TryWriteError(CmdStrings.RESP_ERR_WRONG_TYPE, ref dcurr, dend))
                        SendAndReset();
                    break;
            }

            return true;
        }

        private bool ListBlockingPop(RespCommand command)
        {
            if (parseState.Count < 2)
            {
                return AbortWithWrongNumberOfArguments(command.ToString());
            }

            var keysBytes = new byte[parseState.Count - 1][];

            for (var i = 0; i < keysBytes.Length; i++)
            {
                keysBytes[i] = parseState.GetArgSliceByRef(i).SpanByte.ToByteArray();
            }

            if (!parseState.TryGetDouble(parseState.Count - 1, out var timeout))
            {
                while (!RespWriteUtils.TryWriteError(CmdStrings.RESP_ERR_TIMEOUT_NOT_VALID_FLOAT, ref dcurr, dend))
                    SendAndReset();
                return true;
            }

            if (storeWrapper.itemBroker == null)
                throw new GarnetException("Object store is disabled");

            var result = storeWrapper.itemBroker.GetCollectionItemAsync(command, keysBytes, this, timeout).Result;

            if (result.IsForceUnblocked)
            {
                while (!RespWriteUtils.TryWriteError(CmdStrings.RESP_UNBLOCKED_CLIENT_VIA_CLIENT_UNBLOCK, ref dcurr, dend))
                    SendAndReset();
                return true;
            }

            if (!result.Found)
            {
                while (!RespWriteUtils.TryWriteNullArray(ref dcurr, dend))
                    SendAndReset();
            }
            else
            {
                while (!RespWriteUtils.TryWriteArrayLength(2, ref dcurr, dend))
                    SendAndReset();

                while (!RespWriteUtils.TryWriteBulkString(new Span<byte>(result.Key), ref dcurr, dend))
                    SendAndReset();

                while (!RespWriteUtils.TryWriteBulkString(new Span<byte>(result.Item), ref dcurr, dend))
                    SendAndReset();
            }

            return true;
        }

        private unsafe bool ListBlockingMove()
        {
            if (parseState.Count != 5)
            {
                return AbortWithWrongNumberOfArguments(nameof(RespCommand.BLMOVE));
            }

            var srcKey = parseState.GetArgSliceByRef(0);
            var dstKey = parseState.GetArgSliceByRef(1);
            var srcDir = parseState.GetArgSliceByRef(2);
            var dstDir = parseState.GetArgSliceByRef(3);

            if (!parseState.TryGetDouble(4, out var timeout))
            {
                while (!RespWriteUtils.TryWriteError(CmdStrings.RESP_ERR_TIMEOUT_NOT_VALID_FLOAT, ref dcurr, dend))
                    SendAndReset();
                return true;
            }

            return ListBlockingMove(srcKey, dstKey, srcDir, dstDir, timeout);
        }

        /// <summary>
        /// BRPOPLPUSH
        /// </summary>
        /// <returns></returns>
        private bool ListBlockingPopPush()
        {
            if (parseState.Count != 3)
            {
                return AbortWithWrongNumberOfArguments(nameof(RespCommand.BRPOPLPUSH));
            }

            var srcKey = parseState.GetArgSliceByRef(0);
            var dstKey = parseState.GetArgSliceByRef(1);
            var rightOption = ArgSlice.FromPinnedSpan(CmdStrings.RIGHT);
            var leftOption = ArgSlice.FromPinnedSpan(CmdStrings.LEFT);

            if (!parseState.TryGetDouble(2, out var timeout))
            {
                while (!RespWriteUtils.TryWriteError(CmdStrings.RESP_ERR_TIMEOUT_NOT_VALID_FLOAT, ref dcurr, dend))
                    SendAndReset();
                return true;
            }

            return ListBlockingMove(srcKey, dstKey, rightOption, leftOption, timeout);
        }

        private bool ListBlockingMove(ArgSlice srcKey, ArgSlice dstKey, ArgSlice srcDir, ArgSlice dstDir, double timeout)
        {
            var cmdArgs = new ArgSlice[] { default, default, default };

            // Read destination key
            cmdArgs[0] = dstKey;

            var sourceDirection = GetOperationDirection(srcDir);
            var destinationDirection = GetOperationDirection(dstDir);

            if (sourceDirection == OperationDirection.Unknown || destinationDirection == OperationDirection.Unknown)
            {
                return AbortWithErrorMessage(CmdStrings.RESP_ERR_GENERIC_SYNTAX_ERROR);
            }

            var pSrcDir = (byte*)&sourceDirection;
            var pDstDir = (byte*)&destinationDirection;
            cmdArgs[1] = new ArgSlice(pSrcDir, 1);
            cmdArgs[2] = new ArgSlice(pDstDir, 1);

            if (storeWrapper.itemBroker == null)
                throw new GarnetException("Object store is disabled");

            var result = storeWrapper.itemBroker.MoveCollectionItemAsync(RespCommand.BLMOVE, srcKey.ToArray(), this, timeout,
                cmdArgs).Result;

            if (!result.Found)
            {
                while (!RespWriteUtils.TryWriteNull(ref dcurr, dend))
                    SendAndReset();
            }
            else
            {
                while (!RespWriteUtils.TryWriteBulkString(new Span<byte>(result.Item), ref dcurr, dend))
                    SendAndReset();
            }

            return true;
        }

        /// <summary>
        /// LLEN key
        /// Gets the length of the list stored at key.
        /// </summary>
        /// <typeparam name="TGarnetApi"></typeparam>
        /// <param name="storageApi"></param>
        /// <returns></returns>
        private bool ListLength<TGarnetApi>(ref TGarnetApi storageApi)
                            where TGarnetApi : IGarnetApi
        {
            if (parseState.Count != 1)
            {
                return AbortWithWrongNumberOfArguments("LLEN");
            }

            var key = parseState.GetArgSliceByRef(0).SpanByte;

            // Prepare input
            var header = new RespInputHeader(GarnetObjectType.List) { ListOp = ListOperation.LLEN };
            var input = new ObjectInput(header);

            var status = storageApi.ListLength(key, ref input, out var output);

            switch (status)
            {
                case GarnetStatus.NOTFOUND:
                    while (!RespWriteUtils.TryWriteDirect(CmdStrings.RESP_RETURN_VAL_0, ref dcurr, dend))
                        SendAndReset();
                    break;
                case GarnetStatus.WRONGTYPE:
                    while (!RespWriteUtils.TryWriteError(CmdStrings.RESP_ERR_WRONG_TYPE, ref dcurr, dend))
                        SendAndReset();
                    break;
                default:
                    // Process output
                    while (!RespWriteUtils.TryWriteInt32(output.result1, ref dcurr, dend))
                        SendAndReset();
                    break;
            }

            return true;
        }

        /// <summary>
        /// LTRIM key start stop
        /// Trim an existing list so it only contains the specified range of elements.
        /// </summary>
        /// <typeparam name="TGarnetApi"></typeparam>
        /// <param name="storageApi"></param>
        /// <returns></returns>
        private bool ListTrim<TGarnetApi>(ref TGarnetApi storageApi)
                            where TGarnetApi : IGarnetApi
        {
            if (parseState.Count != 3)
            {
                return AbortWithWrongNumberOfArguments("LTRIM");
            }

            // Get the key for List
            var key = parseState.GetArgSliceByRef(0).SpanByte;

            // Read the parameters(start and stop) from LTRIM
            if (!parseState.TryGetInt(1, out var start) ||
                !parseState.TryGetInt(2, out var stop))
            {
                while (!RespWriteUtils.TryWriteError(CmdStrings.RESP_ERR_GENERIC_VALUE_IS_NOT_INTEGER, ref dcurr, dend))
                    SendAndReset();
                return true;
            }

            // Prepare input
            var header = new RespInputHeader(GarnetObjectType.List) { ListOp = ListOperation.LTRIM };
            var input = new ObjectInput(header, start, stop);

            var status = storageApi.ListTrim(key, ref input);

            switch (status)
            {
                case GarnetStatus.WRONGTYPE:
                    while (!RespWriteUtils.TryWriteError(CmdStrings.RESP_ERR_WRONG_TYPE, ref dcurr, dend))
                        SendAndReset();
                    break;
                default:
                    //GarnetStatus.OK or NOTFOUND have same result
                    // no need to process output, just send OK
                    while (!RespWriteUtils.TryWriteDirect(CmdStrings.RESP_OK, ref dcurr, dend))
                        SendAndReset();
                    break;
            }

            return true;
        }

        /// <summary>
        /// Gets the specified elements of the list stored at key.
        /// LRANGE key start stop
        /// </summary>
        /// <typeparam name="TGarnetApi"></typeparam>
        /// <param name="storageApi"></param>
        /// <returns></returns>
        private bool ListRange<TGarnetApi>(ref TGarnetApi storageApi)
             where TGarnetApi : IGarnetApi
        {
            if (parseState.Count != 3)
            {
                return AbortWithWrongNumberOfArguments("LRANGE");
            }

            // Get the key for List
            var key = parseState.GetArgSliceByRef(0).SpanByte;

            // Read count start and end params for LRANGE
            if (!parseState.TryGetInt(1, out var start) ||
                !parseState.TryGetInt(2, out var end))
            {
                while (!RespWriteUtils.TryWriteError(CmdStrings.RESP_ERR_GENERIC_VALUE_IS_NOT_INTEGER, ref dcurr, dend))
                    SendAndReset();
                return true;
            }

            // Prepare input
            var header = new RespInputHeader(GarnetObjectType.List) { ListOp = ListOperation.LRANGE };
            var input = new ObjectInput(header, start, end);

            // Prepare GarnetObjectStore output
            var outputFooter = new GarnetObjectStoreOutput { SpanByteAndMemory = new SpanByteAndMemory(dcurr, (int)(dend - dcurr)) };

            var statusOp = storageApi.ListRange(key, ref input, ref outputFooter);

            switch (statusOp)
            {
                case GarnetStatus.OK:
                    //process output
<<<<<<< HEAD
                    _ = ProcessOutputWithHeader(outputFooter.spanByteAndMemory);
=======
                    ProcessOutputWithHeader(outputFooter.SpanByteAndMemory);
>>>>>>> ecc0ec65
                    break;
                case GarnetStatus.NOTFOUND:
                    while (!RespWriteUtils.TryWriteDirect(CmdStrings.RESP_EMPTYLIST, ref dcurr, dend))
                        SendAndReset();
                    break;
                case GarnetStatus.WRONGTYPE:
                    while (!RespWriteUtils.TryWriteError(CmdStrings.RESP_ERR_WRONG_TYPE, ref dcurr, dend))
                        SendAndReset();
                    break;
            }
            return true;
        }

        /// <summary>
        /// Returns the element at index.
        /// LINDEX key index
        /// </summary>
        /// <typeparam name="TGarnetApi"></typeparam>
        /// <param name="storageApi"></param>
        /// <returns></returns>
        private bool ListIndex<TGarnetApi>(ref TGarnetApi storageApi)
             where TGarnetApi : IGarnetApi
        {
            if (parseState.Count != 2)
            {
                return AbortWithWrongNumberOfArguments("LINDEX");
            }

            // Get the key for List
            var key = parseState.GetArgSliceByRef(0).SpanByte;

            // Read index param
            if (!parseState.TryGetInt(1, out var index))
            {
                while (!RespWriteUtils.TryWriteError(CmdStrings.RESP_ERR_GENERIC_VALUE_IS_NOT_INTEGER, ref dcurr, dend))
                    SendAndReset();
                return true;
            }

            // Prepare input
            var header = new RespInputHeader(GarnetObjectType.List) { ListOp = ListOperation.LINDEX };
            var input = new ObjectInput(header, index);

            // Prepare GarnetObjectStore output
            var outputFooter = new GarnetObjectStoreOutput { SpanByteAndMemory = new SpanByteAndMemory(dcurr, (int)(dend - dcurr)) };

            var statusOp = storageApi.ListIndex(key, ref input, ref outputFooter);

            ReadOnlySpan<byte> error = default;

            switch (statusOp)
            {
                case GarnetStatus.OK:
                    //process output
                    var objOutputHeader = ProcessOutputWithHeader(outputFooter.SpanByteAndMemory);
                    if (objOutputHeader.result1 == -1)
                        error = CmdStrings.RESP_ERRNOTFOUND;
                    break;
                case GarnetStatus.NOTFOUND:
                    error = CmdStrings.RESP_ERRNOTFOUND;
                    break;
                case GarnetStatus.WRONGTYPE:
                    while (!RespWriteUtils.TryWriteError(CmdStrings.RESP_ERR_WRONG_TYPE, ref dcurr, dend))
                        SendAndReset();
                    break;
            }

            if (!error.IsEmpty)
            {
                while (!RespWriteUtils.TryWriteDirect(error, ref dcurr, dend))
                    SendAndReset();
            }

            return true;
        }

        /// <summary>
        /// Inserts a new element in the list stored at key either before or after a value pivot
        /// LINSERT key BEFORE|AFTER pivot element
        /// </summary>
        /// <typeparam name="TGarnetApi"></typeparam>
        /// <param name="storageApi"></param>
        /// <returns></returns>
        private bool ListInsert<TGarnetApi>(ref TGarnetApi storageApi)
             where TGarnetApi : IGarnetApi
        {
            if (parseState.Count != 4)
            {
                return AbortWithWrongNumberOfArguments("LINSERT");
            }

            // Get the key for List
            var key = parseState.GetArgSliceByRef(0).SpanByte;

            // Prepare input
            var header = new RespInputHeader(GarnetObjectType.List) { ListOp = ListOperation.LINSERT };
            var input = new ObjectInput(header, ref parseState, startIdx: 1);

            var statusOp = storageApi.ListInsert(key, ref input, out var output);

            switch (statusOp)
            {
                case GarnetStatus.OK:
                    //check for partial execution
                    if (output.result1 == int.MinValue)
                        return false;
                    //process output
                    while (!RespWriteUtils.TryWriteInt32(output.result1, ref dcurr, dend))
                        SendAndReset();
                    break;
                case GarnetStatus.NOTFOUND:
                    while (!RespWriteUtils.TryWriteDirect(CmdStrings.RESP_RETURN_VAL_0, ref dcurr, dend))
                        SendAndReset();
                    break;
                case GarnetStatus.WRONGTYPE:
                    while (!RespWriteUtils.TryWriteError(CmdStrings.RESP_ERR_WRONG_TYPE, ref dcurr, dend))
                        SendAndReset();
                    break;
            }

            return true;
        }

        /// <summary>
        /// LREM key count element
        /// </summary>
        /// <typeparam name="TGarnetApi"></typeparam>
        /// <param name="storageApi"></param>
        /// <returns></returns>
        private bool ListRemove<TGarnetApi>(ref TGarnetApi storageApi)
              where TGarnetApi : IGarnetApi
        {
            // if params are missing return error
            if (parseState.Count != 3)
            {
                return AbortWithWrongNumberOfArguments("LREM");
            }

            // Get the key for List
            var key = parseState.GetArgSliceByRef(0).SpanByte;

            // Get count parameter
            if (!parseState.TryGetInt(1, out var nCount))
            {
                while (!RespWriteUtils.TryWriteError(CmdStrings.RESP_ERR_GENERIC_VALUE_IS_NOT_INTEGER, ref dcurr, dend))
                    SendAndReset();
                return true;
            }

            // Prepare input
            var header = new RespInputHeader(GarnetObjectType.List) { ListOp = ListOperation.LREM };
            var input = new ObjectInput(header, ref parseState, startIdx: 2, arg1: nCount);

            var statusOp = storageApi.ListRemove(key, ref input, out var output);

            switch (statusOp)
            {
                case GarnetStatus.OK:
                    //check for partial execution
                    if (output.result1 == int.MinValue)
                        return false;
                    //process output
                    while (!RespWriteUtils.TryWriteInt32(output.result1, ref dcurr, dend))
                        SendAndReset();
                    break;
                case GarnetStatus.NOTFOUND:
                    while (!RespWriteUtils.TryWriteDirect(CmdStrings.RESP_RETURN_VAL_0, ref dcurr, dend))
                        SendAndReset();
                    break;
                case GarnetStatus.WRONGTYPE:
                    while (!RespWriteUtils.TryWriteError(CmdStrings.RESP_ERR_WRONG_TYPE, ref dcurr, dend))
                        SendAndReset();
                    break;
            }

            return true;
        }

        /// <summary>
        /// LMOVE source destination [LEFT | RIGHT] [LEFT | RIGHT]
        /// </summary>
        /// <typeparam name="TGarnetApi"></typeparam>
        /// <param name="storageApi"></param>
        /// <returns></returns>
        private bool ListMove<TGarnetApi>(ref TGarnetApi storageApi)
             where TGarnetApi : IGarnetApi
        {
            if (parseState.Count != 4)
            {
                return AbortWithWrongNumberOfArguments("LMOVE");
            }

            var srcKey = parseState.GetArgSliceByRef(0);
            var dstKey = parseState.GetArgSliceByRef(1);

            var srcDirSlice = parseState.GetArgSliceByRef(2);
            var dstDirSlice = parseState.GetArgSliceByRef(3);

            var sourceDirection = GetOperationDirection(srcDirSlice);
            var destinationDirection = GetOperationDirection(dstDirSlice);

            if (sourceDirection == OperationDirection.Unknown || destinationDirection == OperationDirection.Unknown)
            {
                return AbortWithErrorMessage(CmdStrings.RESP_ERR_GENERIC_SYNTAX_ERROR);
            }

            if (!ListMove(srcKey, dstKey, sourceDirection, destinationDirection, out var node,
                    ref storageApi, out var garnetStatus))
                return false;

            switch (garnetStatus)
            {
                case GarnetStatus.OK:
                    if (node != null)
                    {
                        while (!RespWriteUtils.TryWriteBulkString(node, ref dcurr, dend))
                            SendAndReset();
                    }
                    else
                    {
                        while (!RespWriteUtils.TryWriteNull(ref dcurr, dend))
                            SendAndReset();
                    }

                    break;
                case GarnetStatus.WRONGTYPE:
                    while (!RespWriteUtils.TryWriteError(CmdStrings.RESP_ERR_WRONG_TYPE, ref dcurr, dend))
                        SendAndReset();
                    break;
            }

            return true;
        }

        /// <summary>
        /// RPOPLPUSH source destination
        /// </summary>
        /// <param name="storageApi"></param>
        /// <returns></returns>
        private bool ListRightPopLeftPush<TGarnetApi>(ref TGarnetApi storageApi)
            where TGarnetApi : IGarnetApi
        {
            if (parseState.Count != 2)
            {
                return AbortWithWrongNumberOfArguments("RPOPLPUSH");
            }

            var srcKey = parseState.GetArgSliceByRef(0);
            var dstKey = parseState.GetArgSliceByRef(1);

            if (!ListMove(srcKey, dstKey, OperationDirection.Right, OperationDirection.Left,
                    out var node, ref storageApi, out var garnetStatus))
                return false;

            switch (garnetStatus)
            {
                case GarnetStatus.OK:
                    if (node != null)
                    {
                        while (!RespWriteUtils.TryWriteBulkString(node, ref dcurr, dend))
                            SendAndReset();
                    }
                    else
                    {
                        while (!RespWriteUtils.TryWriteNull(ref dcurr, dend))
                            SendAndReset();
                    }

                    break;
                case GarnetStatus.WRONGTYPE:
                    while (!RespWriteUtils.TryWriteError(CmdStrings.RESP_ERR_WRONG_TYPE, ref dcurr, dend))
                        SendAndReset();
                    break;
            }

            return true;
        }

        /// <summary>
        /// LMOVE source destination LEFT|RIGHT LEFT|RIGHT
        /// RPOPLPUSH source destination
        /// </summary>
        /// <param name="sourceKey"></param>
        /// <param name="destinationKey"></param>
        /// <param name="sourceDirection"></param>
        /// <param name="destinationDirection"></param>
        /// <param name="node"></param>
        /// <param name="storageApi"></param>
        /// <param name="garnetStatus"></param>
        /// <returns></returns>
        private bool ListMove<TGarnetApi>(ArgSlice sourceKey, ArgSlice destinationKey,
            OperationDirection sourceDirection, OperationDirection destinationDirection, out byte[] node,
            ref TGarnetApi storageApi, out GarnetStatus garnetStatus)
            where TGarnetApi : IGarnetApi
        {
            garnetStatus = GarnetStatus.OK;
            node = null;

            garnetStatus =
                storageApi.ListMove(sourceKey, destinationKey, sourceDirection, destinationDirection, out node);
            return true;
        }

        /// <summary>
        /// Sets the list element at index to element
        /// LSET key index element
        /// </summary>
        /// <typeparam name="TGarnetApi"></typeparam>
        /// <param name="storageApi"></param>
        /// <returns></returns>
        public bool ListSet<TGarnetApi>(ref TGarnetApi storageApi)
            where TGarnetApi : IGarnetApi
        {
            if (parseState.Count != 3)
            {
                return AbortWithWrongNumberOfArguments("LSET");
            }

            // Get the key for List
            var key = parseState.GetArgSliceByRef(0).SpanByte;

            // Prepare input
            var header = new RespInputHeader(GarnetObjectType.List) { ListOp = ListOperation.LSET };
            var input = new ObjectInput(header, ref parseState, startIdx: 1);

            // Prepare GarnetObjectStore output
            var outputFooter = new GarnetObjectStoreOutput { SpanByteAndMemory = new SpanByteAndMemory(dcurr, (int)(dend - dcurr)) };

            var statusOp = storageApi.ListSet(key, ref input, ref outputFooter);

            switch (statusOp)
            {
                case GarnetStatus.OK:
                    //process output
                    ProcessOutputWithHeader(outputFooter.SpanByteAndMemory);
                    break;
                case GarnetStatus.NOTFOUND:
                    while (!RespWriteUtils.TryWriteError(CmdStrings.RESP_ERR_GENERIC_NOSUCHKEY, ref dcurr, dend))
                        SendAndReset();
                    break;
                case GarnetStatus.WRONGTYPE:
                    while (!RespWriteUtils.TryWriteError(CmdStrings.RESP_ERR_WRONG_TYPE, ref dcurr, dend))
                        SendAndReset();
                    break;
            }

            return true;
        }

        /// <summary>
        /// BLMPOP timeout numkeys key [key ...] LEFT|RIGHT [COUNT count]
        /// </summary>
        /// <returns></returns>
        private unsafe bool ListBlockingPopMultiple()
        {
            if (parseState.Count < 4)
            {
                return AbortWithWrongNumberOfArguments(nameof(RespCommand.BLMPOP));
            }

            var currTokenId = 0;

            // Read timeout
            if (!parseState.TryGetDouble(currTokenId++, out var timeout))
            {
                return AbortWithErrorMessage(CmdStrings.RESP_ERR_TIMEOUT_NOT_VALID_FLOAT);
            }

            // Read count of keys
            if (!parseState.TryGetInt(currTokenId++, out var numKeys))
            {
                var err = string.Format(CmdStrings.GenericParamShouldBeGreaterThanZero, "numkeys");
                return AbortWithErrorMessage(Encoding.ASCII.GetBytes(err));
            }

            if (parseState.Count != numKeys + 3 && parseState.Count != numKeys + 5)
            {
                return AbortWithErrorMessage(CmdStrings.RESP_ERR_GENERIC_SYNTAX_ERROR);
            }

            // Get the keys for Lists
            var keysBytes = new byte[numKeys][];
            for (var i = 0; i < keysBytes.Length; i++)
            {
                keysBytes[i] = parseState.GetArgSliceByRef(currTokenId++).SpanByte.ToByteArray();
            }

            var cmdArgs = new ArgSlice[2];

            // Get the direction
            var dir = parseState.GetArgSliceByRef(currTokenId++);
            var popDirection = GetOperationDirection(dir);

            if (popDirection == OperationDirection.Unknown)
            {
                return AbortWithErrorMessage(CmdStrings.RESP_ERR_GENERIC_SYNTAX_ERROR);
            }
            cmdArgs[0] = new ArgSlice((byte*)&popDirection, 1);

            var popCount = 1;

            // Get the COUNT keyword & parameter value, if specified
            if (parseState.Count == numKeys + 5)
            {
                var countKeyword = parseState.GetArgSliceByRef(currTokenId++);

                if (!countKeyword.ReadOnlySpan.EqualsUpperCaseSpanIgnoringCase(CmdStrings.COUNT))
                {
                    return AbortWithErrorMessage(CmdStrings.RESP_ERR_GENERIC_SYNTAX_ERROR);
                }

                // Read count
                if (!parseState.TryGetInt(currTokenId, out popCount) || popCount < 1)
                {
                    var err = string.Format(CmdStrings.GenericParamShouldBeGreaterThanZero, "count");
                    return AbortWithErrorMessage(Encoding.ASCII.GetBytes(err));
                }
            }

            cmdArgs[1] = new ArgSlice((byte*)&popCount, sizeof(int));

            if (storeWrapper.itemBroker == null)
                throw new GarnetException("Object store is disabled");

            var result = storeWrapper.itemBroker.GetCollectionItemAsync(RespCommand.BLMPOP, keysBytes, this, timeout, cmdArgs).Result;

            if (result.IsForceUnblocked)
            {
                while (!RespWriteUtils.TryWriteError(CmdStrings.RESP_UNBLOCKED_CLIENT_VIA_CLIENT_UNBLOCK, ref dcurr, dend))
                    SendAndReset();
            }

            if (!result.Found)
            {
                while (!RespWriteUtils.TryWriteNull(ref dcurr, dend))
                    SendAndReset();
                return true;
            }

            while (!RespWriteUtils.TryWriteArrayLength(2, ref dcurr, dend))
                SendAndReset();

            while (!RespWriteUtils.TryWriteBulkString(result.Key, ref dcurr, dend))
                SendAndReset();

            var elements = result.Items;
            while (!RespWriteUtils.TryWriteArrayLength(elements.Length, ref dcurr, dend))
                SendAndReset();

            foreach (var element in elements)
            {
                while (!RespWriteUtils.TryWriteBulkString(element, ref dcurr, dend))
                    SendAndReset();
            }

            return true;
        }
    }
}<|MERGE_RESOLUTION|>--- conflicted
+++ resolved
@@ -114,11 +114,7 @@
             {
                 case GarnetStatus.OK:
                     //process output
-<<<<<<< HEAD
-                    _ = ProcessOutputWithHeader(outputFooter.spanByteAndMemory);
-=======
-                    ProcessOutputWithHeader(outputFooter.SpanByteAndMemory);
->>>>>>> ecc0ec65
+                    _ = ProcessOutputWithHeader(outputFooter.SpanByteAndMemory);
                     break;
                 case GarnetStatus.NOTFOUND:
                     while (!RespWriteUtils.TryWriteDirect(CmdStrings.RESP_ERRNOTFOUND, ref dcurr, dend))
@@ -164,11 +160,7 @@
             switch (statusOp)
             {
                 case GarnetStatus.OK:
-<<<<<<< HEAD
-                    _ = ProcessOutputWithHeader(outputFooter.spanByteAndMemory);
-=======
-                    ProcessOutputWithHeader(outputFooter.SpanByteAndMemory);
->>>>>>> ecc0ec65
+                    _ = ProcessOutputWithHeader(outputFooter.SpanByteAndMemory);
                     break;
                 case GarnetStatus.NOTFOUND:
                     while (!RespWriteUtils.TryWriteDirect(CmdStrings.RESP_ERRNOTFOUND, ref dcurr, dend))
@@ -557,11 +549,7 @@
             {
                 case GarnetStatus.OK:
                     //process output
-<<<<<<< HEAD
-                    _ = ProcessOutputWithHeader(outputFooter.spanByteAndMemory);
-=======
-                    ProcessOutputWithHeader(outputFooter.SpanByteAndMemory);
->>>>>>> ecc0ec65
+                    _ = ProcessOutputWithHeader(outputFooter.SpanByteAndMemory);
                     break;
                 case GarnetStatus.NOTFOUND:
                     while (!RespWriteUtils.TryWriteDirect(CmdStrings.RESP_EMPTYLIST, ref dcurr, dend))
