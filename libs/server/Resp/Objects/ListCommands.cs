--- conflicted
+++ resolved
@@ -34,16 +34,11 @@
         private unsafe bool ListPush<TGarnetApi>(int count, byte* ptr, ListOperation lop, ref TGarnetApi storageApi)
                             where TGarnetApi : IGarnetApi
         {
-<<<<<<< HEAD
-=======
-            ptr += (lop == ListOperation.LPUSH || lop == ListOperation.RPUSH) ? 11 : 12;
-
-            if (count < 3)
+            if (count < 2)
             {
                 return AbortWithWrongNumberOfArguments(lop.ToString(), count);
             }
 
->>>>>>> fee4fb22
             // Get the key for List
             if (!RespReadUtils.ReadByteArrayWithLengthHeader(out var sskey, ref ptr, recvBufferPtr + bytesRead))
                 return false;
@@ -125,16 +120,11 @@
         private unsafe bool ListPop<TGarnetApi>(int count, byte* ptr, ListOperation lop, ref TGarnetApi storageApi)
                             where TGarnetApi : IGarnetApi
         {
-<<<<<<< HEAD
-=======
-            ptr += 10;
-
-            if (count < 2)
+            if (count < 1)
             {
                 return AbortWithWrongNumberOfArguments(lop.ToString(), count);
             }
 
->>>>>>> fee4fb22
             // Get the key for List
             if (!RespReadUtils.ReadByteArrayWithLengthHeader(out var key, ref ptr, recvBufferPtr + bytesRead))
                 return false;
