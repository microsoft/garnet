﻿// Copyright (c) Microsoft Corporation.
// Licensed under the MIT license.

using System;
using System.Text;
using Garnet.common;
using Tsavorite.core;

namespace Garnet.server
{
    internal sealed unsafe partial class RespServerSession : ServerSessionBase
    {
        /// <summary>
        /// LPUSH key element[element...]
        /// RPUSH key element [element ...]
        /// </summary>
        /// <typeparam name="TGarnetApi"></typeparam>
        /// <param name="command"></param>
        /// <param name="storageApi"></param>
        /// <returns></returns>
        private unsafe bool ListPush<TGarnetApi>(RespCommand command, ref TGarnetApi storageApi)
                            where TGarnetApi : IGarnetApi
        {
            if (parseState.Count < 2)
            {
                return AbortWithWrongNumberOfArguments(command.ToString());
            }

            var sbKey = parseState.GetArgSliceByRef(0).SpanByte;
            var keyBytes = sbKey.ToByteArray();

            if (NetworkSingleKeySlotVerify(keyBytes, false))
            {
                return true;
            }

            var lop =
                command switch
                {
                    RespCommand.LPUSH => ListOperation.LPUSH,
                    RespCommand.LPUSHX => ListOperation.LPUSHX,
                    RespCommand.RPUSH => ListOperation.RPUSH,
                    RespCommand.RPUSHX => ListOperation.RPUSHX,
                    _ => throw new Exception($"Unexpected {nameof(ListOperation)}: {command}")
                };

            // Prepare input
            var input = new ObjectInput
            {
                header = new RespInputHeader
                {
                    type = GarnetObjectType.List,
                    ListOp = lop,
                },
                parseState = parseState,
                parseStateStartIdx = 1,
            };

            var status = command == RespCommand.LPUSH || command == RespCommand.LPUSHX
                ? storageApi.ListLeftPush(keyBytes, ref input, out var output)
                : storageApi.ListRightPush(keyBytes, ref input, out output);

            if (status == GarnetStatus.WRONGTYPE)
            {
                while (!RespWriteUtils.WriteError(CmdStrings.RESP_ERR_WRONG_TYPE, ref dcurr, dend))
                    SendAndReset();
            }
            else
            {
                // Write result to output
                while (!RespWriteUtils.WriteInteger(output.result1, ref dcurr, dend))
                    SendAndReset();
            }
            return true;
        }

        /// <summary>
        /// LPOP key [count]
        /// RPOP key [count]
        /// </summary>
        /// <param name="command"></param>
        /// <param name="storageApi"></param>
        /// <returns></returns>
        private unsafe bool ListPop<TGarnetApi>(RespCommand command, ref TGarnetApi storageApi)
                            where TGarnetApi : IGarnetApi
        {
            if (parseState.Count < 1)
            {
                return AbortWithWrongNumberOfArguments(command.ToString());
            }

            // Get the key for List
            var sbKey = parseState.GetArgSliceByRef(0).SpanByte;
            var keyBytes = sbKey.ToByteArray();

            var popCount = 1;

            if (parseState.Count == 2)
            {
                // Read count
                if (!parseState.TryGetInt(1, out popCount))
                {
                    while (!RespWriteUtils.WriteError(CmdStrings.RESP_ERR_GENERIC_VALUE_IS_NOT_INTEGER, ref dcurr, dend))
                        SendAndReset();
                    return true;
                }
            }

            if (NetworkSingleKeySlotVerify(keyBytes, false))
            {
                return true;
            }

            var lop =
                command switch
                {
                    RespCommand.LPOP => ListOperation.LPOP,
                    RespCommand.RPOP => ListOperation.RPOP,
                    _ => throw new Exception($"Unexpected {nameof(ListOperation)}: {command}")
                };

            // Prepare input
            var input = new ObjectInput
            {
                header = new RespInputHeader
                {
                    type = GarnetObjectType.List,
                    ListOp = lop,
                },
                arg1 = popCount,
            };

            // Prepare GarnetObjectStore output
            var outputFooter = new GarnetObjectStoreOutput { spanByteAndMemory = new SpanByteAndMemory(dcurr, (int)(dend - dcurr)) };

            var statusOp = command == RespCommand.LPOP
                ? storageApi.ListLeftPop(keyBytes, ref input, ref outputFooter)
                : storageApi.ListRightPop(keyBytes, ref input, ref outputFooter);

            switch (statusOp)
            {
                case GarnetStatus.OK:
                    //process output
                    ProcessOutputWithHeader(outputFooter.spanByteAndMemory);
                    break;
                case GarnetStatus.NOTFOUND:
                    while (!RespWriteUtils.WriteDirect(CmdStrings.RESP_ERRNOTFOUND, ref dcurr, dend))
                        SendAndReset();
                    break;
                case GarnetStatus.WRONGTYPE:
                    while (!RespWriteUtils.WriteError(CmdStrings.RESP_ERR_WRONG_TYPE, ref dcurr, dend))
                        SendAndReset();
                    break;
            }

            return true;
        }


        /// <summary>
        /// LMPOP numkeys key [key ...] LEFT | RIGHT [COUNT count]
        /// </summary>
        /// <param name="storageApi"></param>
        /// <returns></returns>
        private unsafe bool ListPopMultiple<TGarnetApi>(ref TGarnetApi storageApi)
                            where TGarnetApi : IGarnetApi
        {
            if (parseState.Count < 3)
            {
                return AbortWithWrongNumberOfArguments("LMPOP");
            }

            var currTokenId = 0;

            // Read count of keys
            if (!parseState.TryGetInt(currTokenId++, out var numKeys))
            {
                var err = string.Format(CmdStrings.GenericParamShouldBeGreaterThanZero, "numkeys");
                return AbortWithErrorMessage(Encoding.ASCII.GetBytes(err));
            }

            if (parseState.Count != numKeys + 2 && parseState.Count != numKeys + 4)
            {
                return AbortWithErrorMessage(CmdStrings.RESP_ERR_GENERIC_SYNTAX_ERROR);
            }

            // Get the keys for Lists
            var keys = new ArgSlice[numKeys];

            for (var i = 0; i < keys.Length; i++)
            {
                keys[i] = parseState.GetArgSliceByRef(currTokenId++);
            }

            // Get the direction
            var dir = parseState.GetArgSliceByRef(currTokenId++);
            var popDirection = GetOperationDirection(dir);

            if (popDirection == OperationDirection.Unknown)
            {
                return AbortWithErrorMessage(CmdStrings.RESP_ERR_GENERIC_SYNTAX_ERROR);
            }

            var popCount = 1;

            // Get the COUNT keyword & parameter value, if specified
            if (parseState.Count == numKeys + 4)
            {
                var countKeyword = parseState.GetArgSliceByRef(currTokenId++);

                if (!countKeyword.ReadOnlySpan.EqualsUpperCaseSpanIgnoringCase(CmdStrings.COUNT))
                {
                    return AbortWithErrorMessage(CmdStrings.RESP_ERR_GENERIC_SYNTAX_ERROR);
                }

                // Read count
                if (!parseState.TryGetInt(currTokenId, out popCount))
                {
                    var err = string.Format(CmdStrings.GenericParamShouldBeGreaterThanZero, "count");
                    return AbortWithErrorMessage(Encoding.ASCII.GetBytes(err));
                }
            }

            var statusOp = popDirection == OperationDirection.Left
                ? storageApi.ListLeftPop(keys, popCount, out var key, out var elements)
                : storageApi.ListRightPop(keys, popCount, out key, out elements);

            switch (statusOp)
            {
                case GarnetStatus.OK:
                    while (!RespWriteUtils.WriteArrayLength(2, ref dcurr, dend))
                        SendAndReset();

                    while (!RespWriteUtils.WriteBulkString(key.Span, ref dcurr, dend))
                        SendAndReset();

                    while (!RespWriteUtils.WriteArrayLength(elements.Length, ref dcurr, dend))
                        SendAndReset();

                    foreach (var element in elements)
                    {
                        while (!RespWriteUtils.WriteBulkString(element.Span, ref dcurr, dend))
                            SendAndReset();
                    }

                    break;
                case GarnetStatus.NOTFOUND:
                    while (!RespWriteUtils.WriteNullArray(ref dcurr, dend))
                        SendAndReset();
                    break;
                case GarnetStatus.WRONGTYPE:
                    while (!RespWriteUtils.WriteError(CmdStrings.RESP_ERR_WRONG_TYPE, ref dcurr, dend))
                        SendAndReset();
                    break;
            }

            return true;
        }

        private bool ListBlockingPop(RespCommand command)
        {
            if (parseState.Count < 2)
            {
                return AbortWithWrongNumberOfArguments(command.ToString());
            }

            var keysBytes = new byte[parseState.Count - 1][];

            for (var i = 0; i < keysBytes.Length; i++)
            {
                keysBytes[i] = parseState.GetArgSliceByRef(i).SpanByte.ToByteArray();
            }

<<<<<<< HEAD
            if (NetworkMultiKeySlotVerify(readOnly: false, firstKey: 0, lastKey: -2))
                return true;

            if (!parseState.TryGetDouble(parseState.Count - 1, out var timeout))
=======
            var timeoutSlice = parseState.GetArgSliceByRef(count - 1);
            if (!NumUtils.TryParse(timeoutSlice.ReadOnlySpan, out double timeout))
>>>>>>> 9da8c90d
            {
                while (!RespWriteUtils.WriteError(CmdStrings.RESP_ERR_TIMEOUT_NOT_VALID_FLOAT, ref dcurr, dend))
                    SendAndReset();
                return true;
            }

            var result = itemBroker.GetCollectionItemAsync(command, keysBytes, this, timeout).Result;

            if (!result.Found)
            {
                while (!RespWriteUtils.WriteNullArray(ref dcurr, dend))
                    SendAndReset();
            }
            else
            {
                while (!RespWriteUtils.WriteArrayLength(2, ref dcurr, dend))
                    SendAndReset();

                while (!RespWriteUtils.WriteBulkString(new Span<byte>(result.Key), ref dcurr, dend))
                    SendAndReset();

                while (!RespWriteUtils.WriteBulkString(new Span<byte>(result.Item), ref dcurr, dend))
                    SendAndReset();
            }

            return true;
        }

        private unsafe bool ListBlockingMove(RespCommand command)
        {
            if (parseState.Count != 5)
            {
                return AbortWithWrongNumberOfArguments(command.ToString());
            }

            var cmdArgs = new ArgSlice[] { default, default, default };

            var srcKey = parseState.GetArgSliceByRef(0);

            if (NetworkSingleKeySlotVerify(srcKey.ReadOnlySpan, false))
            {
                return true;
            }

            // Read destination key
            cmdArgs[0] = parseState.GetArgSliceByRef(1);

            if (NetworkSingleKeySlotVerify(cmdArgs[0].ReadOnlySpan, false))
            {
                return true;
            }

            var srcDir = parseState.GetArgSliceByRef(2);
            var dstDir = parseState.GetArgSliceByRef(3);

            var sourceDirection = GetOperationDirection(srcDir);
            var destinationDirection = GetOperationDirection(dstDir);

            if (sourceDirection == OperationDirection.Unknown || destinationDirection == OperationDirection.Unknown)
            {
                return AbortWithErrorMessage(CmdStrings.RESP_ERR_GENERIC_SYNTAX_ERROR);
            }

            var pSrcDir = (byte*)&sourceDirection;
            var pDstDir = (byte*)&destinationDirection;
            cmdArgs[1] = new ArgSlice(pSrcDir, 1);
            cmdArgs[2] = new ArgSlice(pDstDir, 1);

            if (!parseState.TryGetDouble(4, out var timeout))
            {
                while (!RespWriteUtils.WriteError(CmdStrings.RESP_ERR_TIMEOUT_NOT_VALID_FLOAT, ref dcurr, dend))
                    SendAndReset();
                return true;
            }

            var result = itemBroker.MoveCollectionItemAsync(command, srcKey.ToArray(), this, timeout,
                cmdArgs).Result;

            if (!result.Found)
            {
                while (!RespWriteUtils.WriteNull(ref dcurr, dend))
                    SendAndReset();
            }
            else
            {
                while (!RespWriteUtils.WriteBulkString(new Span<byte>(result.Item), ref dcurr, dend))
                    SendAndReset();
            }

            return true;
        }

        /// <summary>
        /// LLEN key
        /// Gets the length of the list stored at key.
        /// </summary>
        /// <typeparam name="TGarnetApi"></typeparam>
        /// <param name="storageApi"></param>
        /// <returns></returns>
        private bool ListLength<TGarnetApi>(ref TGarnetApi storageApi)
                            where TGarnetApi : IGarnetApi
        {
            if (parseState.Count != 1)
            {
                return AbortWithWrongNumberOfArguments("LLEN");
            }

            var sbKey = parseState.GetArgSliceByRef(0).SpanByte;
            var keyBytes = sbKey.ToByteArray();

            if (NetworkSingleKeySlotVerify(keyBytes, true))
            {
                return true;
            }

            // Prepare input
            var input = new ObjectInput
            {
                header = new RespInputHeader
                {
                    type = GarnetObjectType.List,
                    ListOp = ListOperation.LLEN,
                },
            };

            var status = storageApi.ListLength(keyBytes, ref input, out var output);

            switch (status)
            {
                case GarnetStatus.NOTFOUND:
                    while (!RespWriteUtils.WriteDirect(CmdStrings.RESP_RETURN_VAL_0, ref dcurr, dend))
                        SendAndReset();
                    break;
                case GarnetStatus.WRONGTYPE:
                    while (!RespWriteUtils.WriteError(CmdStrings.RESP_ERR_WRONG_TYPE, ref dcurr, dend))
                        SendAndReset();
                    break;
                default:
                    // Process output
                    while (!RespWriteUtils.WriteInteger(output.result1, ref dcurr, dend))
                        SendAndReset();
                    break;
            }

            return true;
        }

        /// <summary>
        /// LTRIM key start stop
        /// Trim an existing list so it only contains the specified range of elements.
        /// </summary>
        /// <typeparam name="TGarnetApi"></typeparam>
        /// <param name="storageApi"></param>
        /// <returns></returns>
        private bool ListTrim<TGarnetApi>(ref TGarnetApi storageApi)
                            where TGarnetApi : IGarnetApi
        {
            if (parseState.Count != 3)
            {
                return AbortWithWrongNumberOfArguments("LTRIM");
            }

            // Get the key for List
            var sbKey = parseState.GetArgSliceByRef(0).SpanByte;
            var keyBytes = sbKey.ToByteArray();

            // Read the parameters(start and stop) from LTRIM
            if (!parseState.TryGetInt(1, out var start) ||
                !parseState.TryGetInt(2, out var stop))
            {
                while (!RespWriteUtils.WriteError(CmdStrings.RESP_ERR_GENERIC_VALUE_IS_NOT_INTEGER, ref dcurr, dend))
                    SendAndReset();
                return true;
            }

            if (NetworkSingleKeySlotVerify(keyBytes, false))
            {
                return true;
            }

            // Prepare input
            var input = new ObjectInput
            {
                header = new RespInputHeader
                {
                    type = GarnetObjectType.List,
                    ListOp = ListOperation.LTRIM,
                },
                arg1 = start,
                arg2 = stop,
            };

            var status = storageApi.ListTrim(keyBytes, ref input);

            switch (status)
            {
                case GarnetStatus.WRONGTYPE:
                    while (!RespWriteUtils.WriteError(CmdStrings.RESP_ERR_WRONG_TYPE, ref dcurr, dend))
                        SendAndReset();
                    break;
                default:
                    //GarnetStatus.OK or NOTFOUND have same result
                    // no need to process output, just send OK
                    while (!RespWriteUtils.WriteDirect(CmdStrings.RESP_OK, ref dcurr, dend))
                        SendAndReset();
                    break;
            }

            return true;
        }

        /// <summary>
        /// Gets the specified elements of the list stored at key.
        /// LRANGE key start stop
        /// </summary>
        /// <typeparam name="TGarnetApi"></typeparam>
        /// <param name="storageApi"></param>
        /// <returns></returns>
        private bool ListRange<TGarnetApi>(ref TGarnetApi storageApi)
             where TGarnetApi : IGarnetApi
        {
            if (parseState.Count != 3)
            {
                return AbortWithWrongNumberOfArguments("LRANGE");
            }

            // Get the key for List
            var sbKey = parseState.GetArgSliceByRef(0).SpanByte;
            var keyBytes = sbKey.ToByteArray();

            // Read count start and end params for LRANGE
            if (!parseState.TryGetInt(1, out var start) ||
                !parseState.TryGetInt(2, out var end))
            {
                while (!RespWriteUtils.WriteError(CmdStrings.RESP_ERR_GENERIC_VALUE_IS_NOT_INTEGER, ref dcurr, dend))
                    SendAndReset();
                return true;
            }

            if (NetworkSingleKeySlotVerify(keyBytes, true))
            {
                return true;
            }

            // Prepare input
            var input = new ObjectInput
            {
                header = new RespInputHeader
                {
                    type = GarnetObjectType.List,
                    ListOp = ListOperation.LRANGE,
                },
                arg1 = start,
                arg2 = end,
            };

            // Prepare GarnetObjectStore output
            var outputFooter = new GarnetObjectStoreOutput { spanByteAndMemory = new SpanByteAndMemory(dcurr, (int)(dend - dcurr)) };

            var statusOp = storageApi.ListRange(keyBytes, ref input, ref outputFooter);

            switch (statusOp)
            {
                case GarnetStatus.OK:
                    //process output
                    ProcessOutputWithHeader(outputFooter.spanByteAndMemory);
                    break;
                case GarnetStatus.NOTFOUND:
                    while (!RespWriteUtils.WriteDirect(CmdStrings.RESP_EMPTYLIST, ref dcurr, dend))
                        SendAndReset();
                    break;
                case GarnetStatus.WRONGTYPE:
                    while (!RespWriteUtils.WriteError(CmdStrings.RESP_ERR_WRONG_TYPE, ref dcurr, dend))
                        SendAndReset();
                    break;
            }
            return true;
        }

        /// <summary>
        /// Returns the element at index.
        /// LINDEX key index
        /// </summary>
        /// <typeparam name="TGarnetApi"></typeparam>
        /// <param name="storageApi"></param>
        /// <returns></returns>
        private bool ListIndex<TGarnetApi>(ref TGarnetApi storageApi)
             where TGarnetApi : IGarnetApi
        {
            if (parseState.Count != 2)
            {
                return AbortWithWrongNumberOfArguments("LINDEX");
            }

            // Get the key for List
            var sbKey = parseState.GetArgSliceByRef(0).SpanByte;
            var keyBytes = sbKey.ToByteArray();

            // Read index param
            if (!parseState.TryGetInt(1, out var index))
            {
                while (!RespWriteUtils.WriteError(CmdStrings.RESP_ERR_GENERIC_VALUE_IS_NOT_INTEGER, ref dcurr, dend))
                    SendAndReset();
                return true;
            }

            if (NetworkSingleKeySlotVerify(keyBytes, true))
            {
                return true;
            }

            // Prepare input
            var input = new ObjectInput
            {
                header = new RespInputHeader
                {
                    type = GarnetObjectType.List,
                    ListOp = ListOperation.LINDEX,
                },
                arg1 = index,
            };

            // Prepare GarnetObjectStore output
            var outputFooter = new GarnetObjectStoreOutput { spanByteAndMemory = new SpanByteAndMemory(dcurr, (int)(dend - dcurr)) };

            var statusOp = storageApi.ListIndex(keyBytes, ref input, ref outputFooter);

            ReadOnlySpan<byte> error = default;

            switch (statusOp)
            {
                case GarnetStatus.OK:
                    //process output
                    var objOutputHeader = ProcessOutputWithHeader(outputFooter.spanByteAndMemory);
                    if (objOutputHeader.result1 == -1)
                        error = CmdStrings.RESP_ERRNOTFOUND;
                    break;
                case GarnetStatus.NOTFOUND:
                    error = CmdStrings.RESP_ERRNOTFOUND;
                    break;
                case GarnetStatus.WRONGTYPE:
                    while (!RespWriteUtils.WriteError(CmdStrings.RESP_ERR_WRONG_TYPE, ref dcurr, dend))
                        SendAndReset();
                    break;
            }

            if (!error.IsEmpty)
            {
                while (!RespWriteUtils.WriteDirect(error, ref dcurr, dend))
                    SendAndReset();
            }

            return true;
        }

        /// <summary>
        /// Inserts a new element in the list stored at key either before or after a value pivot
        /// LINSERT key BEFORE|AFTER pivot element
        /// </summary>
        /// <typeparam name="TGarnetApi"></typeparam>
        /// <param name="storageApi"></param>
        /// <returns></returns>
        private bool ListInsert<TGarnetApi>(ref TGarnetApi storageApi)
             where TGarnetApi : IGarnetApi
        {
            if (parseState.Count != 4)
            {
                return AbortWithWrongNumberOfArguments("LINSERT");
            }

            // Get the key for List
            var sbKey = parseState.GetArgSliceByRef(0).SpanByte;
            var keyBytes = sbKey.ToByteArray();

            if (NetworkSingleKeySlotVerify(keyBytes, false))
            {
                return true;
            }

            // Prepare input
            var input = new ObjectInput
            {
                header = new RespInputHeader
                {
                    type = GarnetObjectType.List,
                    ListOp = ListOperation.LINSERT,
                },
                parseState = parseState,
                parseStateStartIdx = 1,
            };

            var statusOp = storageApi.ListInsert(keyBytes, ref input, out var output);

            switch (statusOp)
            {
                case GarnetStatus.OK:
                    //check for partial execution
                    if (output.result1 == int.MinValue)
                        return false;
                    //process output
                    while (!RespWriteUtils.WriteInteger(output.result1, ref dcurr, dend))
                        SendAndReset();
                    break;
                case GarnetStatus.NOTFOUND:
                    while (!RespWriteUtils.WriteDirect(CmdStrings.RESP_RETURN_VAL_0, ref dcurr, dend))
                        SendAndReset();
                    break;
                case GarnetStatus.WRONGTYPE:
                    while (!RespWriteUtils.WriteError(CmdStrings.RESP_ERR_WRONG_TYPE, ref dcurr, dend))
                        SendAndReset();
                    break;
            }

            return true;
        }

        /// <summary>
        /// LREM key count element
        /// </summary>
        /// <typeparam name="TGarnetApi"></typeparam>
        /// <param name="storageApi"></param>
        /// <returns></returns>
        private bool ListRemove<TGarnetApi>(ref TGarnetApi storageApi)
              where TGarnetApi : IGarnetApi
        {
            // if params are missing return error
            if (parseState.Count != 3)
            {
                return AbortWithWrongNumberOfArguments("LREM");
            }

            // Get the key for List
            var sbKey = parseState.GetArgSliceByRef(0).SpanByte;
            var keyBytes = sbKey.ToByteArray();

            // Get count parameter
            if (!parseState.TryGetInt(1, out var nCount))
            {
                while (!RespWriteUtils.WriteError(CmdStrings.RESP_ERR_GENERIC_VALUE_IS_NOT_INTEGER, ref dcurr, dend))
                    SendAndReset();
                return true;
            }

            if (NetworkSingleKeySlotVerify(keyBytes, false))
            {
                return true;
            }

            // Prepare input
            var input = new ObjectInput
            {
                header = new RespInputHeader
                {
                    type = GarnetObjectType.List,
                    ListOp = ListOperation.LREM,
                },
                arg1 = nCount,
                parseState = parseState,
                parseStateStartIdx = 2,
            };

            var statusOp = storageApi.ListRemove(keyBytes, ref input, out var output);

            switch (statusOp)
            {
                case GarnetStatus.OK:
                    //check for partial execution
                    if (output.result1 == int.MinValue)
                        return false;
                    //process output
                    while (!RespWriteUtils.WriteInteger(output.result1, ref dcurr, dend))
                        SendAndReset();
                    break;
                case GarnetStatus.NOTFOUND:
                    while (!RespWriteUtils.WriteDirect(CmdStrings.RESP_RETURN_VAL_0, ref dcurr, dend))
                        SendAndReset();
                    break;
                case GarnetStatus.WRONGTYPE:
                    while (!RespWriteUtils.WriteError(CmdStrings.RESP_ERR_WRONG_TYPE, ref dcurr, dend))
                        SendAndReset();
                    break;
            }

            return true;
        }


        /// <summary>
        /// LMOVE source destination [LEFT | RIGHT] [LEFT | RIGHT]
        /// </summary>
        /// <typeparam name="TGarnetApi"></typeparam>
        /// <param name="storageApi"></param>
        /// <returns></returns>
        private bool ListMove<TGarnetApi>(ref TGarnetApi storageApi)
             where TGarnetApi : IGarnetApi
        {
            if (parseState.Count != 4)
            {
                return AbortWithWrongNumberOfArguments("LMOVE");
            }

            var srcKey = parseState.GetArgSliceByRef(0);
            var dstKey = parseState.GetArgSliceByRef(1);

            if (NetworkSingleKeySlotVerify(srcKey.ReadOnlySpan, false) ||
                NetworkSingleKeySlotVerify(dstKey.ReadOnlySpan, false))
            {
                return true;
            }

            var srcDirSlice = parseState.GetArgSliceByRef(2);
            var dstDirSlice = parseState.GetArgSliceByRef(3);

            var sourceDirection = GetOperationDirection(srcDirSlice);
            var destinationDirection = GetOperationDirection(dstDirSlice);

            if (sourceDirection == OperationDirection.Unknown || destinationDirection == OperationDirection.Unknown)
            {
                return AbortWithErrorMessage(CmdStrings.RESP_ERR_GENERIC_SYNTAX_ERROR);
            }

            if (!ListMove(srcKey, dstKey, sourceDirection, destinationDirection, out var node,
                    ref storageApi, out var garnetStatus))
                return false;

            switch (garnetStatus)
            {
                case GarnetStatus.OK:
                    if (node != null)
                    {
                        while (!RespWriteUtils.WriteBulkString(node, ref dcurr, dend))
                            SendAndReset();
                    }
                    else
                    {
                        while (!RespWriteUtils.WriteNull(ref dcurr, dend))
                            SendAndReset();
                    }

                    break;
                case GarnetStatus.WRONGTYPE:
                    while (!RespWriteUtils.WriteError(CmdStrings.RESP_ERR_WRONG_TYPE, ref dcurr, dend))
                        SendAndReset();
                    break;
            }

            return true;
        }

        /// <summary>
        /// RPOPLPUSH source destination
        /// </summary>
        /// <param name="storageApi"></param>
        /// <returns></returns>
        private bool ListRightPopLeftPush<TGarnetApi>(ref TGarnetApi storageApi)
            where TGarnetApi : IGarnetApi
        {
            if (parseState.Count != 2)
            {
                return AbortWithWrongNumberOfArguments("RPOPLPUSH");
            }

            var srcKey = parseState.GetArgSliceByRef(0);
            var dstKey = parseState.GetArgSliceByRef(1);

            if (NetworkSingleKeySlotVerify(srcKey.ReadOnlySpan, false) ||
                NetworkSingleKeySlotVerify(dstKey.ReadOnlySpan, false))
            {
                return true;
            }

            if (!ListMove(srcKey, dstKey, OperationDirection.Right, OperationDirection.Left,
                    out var node, ref storageApi, out var garnetStatus))
                return false;

            switch (garnetStatus)
            {
                case GarnetStatus.OK:
                    if (node != null)
                    {
                        while (!RespWriteUtils.WriteBulkString(node, ref dcurr, dend))
                            SendAndReset();
                    }
                    else
                    {
                        while (!RespWriteUtils.WriteNull(ref dcurr, dend))
                            SendAndReset();
                    }

                    break;
                case GarnetStatus.WRONGTYPE:
                    while (!RespWriteUtils.WriteError(CmdStrings.RESP_ERR_WRONG_TYPE, ref dcurr, dend))
                        SendAndReset();
                    break;
            }

            return true;
        }

        /// <summary>
        /// LMOVE source destination LEFT|RIGHT LEFT|RIGHT
        /// RPOPLPUSH source destination
        /// </summary>
        /// <param name="sourceKey"></param>
        /// <param name="destinationKey"></param>
        /// <param name="sourceDirection"></param>
        /// <param name="destinationDirection"></param>
        /// <param name="node"></param>
        /// <param name="storageApi"></param>
        /// <param name="garnetStatus"></param>
        /// <returns></returns>
        private bool ListMove<TGarnetApi>(ArgSlice sourceKey, ArgSlice destinationKey,
            OperationDirection sourceDirection, OperationDirection destinationDirection, out byte[] node,
            ref TGarnetApi storageApi, out GarnetStatus garnetStatus)
            where TGarnetApi : IGarnetApi
        {
            garnetStatus = GarnetStatus.OK;
            node = null;

            garnetStatus =
                storageApi.ListMove(sourceKey, destinationKey, sourceDirection, destinationDirection, out node);
            return true;
        }

        /// <summary>
        /// Sets the list element at index to element
        /// LSET key index element
        /// </summary>
        /// <typeparam name="TGarnetApi"></typeparam>
        /// <param name="storageApi"></param>
        /// <returns></returns>
        public bool ListSet<TGarnetApi>(ref TGarnetApi storageApi)
            where TGarnetApi : IGarnetApi
        {
            if (parseState.Count != 3)
            {
                return AbortWithWrongNumberOfArguments("LSET");
            }

            // Get the key for List
            var sbKey = parseState.GetArgSliceByRef(0).SpanByte;
            var keyBytes = sbKey.ToByteArray();

            if (NetworkSingleKeySlotVerify(keyBytes, true))
            {
                return true;
            }

            // Prepare input
            var input = new ObjectInput
            {
                header = new RespInputHeader
                {
                    type = GarnetObjectType.List,
                    ListOp = ListOperation.LSET,
                },
                parseState = parseState,
                parseStateStartIdx = 1,
            };

            // Prepare GarnetObjectStore output
            var outputFooter = new GarnetObjectStoreOutput { spanByteAndMemory = new SpanByteAndMemory(dcurr, (int)(dend - dcurr)) };

            var statusOp = storageApi.ListSet(keyBytes, ref input, ref outputFooter);

            switch (statusOp)
            {
                case GarnetStatus.OK:
                    //process output
                    ProcessOutputWithHeader(outputFooter.spanByteAndMemory);
                    break;
                case GarnetStatus.NOTFOUND:
                    while (!RespWriteUtils.WriteError(CmdStrings.RESP_ERR_GENERIC_NOSUCHKEY, ref dcurr, dend))
                        SendAndReset();
                    break;
                case GarnetStatus.WRONGTYPE:
                    while (!RespWriteUtils.WriteError(CmdStrings.RESP_ERR_WRONG_TYPE, ref dcurr, dend))
                        SendAndReset();
                    break;
            }

            return true;
        }
    }
}<|MERGE_RESOLUTION|>--- conflicted
+++ resolved
@@ -271,15 +271,7 @@
                 keysBytes[i] = parseState.GetArgSliceByRef(i).SpanByte.ToByteArray();
             }
 
-<<<<<<< HEAD
-            if (NetworkMultiKeySlotVerify(readOnly: false, firstKey: 0, lastKey: -2))
-                return true;
-
             if (!parseState.TryGetDouble(parseState.Count - 1, out var timeout))
-=======
-            var timeoutSlice = parseState.GetArgSliceByRef(count - 1);
-            if (!NumUtils.TryParse(timeoutSlice.ReadOnlySpan, out double timeout))
->>>>>>> 9da8c90d
             {
                 while (!RespWriteUtils.WriteError(CmdStrings.RESP_ERR_TIMEOUT_NOT_VALID_FLOAT, ref dcurr, dend))
                     SendAndReset();
