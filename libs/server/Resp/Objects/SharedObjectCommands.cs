﻿// Copyright (c) Microsoft Corporation.
// Licensed under the MIT license.

using Garnet.common;
using Tsavorite.core;

namespace Garnet.server
{
    internal sealed unsafe partial class RespServerSession : ServerSessionBase
    {
        /// <summary>
        /// Iterates over the associated items of a key,
        /// using a pattern to match and count to limit how many items to return.
        /// </summary>
        /// <typeparam name="TGarnetApi"></typeparam>
        /// <param name="objectType">SortedSet, Hash or Set type</param>
        /// <param name="storageApi">The storageAPI object</param>
        /// <returns></returns>
        private unsafe bool ObjectScan<TGarnetApi>(GarnetObjectType objectType, ref TGarnetApi storageApi)
             where TGarnetApi : IGarnetApi
        {
            // Check number of required parameters
            if (parseState.Count < 2)
            {
                var cmdName = objectType switch
                {
                    GarnetObjectType.Hash => nameof(HashOperation.HSCAN),
                    GarnetObjectType.Set => nameof(SetOperation.SSCAN),
                    GarnetObjectType.SortedSet => nameof(SortedSetOperation.ZSCAN),
                    GarnetObjectType.All => nameof(RespCommand.COSCAN),
                    _ => nameof(RespCommand.NONE)
                };

                return AbortWithWrongNumberOfArguments(cmdName);
            }

            // Read key for the scan
            var key = parseState.GetArgSliceByRef(0).SpanByte;

            // Get cursor value
            if (!parseState.TryGetInt(1, out var cursorValue) || cursorValue < 0)
            {
                while (!RespWriteUtils.TryWriteError(CmdStrings.RESP_ERR_GENERIC_CURSORVALUE, ref dcurr, dend))
                    SendAndReset();
                return true;
            }

            var header = new RespInputHeader(objectType);
            var input = new ObjectInput(header, ref parseState, startIdx: 2, arg1: cursorValue,
                arg2: storeWrapper.serverOptions.ObjectScanCountLimit);

            switch (objectType)
            {
                case GarnetObjectType.Hash:
                    input.header.HashOp = HashOperation.HSCAN;
                    break;
                case GarnetObjectType.Set:
                    input.header.SetOp = SetOperation.SSCAN;
                    break;
                case GarnetObjectType.SortedSet:
                    input.header.SortedSetOp = SortedSetOperation.ZSCAN;
                    break;
                case GarnetObjectType.All:
                    input.header.cmd = RespCommand.COSCAN;
                    break;
            }

            // Prepare GarnetObjectStore output
<<<<<<< HEAD
            var outputFooter = new GarnetObjectStoreOutput { spanByteAndMemory = new SpanByteAndMemory(dcurr, (int)(dend - dcurr)) };
            var status = storageApi.ObjectScan(key, ref input, ref outputFooter);
=======
            var outputFooter = new GarnetObjectStoreOutput { SpanByteAndMemory = new SpanByteAndMemory(dcurr, (int)(dend - dcurr)) };
            var status = storageApi.ObjectScan(keyBytes, ref input, ref outputFooter);
>>>>>>> ecc0ec65

            switch (status)
            {
                case GarnetStatus.OK:
                    // Process output
                    var objOutputHeader = ProcessOutputWithHeader(outputFooter.SpanByteAndMemory);
                    // Validation for partial input reading or error
                    if (objOutputHeader.result1 == int.MinValue)
                        return false;
                    break;
                case GarnetStatus.NOTFOUND:
                    while (!RespWriteUtils.TryWriteScanOutputHeader(0, ref dcurr, dend))
                        SendAndReset();
                    while (!RespWriteUtils.TryWriteEmptyArray(ref dcurr, dend))
                        SendAndReset();
                    break;
                case GarnetStatus.WRONGTYPE:
                    while (!RespWriteUtils.TryWriteError(CmdStrings.RESP_ERR_WRONG_TYPE, ref dcurr, dend))
                        SendAndReset();
                    break;
            }

            return true;
        }
    }
}<|MERGE_RESOLUTION|>--- conflicted
+++ resolved
@@ -66,13 +66,8 @@
             }
 
             // Prepare GarnetObjectStore output
-<<<<<<< HEAD
-            var outputFooter = new GarnetObjectStoreOutput { spanByteAndMemory = new SpanByteAndMemory(dcurr, (int)(dend - dcurr)) };
+            var outputFooter = new GarnetObjectStoreOutput { SpanByteAndMemory = new(dcurr, (int)(dend - dcurr)) };
             var status = storageApi.ObjectScan(key, ref input, ref outputFooter);
-=======
-            var outputFooter = new GarnetObjectStoreOutput { SpanByteAndMemory = new SpanByteAndMemory(dcurr, (int)(dend - dcurr)) };
-            var status = storageApi.ObjectScan(keyBytes, ref input, ref outputFooter);
->>>>>>> ecc0ec65
 
             switch (status)
             {
