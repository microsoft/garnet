--- conflicted
+++ resolved
@@ -4,7 +4,6 @@
 using System;
 using System.Text;
 using Garnet.common;
-using Tsavorite.core;
 
 namespace Garnet.server
 {
@@ -100,30 +99,5 @@
         {
             return AbortWithErrorMessage(Encoding.ASCII.GetBytes(string.Format(format, args)));
         }
-<<<<<<< HEAD
-
-        /// <summary>
-        /// Tries to parse the input as "LEFT" or "RIGHT" and returns the corresponding OperationDirection.
-        /// If parsing fails, returns OperationDirection.Unknown.
-        /// </summary>
-        /// <param name="input">The input to parse.</param>
-        /// <returns>The parsed OperationDirection, or OperationDirection.Unknown if parsing fails.</returns>
-        public OperationDirection GetOperationDirection(PinnedSpanByte input)
-        {
-            // Optimize for the common case
-            if (input.ReadOnlySpan.SequenceEqual("LEFT"u8))
-                return OperationDirection.Left;
-            if (input.ReadOnlySpan.SequenceEqual("RIGHT"u8))
-                return OperationDirection.Right;
-            // Rare case: try making upper case and retry
-            MakeUpperCase(input.ToPointer());
-            if (input.ReadOnlySpan.SequenceEqual("LEFT"u8))
-                return OperationDirection.Left;
-            if (input.ReadOnlySpan.SequenceEqual("RIGHT"u8))
-                return OperationDirection.Right;
-            return OperationDirection.Unknown;
-        }
-=======
->>>>>>> 4d3316a7
     }
 }