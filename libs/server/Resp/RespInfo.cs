﻿// Copyright (c) Microsoft Corporation.
// Licensed under the MIT license.

using System.Collections.Generic;

namespace Garnet.server
{
    /// <summary>
    /// Info on what is supported by server
    /// </summary>
    public static class RespInfo
    {
        /// <summary>
        /// Get set of RESP commands supported by Garnet server
        /// </summary>
        /// <returns></returns>
        public static HashSet<string> GetCommands()
        {
            return new HashSet<string> {
                // Admin ops
                "PING", "QUIT", "CLIENT", "SUBSCRIBE", "CONFIG", "ECHO", "INFO", "CLUSTER", "TIME", "RESET", "AUTH", "SELECT", "COMMAND", "MIGRATE", "ASKING", "LATENCY", "COMMITAOF", "FLUSHDB", "READONLY", "REPLICAOF", "MEMORY", "MONITOR", "TYPE", "MODULE", "REGISTERCS",
                // Basic ops
                "GET", "GETRANGE", "SET", "MGET", "MSET", "MSETNX", "SETRANGE", "GETSET", "PSETEX", "SETEX", "DEL", "UNLINK", "EXISTS", "RENAME", "EXPIRE", "PEXPIRE", "PERSIST", "TTL", "PTTL", "STRLEN", "GETDEL", "APPEND",
                // Number ops
                "INCR", "INCRBY", "DECR", "DECRBY",
                // Checkpointing
                "SAVE", "LASTSAVE", "BGSAVE", "BGREWRITEAOF",
                // Sorted Set
                "ZADD", "ZCARD", "ZPOPMAX", "ZSCORE", "ZREM", "ZCOUNT", "ZINCRBY", "ZRANK", "ZRANGE", "ZRANGEBYSCORE", "ZREVRANGE", "ZREVRANK", "ZREMRANGEBYLEX", "ZREMRANGEBYRANK", "ZREMRANGEBYSCORE", "ZLEXCOUNT", "ZPOPMIN", "ZRANDMEMBER", "ZDIFF", "ZSCAN", "ZMSCORE",
                // List
                "LPOP", "LPUSH", "RPOP", "RPUSH", "LLEN", "LTRIM", "LRANGE", "LINDEX", "LINSERT", "LREM", "RPOPLPUSH", "LMOVE", "LPUSHX", "RPUSHX",
                // Hash
                "HSET", "HGET", "HMGET", "HMSET", "HDEL", "HLEN", "HEXISTS", "HGETALL", "HKEYS", "HVALS", "HINCRBY", "HINCRBYFLOAT", "HSETNX", "HRANDFIELD", "HSCAN", "HSTRLEN",
                // Hyperloglog
                "PFADD", "PFCOUNT", "PFMERGE",
                // Bitmap
                "SETBIT", "GETBIT", "BITCOUNT","BITPOS", "BITOP", "BITFIELD",
                // Pub/sub
                "PUBLISH", "SUBSCRIBE", "PSUBSCRIBE", "UNSUBSCRIBE", "PUNSUBSCRIBE",
                // Set
<<<<<<< HEAD
                "SADD", "SREM", "SPOP", "SMEMBERS", "SCARD", "SSCAN", "SISMEMBER", "SUNION",
=======
                "SADD", "SREM", "SPOP", "SMEMBERS", "SCARD", "SSCAN", "SRANDMEMBER", "SISMEMBER",
>>>>>>> 17572f48
                //Scan ops
                "DBSIZE", "KEYS","SCAN",
                // Geospatial commands
                "GEOADD", "GEOHASH", "GEODIST", "GEOPOS", "GEOSEARCH",
                // Transactions: TODO
                "WATCH", "UNWATCH", "MULTI", "EXEC", "DISCARD",
            };
        }
    }
}<|MERGE_RESOLUTION|>--- conflicted
+++ resolved
@@ -38,11 +38,7 @@
                 // Pub/sub
                 "PUBLISH", "SUBSCRIBE", "PSUBSCRIBE", "UNSUBSCRIBE", "PUNSUBSCRIBE",
                 // Set
-<<<<<<< HEAD
-                "SADD", "SREM", "SPOP", "SMEMBERS", "SCARD", "SSCAN", "SISMEMBER", "SUNION",
-=======
-                "SADD", "SREM", "SPOP", "SMEMBERS", "SCARD", "SSCAN", "SRANDMEMBER", "SISMEMBER",
->>>>>>> 17572f48
+                "SADD", "SREM", "SPOP", "SMEMBERS", "SCARD", "SSCAN", "SRANDMEMBER", "SISMEMBER", "SUNION",
                 //Scan ops
                 "DBSIZE", "KEYS","SCAN",
                 // Geospatial commands
