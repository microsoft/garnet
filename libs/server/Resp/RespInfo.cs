--- conflicted
+++ resolved
@@ -38,11 +38,7 @@
                 // Pub/sub
                 "PUBLISH", "SUBSCRIBE", "PSUBSCRIBE", "UNSUBSCRIBE", "PUNSUBSCRIBE",
                 // Set
-<<<<<<< HEAD
-                "SADD", "SREM", "SPOP", "SMEMBERS", "SCARD", "SSCAN", "SRANDMEMBER", "SISMEMBER", "SUNION", "SUNIONSTORE", "SDIFF", "SDIFFSTORE",
-=======
-                "SADD", "SREM", "SPOP", "SMEMBERS", "SCARD", "SSCAN", "SRANDMEMBER", "SISMEMBER", "SUNION", "SDIFF", "SDIFFSTORE", "SMOVE",
->>>>>>> 716cfb8a
+                "SADD", "SREM", "SPOP", "SMEMBERS", "SCARD", "SSCAN", "SRANDMEMBER", "SISMEMBER", "SUNION", "SUNIONSTORE", "SDIFF", "SDIFFSTORE", "SMOVE",
                 //Scan ops
                 "DBSIZE", "KEYS","SCAN",
                 // Geospatial commands
