﻿// Copyright (c) Microsoft Corporation.
// Licensed under the MIT license.

using System.Collections.Generic;

namespace Garnet.server
{
    /// <summary>
    /// Info on what is supported by server
    /// </summary>
    public static class RespInfo
    {
        /// <summary>
        /// Get set of RESP commands supported by Garnet server
        /// </summary>
        /// <returns></returns>
        public static HashSet<string> GetCommands()
        {
            return new HashSet<string> {
                // Admin ops
                "PING", "QUIT", "CLIENT", "SUBSCRIBE", "CONFIG", "ECHO", "INFO", "CLUSTER", "TIME", "RESET", "AUTH", "SELECT", "COMMAND", "MIGRATE", "ASKING", "LATENCY", "COMMITAOF", "FLUSHDB", "READONLY", "REPLICAOF", "MEMORY", "MONITOR", "TYPE", "MODULE", "REGISTERCS",
                // Basic ops
                "GET", "GETRANGE", "SET", "MGET", "MSET", "MSETNX", "SETRANGE", "GETSET", "PSETEX", "SETEX", "DEL", "UNLINK", "EXISTS", "RENAME", "EXPIRE", "PEXPIRE", "PERSIST", "TTL", "PTTL", "STRLEN", "GETDEL", "APPEND",
                // Number ops
                "INCR", "INCRBY", "DECR", "DECRBY",
                // Checkpointing
                "SAVE", "LASTSAVE", "BGSAVE", "BGREWRITEAOF",
                // Sorted Set
                "ZADD", "ZCARD", "ZPOPMAX", "ZSCORE", "ZREM", "ZCOUNT", "ZINCRBY", "ZRANK", "ZRANGE", "ZRANGEBYSCORE", "ZREVRANGE", "ZREVRANK", "ZREMRANGEBYLEX", "ZREMRANGEBYRANK", "ZREMRANGEBYSCORE", "ZLEXCOUNT", "ZPOPMIN", "ZRANDMEMBER", "ZDIFF", "ZSCAN", "ZMSCORE",
                // List
                "LPOP", "LPUSH", "RPOP", "RPUSH", "LLEN", "LTRIM", "LRANGE", "LINDEX", "LINSERT", "LREM", "RPOPLPUSH", "LMOVE", "LPUSHX", "RPUSHX",
                // Hash
                "HSET", "HGET", "HMGET", "HMSET", "HDEL", "HLEN", "HEXISTS", "HGETALL", "HKEYS", "HVALS", "HINCRBY", "HINCRBYFLOAT", "HSETNX", "HRANDFIELD", "HSCAN", "HSTRLEN",
                // Hyperloglog
                "PFADD", "PFCOUNT", "PFMERGE",
                // Bitmap
                "SETBIT", "GETBIT", "BITCOUNT","BITPOS", "BITOP", "BITFIELD",
                // Pub/sub
                "PUBLISH", "SUBSCRIBE", "PSUBSCRIBE", "UNSUBSCRIBE", "PUNSUBSCRIBE",
                // Set
<<<<<<< HEAD
                "SADD", "SREM", "SPOP", "SMEMBERS", "SCARD", "SSCAN", "SRANDMEMBER", "SISMEMBER", "SMOVE",
=======
                "SADD", "SREM", "SPOP", "SMEMBERS", "SCARD", "SSCAN", "SRANDMEMBER", "SISMEMBER", "SUNION", "SDIFF", "SDIFFSTORE",
>>>>>>> 8f86b490
                //Scan ops
                "DBSIZE", "KEYS","SCAN",
                // Geospatial commands
                "GEOADD", "GEOHASH", "GEODIST", "GEOPOS", "GEOSEARCH",
                // Transactions: TODO
                "WATCH", "UNWATCH", "MULTI", "EXEC", "DISCARD",
            };
        }
    }
}<|MERGE_RESOLUTION|>--- conflicted
+++ resolved
@@ -38,11 +38,7 @@
                 // Pub/sub
                 "PUBLISH", "SUBSCRIBE", "PSUBSCRIBE", "UNSUBSCRIBE", "PUNSUBSCRIBE",
                 // Set
-<<<<<<< HEAD
-                "SADD", "SREM", "SPOP", "SMEMBERS", "SCARD", "SSCAN", "SRANDMEMBER", "SISMEMBER", "SMOVE",
-=======
-                "SADD", "SREM", "SPOP", "SMEMBERS", "SCARD", "SSCAN", "SRANDMEMBER", "SISMEMBER", "SUNION", "SDIFF", "SDIFFSTORE",
->>>>>>> 8f86b490
+                "SADD", "SREM", "SPOP", "SMEMBERS", "SCARD", "SSCAN", "SRANDMEMBER", "SISMEMBER", "SUNION", "SDIFF", "SDIFFSTORE", "SMOVE",
                 //Scan ops
                 "DBSIZE", "KEYS","SCAN",
                 // Geospatial commands
