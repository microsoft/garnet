--- conflicted
+++ resolved
@@ -13,11 +13,7 @@
     /// </summary>
     internal sealed unsafe partial class RespServerSession : ServerSessionBase
     {
-<<<<<<< HEAD
-        readonly SubscribeBroker<SpanByte, IKeySerializer> subscribeBroker;
-=======
         readonly SubscribeBroker subscribeBroker;
->>>>>>> ecc0ec65
         bool isSubscriptionSession = false;
         int numActiveChannels = 0;
 
