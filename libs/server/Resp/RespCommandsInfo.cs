--- conflicted
+++ resolved
@@ -220,12 +220,9 @@
             {(byte)SetOperation.SPOP,       new RespCommandsInfo("SPOP",     RespCommand.Set,   -1, null, (byte)SetOperation.SPOP) },
             {(byte)SetOperation.SSCAN,      new RespCommandsInfo("SSCAN",    RespCommand.Set,   -2, null, (byte)SetOperation.SSCAN) },
             {(byte)SetOperation.SISMEMBER,  new RespCommandsInfo("SISMEMBER",RespCommand.Set,    2, null, (byte)SetOperation.SISMEMBER) },
-<<<<<<< HEAD
+            {(byte)SetOperation.SUNION,     new RespCommandsInfo("SUNION",   RespCommand.Set,    -1, null, (byte)SetOperation.SUNION) },
             {(byte)SetOperation.SDIFF,      new RespCommandsInfo("SDIFF",    RespCommand.Set,   -1, null, (byte)SetOperation.SDIFF) },
             {(byte)SetOperation.SDIFFSTORE, new RespCommandsInfo("SDIFFSTORE", RespCommand.Set, -2, null, (byte)SetOperation.SDIFFSTORE) }
-=======
-            {(byte)SetOperation.SUNION,     new RespCommandsInfo("SUNION",   RespCommand.Set,    -1, null, (byte)SetOperation.SUNION) },
->>>>>>> 20c29607
         };
 
         private static readonly Dictionary<RespCommand, RespCommandsInfo> customCommandsInfoMap = new Dictionary<RespCommand, RespCommandsInfo>
