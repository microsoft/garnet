﻿// Copyright (c) Microsoft Corporation.
// Licensed under the MIT license.

using System;
using System.Collections.Generic;

namespace Garnet.server
{
    /// <summary>
    /// Container for command information
    /// </summary>
    class RespCommandsInfo
    {
        public readonly string nameStr;

        /// <summary>
        /// Number of arguments of the command.
        /// </summary>
        public readonly int arity;

        /// <summary>
        /// Name of the command
        /// </summary>
        public readonly byte[] name;
        public readonly byte arrayCommand;

        /// <summary>
        /// Associated RESPCommand Id
        /// </summary>
        public readonly RespCommand command;
        public readonly HashSet<RespCommandOption> options;

        public RespCommandsInfo(string name, RespCommand command, int arity, HashSet<RespCommandOption> options)
        {
            nameStr = name.ToUpperInvariant();
            this.name = System.Text.Encoding.ASCII.GetBytes(nameStr);
            this.command = command;
            this.arity = arity;
            this.options = options;
            this.arrayCommand = 255;
        }
        public RespCommandsInfo(string name, RespCommand command, int arity, HashSet<RespCommandOption> options, byte arrayCommand) : this(name, command, arity, options)
        {
            this.arrayCommand = arrayCommand;
        }

        /// <summary>
        /// Check whether the option is for this command or not and returns RespCommandsOptionInfo
        /// </summary>
        public bool MatchOptions(ReadOnlySpan<byte> command, out RespCommandsOptionInfo optionOutput)
        {
            for (int i = 0; i < RespCommandsOptionInfo.optionMap.Length; i++)
            {
                optionOutput = RespCommandsOptionInfo.optionMap[i];
                if (command.SequenceEqual(new ReadOnlySpan<byte>(optionOutput.name)) && this.options.Contains(optionOutput.option))
                    return true;
            }
            optionOutput = null;
            return false;
        }

        public static RespCommandsInfo findCommand(RespCommand cmd, byte subCmd = 0)
        {

            RespCommandsInfo result = cmd switch
            {
                RespCommand.SortedSet => sortedSetCommandsInfoMap.GetValueOrDefault(subCmd),
                RespCommand.List => listCommandsInfoMap.GetValueOrDefault(subCmd),
                RespCommand.Hash => hashCommandsInfoMap.GetValueOrDefault(subCmd),
                RespCommand.Set => setCommandsInfoMap.GetValueOrDefault(subCmd),
                RespCommand.All => customCommandsInfoMap.GetValueOrDefault(cmd),
                _ => basicCommandsInfoMap.GetValueOrDefault(cmd)
            };
            return result;
        }

        private static readonly Dictionary<RespCommand, RespCommandsInfo> basicCommandsInfoMap = new Dictionary<RespCommand, RespCommandsInfo>
        {
            {RespCommand.GET,         new RespCommandsInfo("GET",        RespCommand.GET,         1, null)},
            {RespCommand.SET,         new RespCommandsInfo("SET",        RespCommand.SET,        -2, new HashSet<RespCommandOption>{
                RespCommandOption.EX,
                RespCommandOption.NX,
                RespCommandOption.XX,
                RespCommandOption.GET,
                RespCommandOption.PX,
                RespCommandOption.EXAT,
                RespCommandOption.PXAT,
            })},
            {RespCommand.GETRANGE,    new RespCommandsInfo("GETRANGE",   RespCommand.GETRANGE,    3, null)},
            {RespCommand.SETRANGE,    new RespCommandsInfo("SETRANGE",   RespCommand.SETRANGE,    3, null)},
            // PUBLISH
            {RespCommand.PFADD,       new RespCommandsInfo("PFADD",      RespCommand.PFADD,      -2, null)},
            {RespCommand.PFCOUNT,     new RespCommandsInfo("PFCOUNT",    RespCommand.PFCOUNT,    -1, null)},
            {RespCommand.PFMERGE,     new RespCommandsInfo("PFMERGE",    RespCommand.PFMERGE,    -2, null)},

            {RespCommand.SETEX,       new RespCommandsInfo("SETEX",      RespCommand.SETEX,      -3, null)},
            {RespCommand.PSETEX,      new RespCommandsInfo("PSETEX",     RespCommand.PSETEX,      3, null)},
            {RespCommand.SETEXNX,     new RespCommandsInfo("SETEXNX",    RespCommand.SETEXNX,    -2, null)},
            {RespCommand.SETEXXX,     new RespCommandsInfo("SETEXXX",    RespCommand.SETEXXX,    -2, null)},
            {RespCommand.DEL,         new RespCommandsInfo("DEL",        RespCommand.DEL,        -1, null)},
            {RespCommand.EXISTS,      new RespCommandsInfo("EXISTS",     RespCommand.EXISTS,      1, null)},
            {RespCommand.RENAME,      new RespCommandsInfo("RENAME",     RespCommand.RENAME,      2, null)},
            {RespCommand.INCR,        new RespCommandsInfo("INCR",       RespCommand.INCR,        1, null)},
            {RespCommand.INCRBY,      new RespCommandsInfo("INCRBY",     RespCommand.INCRBY,      2, null)},
            {RespCommand.DECR,        new RespCommandsInfo("DECR",       RespCommand.DECR,        1, null)},
            {RespCommand.DECRBY,      new RespCommandsInfo("DECRBY",     RespCommand.DECRBY,      2, null)},
            {RespCommand.EXPIRE,      new RespCommandsInfo("EXPIRE",     RespCommand.EXPIRE,     -2, new HashSet<RespCommandOption>{
                RespCommandOption.NX,
                RespCommandOption.XX,
                RespCommandOption.GT,
                RespCommandOption.LT,
            })},
            {RespCommand.PEXPIRE,     new RespCommandsInfo("PEXPIRE",    RespCommand.PEXPIRE,    -2, new HashSet<RespCommandOption>{
                RespCommandOption.NX,
                RespCommandOption.XX,
                RespCommandOption.GT,
                RespCommandOption.LT,
            })},
            {RespCommand.PERSIST,     new RespCommandsInfo("PERSIST",    RespCommand.PERSIST,     1, null)},
            {RespCommand.TTL,         new RespCommandsInfo("TTL",        RespCommand.TTL,         1, null)},
            {RespCommand.PTTL,        new RespCommandsInfo("PTTL",       RespCommand.PTTL,        1, null)},
            {RespCommand.SETBIT,      new RespCommandsInfo("SETBIT",     RespCommand.SETBIT,      3, null)},
            {RespCommand.GETBIT,      new RespCommandsInfo("GETBIT",     RespCommand.GETBIT,      2, null)},
            {RespCommand.BITCOUNT,    new RespCommandsInfo("BITCOUNT",   RespCommand.BITCOUNT,   -1, null)},
            {RespCommand.BITPOS,      new RespCommandsInfo("BITPOS",     RespCommand.BITPOS,     -2, null)},
            {RespCommand.BITFIELD,    new RespCommandsInfo("BITFIELD",   RespCommand.BITFIELD,   -1, null)},

            {RespCommand.MSET,        new RespCommandsInfo("MSET",       RespCommand.MSET,       -2, null)},
            {RespCommand.MSETNX,      new RespCommandsInfo("MSETNX",     RespCommand.MSETNX,     -2, null)},
            {RespCommand.MGET,        new RespCommandsInfo("MGET",       RespCommand.MGET,       -2, null)},
            {RespCommand.UNLINK,      new RespCommandsInfo("UNLINK",     RespCommand.UNLINK,     -1, null)},

            {RespCommand.MULTI,       new RespCommandsInfo("MULTI",      RespCommand.MULTI,       0,  null)},
            {RespCommand.EXEC,        new RespCommandsInfo("EXEC",       RespCommand.EXEC,        0,  null)},
            {RespCommand.WATCH,       new RespCommandsInfo("WATCH",      RespCommand.WATCH,      -1, null)},
            {RespCommand.UNWATCH,     new RespCommandsInfo("WATCH",      RespCommand.UNWATCH,     0, null)},
            {RespCommand.DISCARD,     new RespCommandsInfo("DISCARD",    RespCommand.DISCARD,     0,  null)},
            {RespCommand.GETDEL,      new RespCommandsInfo("GETDEL",     RespCommand.GETDEL,      1, null)},
            {RespCommand.APPEND,      new RespCommandsInfo("APPEND",     RespCommand.APPEND,      2,  null)},

            //Admin Commands
            {RespCommand.ECHO,        new RespCommandsInfo("ECHO",       RespCommand.ECHO,        1, null)},
            {RespCommand.REPLICAOF,   new RespCommandsInfo("REPLICAOF",  RespCommand.REPLICAOF,   2, null)},
            {RespCommand.SECONDARYOF, new RespCommandsInfo("SLAVEOF",    RespCommand.SECONDARYOF, 2, null)},
            {RespCommand.CONFIG,      new RespCommandsInfo("CONFIG",     RespCommand.CONFIG,      1, null)},
            {RespCommand.CLIENT,      new RespCommandsInfo("CLIENT",     RespCommand.CLIENT,      3, null)},
            {RespCommand.REGISTERCS,  new RespCommandsInfo("REGISTERCS", RespCommand.REGISTERCS, -4, null)},
        };

        private static readonly Dictionary<byte, RespCommandsInfo> sortedSetCommandsInfoMap = new Dictionary<byte, RespCommandsInfo>
        {
            {(byte)SortedSetOperation.ZADD,             new RespCommandsInfo("ZADD", RespCommand.SortedSet,             -3,null, (byte)SortedSetOperation.ZADD)},
            {(byte)SortedSetOperation.ZMSCORE,          new RespCommandsInfo("ZMSCORE", RespCommand.SortedSet,          -2,null, (byte)SortedSetOperation.ZMSCORE)},
            {(byte)SortedSetOperation.ZREM,             new RespCommandsInfo("ZREM", RespCommand.SortedSet,             -2,null, (byte)SortedSetOperation.ZREM)},
            {(byte)SortedSetOperation.ZCARD,            new RespCommandsInfo("ZCARD", RespCommand.SortedSet,             1,null, (byte)SortedSetOperation.ZCARD)},
            {(byte)SortedSetOperation.ZPOPMAX,          new RespCommandsInfo("ZPOPMAX", RespCommand.SortedSet,          -1,null, (byte)SortedSetOperation.ZPOPMAX)},
            {(byte)SortedSetOperation.ZSCORE,           new RespCommandsInfo("ZSCORE", RespCommand.SortedSet,            2,null, (byte)SortedSetOperation.ZSCORE)},
            {(byte)SortedSetOperation.ZCOUNT,           new RespCommandsInfo("ZCOUNT", RespCommand.SortedSet,            3,null, (byte)SortedSetOperation.ZCOUNT)},
            {(byte)SortedSetOperation.ZINCRBY,          new RespCommandsInfo("ZINCRBY", RespCommand.SortedSet,           3,null, (byte)SortedSetOperation.ZINCRBY)},
            {(byte)SortedSetOperation.ZRANK,            new RespCommandsInfo("ZRANK", RespCommand.SortedSet,             2,null, (byte)SortedSetOperation.ZRANK)},
            {(byte)SortedSetOperation.ZRANGE,           new RespCommandsInfo("ZRANGE", RespCommand.SortedSet,           -3,null, (byte)SortedSetOperation.ZRANGE)},
            {(byte)SortedSetOperation.ZRANGEBYSCORE,    new RespCommandsInfo("ZRANGEBYSCORE", RespCommand.SortedSet,    -3,null, (byte)SortedSetOperation.ZRANGEBYSCORE)},
            {(byte)SortedSetOperation.ZREVRANK,         new RespCommandsInfo("ZREVRANK", RespCommand.SortedSet,          2,null, (byte)SortedSetOperation.ZREVRANK)},
            {(byte)SortedSetOperation.ZREMRANGEBYLEX,   new RespCommandsInfo("ZREMRANGEBYLEX", RespCommand.SortedSet,    3,null, (byte)SortedSetOperation.ZREMRANGEBYLEX)},
            {(byte)SortedSetOperation.ZREMRANGEBYRANK,  new RespCommandsInfo("ZREMRANGEBYRANK", RespCommand.SortedSet,   3,null, (byte)SortedSetOperation.ZREMRANGEBYRANK)},
            {(byte)SortedSetOperation.ZREMRANGEBYSCORE, new RespCommandsInfo("ZREMRANGEBYSCORE", RespCommand.SortedSet,  3,null, (byte)SortedSetOperation.ZREMRANGEBYSCORE)},
            {(byte)SortedSetOperation.ZLEXCOUNT,        new RespCommandsInfo("ZLEXCOUNT", RespCommand.SortedSet,         3,null, (byte)SortedSetOperation.ZLEXCOUNT)},
            {(byte)SortedSetOperation.ZPOPMIN,          new RespCommandsInfo("ZPOPMIN", RespCommand.SortedSet,          -1,null, (byte)SortedSetOperation.ZPOPMIN)},
            {(byte)SortedSetOperation.ZRANDMEMBER,      new RespCommandsInfo("ZRANDMEMBER", RespCommand.SortedSet,      -1,null, (byte)SortedSetOperation.ZRANDMEMBER)},
            {(byte)SortedSetOperation.GEOADD,           new RespCommandsInfo("GEOADD", RespCommand.SortedSet,           -4,null, (byte)SortedSetOperation.GEOADD)},
            {(byte)SortedSetOperation.GEOHASH,          new RespCommandsInfo("GEOHASH", RespCommand.SortedSet,          -1,null, (byte)SortedSetOperation.GEOHASH)},
            {(byte)SortedSetOperation.GEODIST,          new RespCommandsInfo("GEODIST", RespCommand.SortedSet,          -3,null, (byte)SortedSetOperation.GEODIST)},
            {(byte)SortedSetOperation.GEOPOS,           new RespCommandsInfo("GEOPOS", RespCommand.SortedSet,           -1,null, (byte)SortedSetOperation.GEOPOS)},
            {(byte)SortedSetOperation.GEOSEARCH,        new RespCommandsInfo("GEOSEARCH", RespCommand.SortedSet,        -6,null, (byte)SortedSetOperation.GEOSEARCH)},
            {(byte)SortedSetOperation.ZREVRANGE,        new RespCommandsInfo("ZREVRANGE", RespCommand.SortedSet,        -3,null, (byte)SortedSetOperation.ZREVRANGE)},
            {(byte)SortedSetOperation.ZSCAN,            new RespCommandsInfo("ZSCAN", RespCommand.SortedSet,            -2,null, (byte)SortedSetOperation.ZSCAN)},
        };

        private static readonly Dictionary<byte, RespCommandsInfo> listCommandsInfoMap = new Dictionary<byte, RespCommandsInfo>
        {
            {(byte)ListOperation.LPUSH,     new RespCommandsInfo("LPUSH",   RespCommand.List,   -2, null, (byte)ListOperation.LPUSH)},
            {(byte)ListOperation.LPOP,      new RespCommandsInfo("LPOP",    RespCommand.List,   -1, null, (byte)ListOperation.LPOP)},
            {(byte)ListOperation.RPUSH,     new RespCommandsInfo("RPUSH",   RespCommand.List,   -2, null, (byte)ListOperation.RPUSH)},
            {(byte)ListOperation.RPOP,      new RespCommandsInfo("RPOP",    RespCommand.List,   -1, null, (byte)ListOperation.RPOP)},
            {(byte)ListOperation.LLEN,      new RespCommandsInfo("LLEN",    RespCommand.List,    1, null, (byte)ListOperation.LLEN)},
            {(byte)ListOperation.LTRIM,     new RespCommandsInfo("LTRIM",   RespCommand.List,    3, null, (byte)ListOperation.LTRIM)},
            {(byte)ListOperation.LRANGE,    new RespCommandsInfo("LRANGE",  RespCommand.List,    3, null, (byte)ListOperation.LRANGE)},
            {(byte)ListOperation.LINDEX,    new RespCommandsInfo("LINDEX",  RespCommand.List,    2, null, (byte)ListOperation.LINDEX)},
            {(byte)ListOperation.LINSERT,   new RespCommandsInfo("LINSERT", RespCommand.List,    4, null, (byte)ListOperation.LINSERT)},
            {(byte)ListOperation.LREM,      new RespCommandsInfo("LREM",    RespCommand.List,    3, null, (byte)ListOperation.LREM) },
<<<<<<< HEAD
            {(byte)ListOperation.BRPOP,      new RespCommandsInfo("BRPOP",    RespCommand.List,    -2, null, (byte)ListOperation.BRPOP) },
            {(byte)ListOperation.BLPOP,      new RespCommandsInfo("BLPOP",    RespCommand.List,    -2, null, (byte)ListOperation.BLPOP) },
=======
            {(byte)ListOperation.LSET,      new RespCommandsInfo("LSET",    RespCommand.List,    3, null, (byte)ListOperation.LSET) },
>>>>>>> 2dc2c732
        };

        private static readonly Dictionary<byte, RespCommandsInfo> hashCommandsInfoMap = new Dictionary<byte, RespCommandsInfo>
        {
            {(byte)HashOperation.HSET,          new RespCommandsInfo("HSET",            RespCommand.Hash,   -3,  null,   (byte)HashOperation.HSET) },
            {(byte)HashOperation.HMSET,         new RespCommandsInfo("HMSET",           RespCommand.Hash,   -3,  null,   (byte)HashOperation.HMSET)},
            {(byte)HashOperation.HGET,          new RespCommandsInfo("HGET",            RespCommand.Hash,    2,  null,   (byte)HashOperation.HGET)},
            {(byte)HashOperation.HMGET,         new RespCommandsInfo("HMGET",           RespCommand.Hash,   -2,  null,   (byte)HashOperation.HMGET)},
            {(byte)HashOperation.HGETALL,       new RespCommandsInfo("HGETALL",         RespCommand.Hash,    1,  null,   (byte)HashOperation.HGETALL)},
            {(byte)HashOperation.HDEL,          new RespCommandsInfo("HDEL",            RespCommand.Hash,   -2,  null,   (byte)HashOperation.HDEL)},
            {(byte)HashOperation.HLEN,          new RespCommandsInfo("HLEN",            RespCommand.Hash,    1,  null,   (byte)HashOperation.HLEN)},
            {(byte)HashOperation.HEXISTS,       new RespCommandsInfo("HEXISTS",         RespCommand.Hash,    2,  null,   (byte)HashOperation.HEXISTS)},
            {(byte)HashOperation.HKEYS,         new RespCommandsInfo("HKEYS",           RespCommand.Hash,    1,  null,   (byte)HashOperation.HKEYS)},
            {(byte)HashOperation.HVALS,         new RespCommandsInfo("HVALS",           RespCommand.Hash,    1,  null,   (byte)HashOperation.HVALS)},
            {(byte)HashOperation.HINCRBY,       new RespCommandsInfo("HINCRBY",         RespCommand.Hash,    3,  null,   (byte)HashOperation.HINCRBY)},
            {(byte)HashOperation.HINCRBYFLOAT,  new RespCommandsInfo("HINCRBYFLOAT",    RespCommand.Hash,    3,  null,   (byte)HashOperation.HINCRBYFLOAT)},
            {(byte)HashOperation.HSETNX,        new RespCommandsInfo("HSETNX",          RespCommand.Hash,    3,  null,   (byte)HashOperation.HSETNX)},
            {(byte)HashOperation.HRANDFIELD,    new RespCommandsInfo("HRANDFIELD",      RespCommand.Hash,   -1,  null,   (byte)HashOperation.HRANDFIELD)},
            {(byte)HashOperation.HSCAN,         new RespCommandsInfo("HSCAN",           RespCommand.Hash,   -2,  null,   (byte)HashOperation.HSCAN)},
             {(byte)HashOperation.HSTRLEN,      new RespCommandsInfo("HSTRLEN",         RespCommand.Hash,    2,  null,   (byte)HashOperation.HSTRLEN)},
        };

        private static readonly Dictionary<byte, RespCommandsInfo> setCommandsInfoMap = new Dictionary<byte, RespCommandsInfo>
        {
            {(byte)SetOperation.SADD,           new RespCommandsInfo("SADD",            RespCommand.Set,    -2, null, (byte)SetOperation.SADD)},
            {(byte)SetOperation.SMEMBERS,       new RespCommandsInfo("SMEMBERS",        RespCommand.Set,     1, null, (byte)SetOperation.SMEMBERS)},
            {(byte)SetOperation.SREM,           new RespCommandsInfo("SREM",            RespCommand.Set,    -2, null, (byte)SetOperation.SREM)},
            {(byte)SetOperation.SCARD,          new RespCommandsInfo("SCARD",           RespCommand.Set,     1, null, (byte)SetOperation.SCARD)},
            {(byte)SetOperation.SRANDMEMBER,    new RespCommandsInfo("SRANDMEMBER",     RespCommand.Set,    -2, null, (byte)SetOperation.SRANDMEMBER)},
            {(byte)SetOperation.SPOP,           new RespCommandsInfo("SPOP",            RespCommand.Set,    -1, null, (byte)SetOperation.SPOP) },
            {(byte)SetOperation.SSCAN,          new RespCommandsInfo("SSCAN",           RespCommand.Set,    -2, null, (byte)SetOperation.SSCAN) },
            {(byte)SetOperation.SMOVE,          new RespCommandsInfo("SMOVE",           RespCommand.Set,     3, null, (byte)SetOperation.SMOVE) },
            {(byte)SetOperation.SISMEMBER,      new RespCommandsInfo("SISMEMBER",       RespCommand.Set,     2, null, (byte)SetOperation.SISMEMBER) },
            {(byte)SetOperation.SUNION,         new RespCommandsInfo("SUNION",          RespCommand.Set,    -1, null, (byte)SetOperation.SUNION) },
            {(byte)SetOperation.SUNIONSTORE,    new RespCommandsInfo("SUNIONSTORE",     RespCommand.Set,    -2, null, (byte)SetOperation.SUNIONSTORE) },
            {(byte)SetOperation.SDIFF,          new RespCommandsInfo("SDIFF",           RespCommand.Set,    -1, null, (byte)SetOperation.SDIFF) },
            {(byte)SetOperation.SDIFFSTORE,     new RespCommandsInfo("SDIFFSTORE",      RespCommand.Set,    -2, null, (byte)SetOperation.SDIFFSTORE) }
        };

        private static readonly Dictionary<RespCommand, RespCommandsInfo> customCommandsInfoMap = new Dictionary<RespCommand, RespCommandsInfo>
        {
            {RespCommand.COSCAN,    new RespCommandsInfo("COSCAN",   RespCommand.All,   -2, null, (byte)RespCommand.COSCAN) },
        };
    }

    /// <summary>
    /// Container for commands option information
    /// </summary>
    class RespCommandsOptionInfo
    {
        public readonly string nameStr;
        public readonly int arity;
        public readonly byte[] name;
        public readonly RespCommandOption option;


        public RespCommandsOptionInfo(string name, RespCommandOption opt, int ariry)
        {
            nameStr = name.ToUpperInvariant();
            this.name = System.Text.Encoding.ASCII.GetBytes(nameStr);
            this.option = opt;
            this.arity = ariry;
        }

        public static readonly RespCommandsOptionInfo[] optionMap = new RespCommandsOptionInfo[]
        {
            new RespCommandsOptionInfo("EX" ,RespCommandOption.EX, 2),
            new RespCommandsOptionInfo("NX" ,RespCommandOption.NX, 1),
            new RespCommandsOptionInfo("XX" ,RespCommandOption.XX, 1),
            new RespCommandsOptionInfo("GET" ,RespCommandOption.GET, 1),
            new RespCommandsOptionInfo("PX" ,RespCommandOption.PX, 2),
            new RespCommandsOptionInfo("EXAT" ,RespCommandOption.EXAT, 2),
            new RespCommandsOptionInfo("PXAT" ,RespCommandOption.PXAT, 2),
            new RespCommandsOptionInfo("PERSIST" ,RespCommandOption.PERSIST, 1),
            new RespCommandsOptionInfo("GT" ,RespCommandOption.GT, 1),
            new RespCommandsOptionInfo("LT" ,RespCommandOption.LT, 1),
        };
    }
}<|MERGE_RESOLUTION|>--- conflicted
+++ resolved
@@ -188,12 +188,9 @@
             {(byte)ListOperation.LINDEX,    new RespCommandsInfo("LINDEX",  RespCommand.List,    2, null, (byte)ListOperation.LINDEX)},
             {(byte)ListOperation.LINSERT,   new RespCommandsInfo("LINSERT", RespCommand.List,    4, null, (byte)ListOperation.LINSERT)},
             {(byte)ListOperation.LREM,      new RespCommandsInfo("LREM",    RespCommand.List,    3, null, (byte)ListOperation.LREM) },
-<<<<<<< HEAD
+            {(byte)ListOperation.LSET,      new RespCommandsInfo("LSET",    RespCommand.List,    3, null, (byte)ListOperation.LSET) },
             {(byte)ListOperation.BRPOP,      new RespCommandsInfo("BRPOP",    RespCommand.List,    -2, null, (byte)ListOperation.BRPOP) },
             {(byte)ListOperation.BLPOP,      new RespCommandsInfo("BLPOP",    RespCommand.List,    -2, null, (byte)ListOperation.BLPOP) },
-=======
-            {(byte)ListOperation.LSET,      new RespCommandsInfo("LSET",    RespCommand.List,    3, null, (byte)ListOperation.LSET) },
->>>>>>> 2dc2c732
         };
 
         private static readonly Dictionary<byte, RespCommandsInfo> hashCommandsInfoMap = new Dictionary<byte, RespCommandsInfo>
