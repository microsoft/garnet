﻿// Copyright (c) Microsoft Corporation.
// Licensed under the MIT license.

using System;
using System.Collections.Generic;

namespace Garnet.server
{
    /// <summary>
    /// Container for command information
    /// </summary>
    class RespCommandsInfo
    {
        public readonly string nameStr;

        /// <summary>
        /// Number of arguments of the command.
        /// </summary>
        public readonly int arity;

        /// <summary>
        /// Name of the command
        /// </summary>
        public readonly byte[] name;
        public readonly byte arrayCommand;

        /// <summary>
        /// Associated RESPCommand Id
        /// </summary>
        public readonly RespCommand command;
        public readonly HashSet<RespCommandOption> options;

        public RespCommandsInfo(string name, RespCommand command, int arity, HashSet<RespCommandOption> options)
        {
            nameStr = name.ToUpper();
            this.name = System.Text.Encoding.ASCII.GetBytes(nameStr);
            this.command = command;
            this.arity = arity;
            this.options = options;
            this.arrayCommand = 255;
        }
        public RespCommandsInfo(string name, RespCommand command, int arity, HashSet<RespCommandOption> options, byte arrayCommand) : this(name, command, arity, options)
        {
            this.arrayCommand = arrayCommand;
        }

        /// <summary>
        /// Check whether the option is for this command or not and returns RespCommandsOptionInfo
        /// </summary>
        public bool MatchOptions(ReadOnlySpan<byte> command, out RespCommandsOptionInfo optionOutput)
        {
            for (int i = 0; i < RespCommandsOptionInfo.optionMap.Length; i++)
            {
                optionOutput = RespCommandsOptionInfo.optionMap[i];
                if (command.SequenceEqual(new ReadOnlySpan<byte>(optionOutput.name)) && this.options.Contains(optionOutput.option))
                    return true;
            }
            optionOutput = null;
            return false;
        }

        public static RespCommandsInfo findCommand(RespCommand cmd, byte subCmd = 0)
        {

            RespCommandsInfo result = cmd switch
            {
                RespCommand.SortedSet => sortedSetCommandsInfoMap.GetValueOrDefault(subCmd),
                RespCommand.List => listCommandsInfoMap.GetValueOrDefault(subCmd),
                RespCommand.Hash => hashCommandsInfoMap.GetValueOrDefault(subCmd),
                RespCommand.Set => setCommandsInfoMap.GetValueOrDefault(subCmd),
                RespCommand.All => customCommandsInfoMap.GetValueOrDefault(cmd),
                _ => basicCommandsInfoMap.GetValueOrDefault(cmd)
            };
            return result;
        }

        private static readonly Dictionary<RespCommand, RespCommandsInfo> basicCommandsInfoMap = new Dictionary<RespCommand, RespCommandsInfo>
        {
            {RespCommand.GET,         new RespCommandsInfo("GET",        RespCommand.GET,         1, null)},
            {RespCommand.SET,         new RespCommandsInfo("SET",        RespCommand.SET,        -2, new HashSet<RespCommandOption>{
                RespCommandOption.EX,
                RespCommandOption.NX,
                RespCommandOption.XX,
                RespCommandOption.GET,
                RespCommandOption.PX,
                RespCommandOption.EXAT,
                RespCommandOption.PXAT,
            })},
            {RespCommand.GETRANGE,    new RespCommandsInfo("GETRANGE",   RespCommand.GETRANGE,    3, null)},
            {RespCommand.SETRANGE,    new RespCommandsInfo("SETRANGE",   RespCommand.SETRANGE,    3, null)},
            // PUBLISH
            {RespCommand.PFADD,       new RespCommandsInfo("PFADD",      RespCommand.PFADD,      -2, null)},
            {RespCommand.PFCOUNT,     new RespCommandsInfo("PFCOUNT",    RespCommand.PFCOUNT,    -1, null)},
            {RespCommand.PFMERGE,     new RespCommandsInfo("PFMERGE",    RespCommand.PFMERGE,    -2, null)},

            {RespCommand.SETEX,       new RespCommandsInfo("SETEX",      RespCommand.SETEX,      -3, null)},
            {RespCommand.PSETEX,      new RespCommandsInfo("PSETEX",     RespCommand.PSETEX,      3, null)},
            {RespCommand.SETEXNX,     new RespCommandsInfo("SETEXNX",    RespCommand.SETEXNX,    -2, null)},
            {RespCommand.SETEXXX,     new RespCommandsInfo("SETEXXX",    RespCommand.SETEXXX,    -2, null)},
            {RespCommand.DEL,         new RespCommandsInfo("DEL",        RespCommand.DEL,        -1, null)},
            {RespCommand.EXISTS,      new RespCommandsInfo("EXISTS",     RespCommand.EXISTS,      1, null)},
            {RespCommand.RENAME,      new RespCommandsInfo("RENAME",     RespCommand.RENAME,      2, null)},
            {RespCommand.INCR,        new RespCommandsInfo("INCR",       RespCommand.INCR,        1, null)},
            {RespCommand.INCRBY,      new RespCommandsInfo("INCRBY",     RespCommand.INCRBY,      2, null)},
            {RespCommand.DECR,        new RespCommandsInfo("DECR",       RespCommand.DECR,        1, null)},
            {RespCommand.DECRBY,      new RespCommandsInfo("DECRBY",     RespCommand.DECRBY,      2, null)},
            {RespCommand.EXPIRE,      new RespCommandsInfo("EXPIRE",     RespCommand.EXPIRE,     -2, new HashSet<RespCommandOption>{
                RespCommandOption.NX,
                RespCommandOption.XX,
                RespCommandOption.GT,
                RespCommandOption.LT,
            })},
            {RespCommand.PEXPIRE,     new RespCommandsInfo("PEXPIRE",    RespCommand.PEXPIRE,    -2, new HashSet<RespCommandOption>{
                RespCommandOption.NX,
                RespCommandOption.XX,
                RespCommandOption.GT,
                RespCommandOption.LT,
            })},
            {RespCommand.PERSIST,     new RespCommandsInfo("PERSIST",    RespCommand.PERSIST,     1, null)},
            {RespCommand.TTL,         new RespCommandsInfo("TTL",        RespCommand.TTL,         1, null)},
            {RespCommand.PTTL,        new RespCommandsInfo("PTTL",       RespCommand.PTTL,        1, null)},
            {RespCommand.SETBIT,      new RespCommandsInfo("SETBIT",     RespCommand.SETBIT,      3, null)},
            {RespCommand.GETBIT,      new RespCommandsInfo("GETBIT",     RespCommand.GETBIT,      2, null)},
            {RespCommand.BITCOUNT,    new RespCommandsInfo("BITCOUNT",   RespCommand.BITCOUNT,   -1, null)},
            {RespCommand.BITPOS,      new RespCommandsInfo("BITPOS",     RespCommand.BITPOS,     -2, null)},
            {RespCommand.BITFIELD,    new RespCommandsInfo("BITFIELD",   RespCommand.BITFIELD,   -1, null)},

            {RespCommand.MSET,        new RespCommandsInfo("MSET",       RespCommand.MSET,       -2, null)},
            {RespCommand.MSETNX,      new RespCommandsInfo("MSETNX",     RespCommand.MSETNX,     -2, null)},
            {RespCommand.MGET,        new RespCommandsInfo("MGET",       RespCommand.MGET,       -2, null)},
            {RespCommand.UNLINK,      new RespCommandsInfo("UNLINK",     RespCommand.UNLINK,     -1, null)},

            {RespCommand.MULTI,       new RespCommandsInfo("MULTI",      RespCommand.MULTI,       0,  null)},
            {RespCommand.EXEC,        new RespCommandsInfo("EXEC",       RespCommand.EXEC,        0,  null)},
            {RespCommand.WATCH,       new RespCommandsInfo("WATCH",      RespCommand.WATCH,      -1, null)},
            {RespCommand.UNWATCH,     new RespCommandsInfo("WATCH",      RespCommand.UNWATCH,     0, null)},
            {RespCommand.DISCARD,     new RespCommandsInfo("DISCARD",    RespCommand.DISCARD,     0,  null)},
            {RespCommand.GETDEL,      new RespCommandsInfo("GETDEL",     RespCommand.GETDEL,      1, null)},
            {RespCommand.APPEND,      new RespCommandsInfo("APPEND",     RespCommand.APPEND,      2,  null)},

            //Admin Commands
            {RespCommand.ECHO,        new RespCommandsInfo("ECHO",       RespCommand.ECHO,        1, null)},
            {RespCommand.REPLICAOF,   new RespCommandsInfo("REPLICAOF",  RespCommand.REPLICAOF,   2, null)},
            {RespCommand.SECONDARYOF, new RespCommandsInfo("SLAVEOF",    RespCommand.SECONDARYOF, 2, null)},
            {RespCommand.CONFIG,      new RespCommandsInfo("CONFIG",     RespCommand.CONFIG,      1, null)},
            {RespCommand.CLIENT,      new RespCommandsInfo("CLIENT",     RespCommand.CLIENT,      3, null)},
            {RespCommand.REGISTERCS,  new RespCommandsInfo("REGISTERCS", RespCommand.REGISTERCS, -4, null)},
        };

        private static readonly Dictionary<byte, RespCommandsInfo> sortedSetCommandsInfoMap = new Dictionary<byte, RespCommandsInfo>
        {
            {(byte)SortedSetOperation.ZADD,             new RespCommandsInfo("ZADD", RespCommand.SortedSet,             -3,null, (byte)SortedSetOperation.ZADD)},
            {(byte)SortedSetOperation.ZMSCORE,          new RespCommandsInfo("ZMSCORE", RespCommand.SortedSet,          -2,null, (byte)SortedSetOperation.ZMSCORE)},
            {(byte)SortedSetOperation.ZREM,             new RespCommandsInfo("ZREM", RespCommand.SortedSet,             -2,null, (byte)SortedSetOperation.ZREM)},
            {(byte)SortedSetOperation.ZCARD,            new RespCommandsInfo("ZCARD", RespCommand.SortedSet,             1,null, (byte)SortedSetOperation.ZCARD)},
            {(byte)SortedSetOperation.ZPOPMAX,          new RespCommandsInfo("ZPOPMAX", RespCommand.SortedSet,          -1,null, (byte)SortedSetOperation.ZPOPMAX)},
            {(byte)SortedSetOperation.ZSCORE,           new RespCommandsInfo("ZSCORE", RespCommand.SortedSet,            2,null, (byte)SortedSetOperation.ZSCORE)},
            {(byte)SortedSetOperation.ZCOUNT,           new RespCommandsInfo("ZCOUNT", RespCommand.SortedSet,            3,null, (byte)SortedSetOperation.ZCOUNT)},
            {(byte)SortedSetOperation.ZINCRBY,          new RespCommandsInfo("ZINCRBY", RespCommand.SortedSet,           3,null, (byte)SortedSetOperation.ZINCRBY)},
            {(byte)SortedSetOperation.ZRANK,            new RespCommandsInfo("ZRANK", RespCommand.SortedSet,             2,null, (byte)SortedSetOperation.ZRANK)},
            {(byte)SortedSetOperation.ZRANGE,           new RespCommandsInfo("ZRANGE", RespCommand.SortedSet,           -3,null, (byte)SortedSetOperation.ZRANGE)},
            {(byte)SortedSetOperation.ZRANGEBYSCORE,    new RespCommandsInfo("ZRANGEBYSCORE", RespCommand.SortedSet,    -3,null, (byte)SortedSetOperation.ZRANGEBYSCORE)},
            {(byte)SortedSetOperation.ZREVRANK,         new RespCommandsInfo("ZREVRANK", RespCommand.SortedSet,          2,null, (byte)SortedSetOperation.ZREVRANK)},
            {(byte)SortedSetOperation.ZREMRANGEBYLEX,   new RespCommandsInfo("ZREMRANGEBYLEX", RespCommand.SortedSet,    3,null, (byte)SortedSetOperation.ZREMRANGEBYLEX)},
            {(byte)SortedSetOperation.ZREMRANGEBYRANK,  new RespCommandsInfo("ZREMRANGEBYRANK", RespCommand.SortedSet,   3,null, (byte)SortedSetOperation.ZREMRANGEBYRANK)},
            {(byte)SortedSetOperation.ZREMRANGEBYSCORE, new RespCommandsInfo("ZREMRANGEBYSCORE", RespCommand.SortedSet,  3,null, (byte)SortedSetOperation.ZREMRANGEBYSCORE)},
            {(byte)SortedSetOperation.ZLEXCOUNT,        new RespCommandsInfo("ZLEXCOUNT", RespCommand.SortedSet,         3,null, (byte)SortedSetOperation.ZLEXCOUNT)},
            {(byte)SortedSetOperation.ZPOPMIN,          new RespCommandsInfo("ZPOPMIN", RespCommand.SortedSet,          -1,null, (byte)SortedSetOperation.ZPOPMIN)},
            {(byte)SortedSetOperation.ZRANDMEMBER,      new RespCommandsInfo("ZRANDMEMBER", RespCommand.SortedSet,      -1,null, (byte)SortedSetOperation.ZRANDMEMBER)},
            {(byte)SortedSetOperation.GEOADD,           new RespCommandsInfo("GEOADD", RespCommand.SortedSet,           -4,null, (byte)SortedSetOperation.GEOADD)},
            {(byte)SortedSetOperation.GEOHASH,          new RespCommandsInfo("GEOHASH", RespCommand.SortedSet,          -1,null, (byte)SortedSetOperation.GEOHASH)},
            {(byte)SortedSetOperation.GEODIST,          new RespCommandsInfo("GEODIST", RespCommand.SortedSet,          -3,null, (byte)SortedSetOperation.GEODIST)},
            {(byte)SortedSetOperation.GEOPOS,           new RespCommandsInfo("GEOPOS", RespCommand.SortedSet,           -1,null, (byte)SortedSetOperation.GEOPOS)},
            {(byte)SortedSetOperation.GEOSEARCH,        new RespCommandsInfo("GEOSEARCH", RespCommand.SortedSet,        -6,null, (byte)SortedSetOperation.GEOSEARCH)},
            {(byte)SortedSetOperation.ZREVRANGE,        new RespCommandsInfo("ZREVRANGE", RespCommand.SortedSet,        -3,null, (byte)SortedSetOperation.ZREVRANGE)},
            {(byte)SortedSetOperation.ZSCAN,            new RespCommandsInfo("ZSCAN", RespCommand.SortedSet,            -2,null, (byte)SortedSetOperation.ZSCAN)},
        };

        private static readonly Dictionary<byte, RespCommandsInfo> listCommandsInfoMap = new Dictionary<byte, RespCommandsInfo>
        {
            {(byte)ListOperation.LPUSH,     new RespCommandsInfo("LPUSH",   RespCommand.List,   -2, null, (byte)ListOperation.LPUSH)},
            {(byte)ListOperation.LPOP,      new RespCommandsInfo("LPOP",    RespCommand.List,   -1, null, (byte)ListOperation.LPOP)},
            {(byte)ListOperation.RPUSH,     new RespCommandsInfo("RPUSH",   RespCommand.List,   -2, null, (byte)ListOperation.RPUSH)},
            {(byte)ListOperation.RPOP,      new RespCommandsInfo("RPOP",    RespCommand.List,   -1, null, (byte)ListOperation.RPOP)},
            {(byte)ListOperation.LLEN,      new RespCommandsInfo("LLEN",    RespCommand.List,    1, null, (byte)ListOperation.LLEN)},
            {(byte)ListOperation.LTRIM,     new RespCommandsInfo("LTRIM",   RespCommand.List,    3, null, (byte)ListOperation.LTRIM)},
            {(byte)ListOperation.LRANGE,    new RespCommandsInfo("LRANGE",  RespCommand.List,    3, null, (byte)ListOperation.LRANGE)},
            {(byte)ListOperation.LINDEX,    new RespCommandsInfo("LINDEX",  RespCommand.List,    2, null, (byte)ListOperation.LINDEX)},
            {(byte)ListOperation.LINSERT,   new RespCommandsInfo("LINSERT", RespCommand.List,    4, null, (byte)ListOperation.LINSERT)},
            {(byte)ListOperation.LREM,      new RespCommandsInfo("LREM",    RespCommand.List,    3, null, (byte)ListOperation.LREM) },
        };

        private static readonly Dictionary<byte, RespCommandsInfo> hashCommandsInfoMap = new Dictionary<byte, RespCommandsInfo>
        {
            {(byte)HashOperation.HSET,          new RespCommandsInfo("HSET",            RespCommand.Hash,   -3,  null,   (byte)HashOperation.HSET) },
            {(byte)HashOperation.HMSET,         new RespCommandsInfo("HMSET",           RespCommand.Hash,   -3,  null,   (byte)HashOperation.HMSET)},
            {(byte)HashOperation.HGET,          new RespCommandsInfo("HGET",            RespCommand.Hash,    2,  null,   (byte)HashOperation.HGET)},
            {(byte)HashOperation.HMGET,         new RespCommandsInfo("HMGET",           RespCommand.Hash,   -2,  null,   (byte)HashOperation.HMGET)},
            {(byte)HashOperation.HGETALL,       new RespCommandsInfo("HGETALL",         RespCommand.Hash,    1,  null,   (byte)HashOperation.HGETALL)},
            {(byte)HashOperation.HDEL,          new RespCommandsInfo("HDEL",            RespCommand.Hash,   -2,  null,   (byte)HashOperation.HDEL)},
            {(byte)HashOperation.HLEN,          new RespCommandsInfo("HLEN",            RespCommand.Hash,    1,  null,   (byte)HashOperation.HLEN)},
            {(byte)HashOperation.HEXISTS,       new RespCommandsInfo("HEXISTS",         RespCommand.Hash,    2,  null,   (byte)HashOperation.HEXISTS)},
            {(byte)HashOperation.HKEYS,         new RespCommandsInfo("HKEYS",           RespCommand.Hash,    1,  null,   (byte)HashOperation.HKEYS)},
            {(byte)HashOperation.HVALS,         new RespCommandsInfo("HVALS",           RespCommand.Hash,    1,  null,   (byte)HashOperation.HVALS)},
            {(byte)HashOperation.HINCRBY,       new RespCommandsInfo("HINCRBY",         RespCommand.Hash,    3,  null,   (byte)HashOperation.HINCRBY)},
            {(byte)HashOperation.HINCRBYFLOAT,  new RespCommandsInfo("HINCRBYFLOAT",    RespCommand.Hash,    3,  null,   (byte)HashOperation.HINCRBYFLOAT)},
            {(byte)HashOperation.HSETNX,        new RespCommandsInfo("HSETNX",          RespCommand.Hash,    3,  null,   (byte)HashOperation.HSETNX)},
            {(byte)HashOperation.HRANDFIELD,    new RespCommandsInfo("HRANDFIELD",      RespCommand.Hash,   -1,  null,   (byte)HashOperation.HRANDFIELD)},
            {(byte)HashOperation.HSCAN,         new RespCommandsInfo("HSCAN",           RespCommand.Hash,   -2,  null,   (byte)HashOperation.HSCAN)},
             {(byte)HashOperation.HSTRLEN,      new RespCommandsInfo("HSTRLEN",         RespCommand.Hash,    2,  null,   (byte)HashOperation.HSTRLEN)},
        };

        private static readonly Dictionary<byte, RespCommandsInfo> setCommandsInfoMap = new Dictionary<byte, RespCommandsInfo>
        {
<<<<<<< HEAD
            {(byte)SetOperation.SADD,       new RespCommandsInfo("SADD",     RespCommand.Set,   -3, null, (byte)SetOperation.SADD)},
            {(byte)SetOperation.SMEMBERS,   new RespCommandsInfo("SMEMBERS", RespCommand.Set,    2, null, (byte)SetOperation.SMEMBERS)},
            {(byte)SetOperation.SREM,       new RespCommandsInfo("SREM",     RespCommand.Set,   -3, null, (byte)SetOperation.SREM)},
            {(byte)SetOperation.SCARD,      new RespCommandsInfo("SCARD",    RespCommand.Set,    2, null, (byte)SetOperation.SCARD)},
            {(byte)SetOperation.SPOP,       new RespCommandsInfo("SPOP",     RespCommand.Set,   -2, null, (byte)SetOperation.SPOP) },
            {(byte)SetOperation.SSCAN,      new RespCommandsInfo("SSCAN",    RespCommand.Set,   -3, null, (byte)SetOperation.SSCAN) },
            {(byte)SetOperation.SUNION,      new RespCommandsInfo("SUNION",    RespCommand.Set,   -2, null, (byte)SetOperation.SUNION) },
=======
            {(byte)SetOperation.SADD,       new RespCommandsInfo("SADD",     RespCommand.Set,   -2, null, (byte)SetOperation.SADD)},
            {(byte)SetOperation.SMEMBERS,   new RespCommandsInfo("SMEMBERS", RespCommand.Set,    1, null, (byte)SetOperation.SMEMBERS)},
            {(byte)SetOperation.SREM,       new RespCommandsInfo("SREM",     RespCommand.Set,   -2, null, (byte)SetOperation.SREM)},
            {(byte)SetOperation.SCARD,      new RespCommandsInfo("SCARD",    RespCommand.Set,    1, null, (byte)SetOperation.SCARD)},
            {(byte)SetOperation.SPOP,       new RespCommandsInfo("SPOP",     RespCommand.Set,   -1, null, (byte)SetOperation.SPOP) },
            {(byte)SetOperation.SSCAN,      new RespCommandsInfo("SSCAN",    RespCommand.Set,   -2, null, (byte)SetOperation.SSCAN) },
            {(byte)SetOperation.SISMEMBER,  new RespCommandsInfo("SISMEMBER",RespCommand.Set,    2, null, (byte)SetOperation.SISMEMBER) },
>>>>>>> 5675a98d
        };

        private static readonly Dictionary<RespCommand, RespCommandsInfo> customCommandsInfoMap = new Dictionary<RespCommand, RespCommandsInfo>
        {
            {RespCommand.COSCAN,    new RespCommandsInfo("COSCAN",   RespCommand.All,   -2, null, (byte)RespCommand.COSCAN) },
        };
    }

    /// <summary>
    /// Container for commands option information
    /// </summary>
    class RespCommandsOptionInfo
    {
        public readonly string nameStr;
        public readonly int arity;
        public readonly byte[] name;
        public readonly RespCommandOption option;


        public RespCommandsOptionInfo(string name, RespCommandOption opt, int ariry)
        {
            nameStr = name.ToUpper();
            this.name = System.Text.Encoding.ASCII.GetBytes(nameStr);
            this.option = opt;
            this.arity = ariry;
        }

        public static readonly RespCommandsOptionInfo[] optionMap = new RespCommandsOptionInfo[]
        {
            new RespCommandsOptionInfo("EX" ,RespCommandOption.EX, 2),
            new RespCommandsOptionInfo("NX" ,RespCommandOption.NX, 1),
            new RespCommandsOptionInfo("XX" ,RespCommandOption.XX, 1),
            new RespCommandsOptionInfo("GET" ,RespCommandOption.GET, 1),
            new RespCommandsOptionInfo("PX" ,RespCommandOption.PX, 2),
            new RespCommandsOptionInfo("EXAT" ,RespCommandOption.EXAT, 2),
            new RespCommandsOptionInfo("PXAT" ,RespCommandOption.PXAT, 2),
            new RespCommandsOptionInfo("PERSIST" ,RespCommandOption.PERSIST, 1),
            new RespCommandsOptionInfo("GT" ,RespCommandOption.GT, 1),
            new RespCommandsOptionInfo("LT" ,RespCommandOption.LT, 1),
        };
    }
}<|MERGE_RESOLUTION|>--- conflicted
+++ resolved
@@ -212,15 +212,6 @@
 
         private static readonly Dictionary<byte, RespCommandsInfo> setCommandsInfoMap = new Dictionary<byte, RespCommandsInfo>
         {
-<<<<<<< HEAD
-            {(byte)SetOperation.SADD,       new RespCommandsInfo("SADD",     RespCommand.Set,   -3, null, (byte)SetOperation.SADD)},
-            {(byte)SetOperation.SMEMBERS,   new RespCommandsInfo("SMEMBERS", RespCommand.Set,    2, null, (byte)SetOperation.SMEMBERS)},
-            {(byte)SetOperation.SREM,       new RespCommandsInfo("SREM",     RespCommand.Set,   -3, null, (byte)SetOperation.SREM)},
-            {(byte)SetOperation.SCARD,      new RespCommandsInfo("SCARD",    RespCommand.Set,    2, null, (byte)SetOperation.SCARD)},
-            {(byte)SetOperation.SPOP,       new RespCommandsInfo("SPOP",     RespCommand.Set,   -2, null, (byte)SetOperation.SPOP) },
-            {(byte)SetOperation.SSCAN,      new RespCommandsInfo("SSCAN",    RespCommand.Set,   -3, null, (byte)SetOperation.SSCAN) },
-            {(byte)SetOperation.SUNION,      new RespCommandsInfo("SUNION",    RespCommand.Set,   -2, null, (byte)SetOperation.SUNION) },
-=======
             {(byte)SetOperation.SADD,       new RespCommandsInfo("SADD",     RespCommand.Set,   -2, null, (byte)SetOperation.SADD)},
             {(byte)SetOperation.SMEMBERS,   new RespCommandsInfo("SMEMBERS", RespCommand.Set,    1, null, (byte)SetOperation.SMEMBERS)},
             {(byte)SetOperation.SREM,       new RespCommandsInfo("SREM",     RespCommand.Set,   -2, null, (byte)SetOperation.SREM)},
@@ -228,7 +219,7 @@
             {(byte)SetOperation.SPOP,       new RespCommandsInfo("SPOP",     RespCommand.Set,   -1, null, (byte)SetOperation.SPOP) },
             {(byte)SetOperation.SSCAN,      new RespCommandsInfo("SSCAN",    RespCommand.Set,   -2, null, (byte)SetOperation.SSCAN) },
             {(byte)SetOperation.SISMEMBER,  new RespCommandsInfo("SISMEMBER",RespCommand.Set,    2, null, (byte)SetOperation.SISMEMBER) },
->>>>>>> 5675a98d
+            {(byte)SetOperation.SUNION,     new RespCommandsInfo("SUNION",   RespCommand.Set,    -2, null, (byte)SetOperation.SUNION) },
         };
 
         private static readonly Dictionary<RespCommand, RespCommandsInfo> customCommandsInfoMap = new Dictionary<RespCommand, RespCommandsInfo>
