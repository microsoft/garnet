--- conflicted
+++ resolved
@@ -218,10 +218,7 @@
             {(byte)SetOperation.SCARD,      new RespCommandsInfo("SCARD",    RespCommand.Set,    1, null, (byte)SetOperation.SCARD)},
             {(byte)SetOperation.SPOP,       new RespCommandsInfo("SPOP",     RespCommand.Set,   -1, null, (byte)SetOperation.SPOP) },
             {(byte)SetOperation.SSCAN,      new RespCommandsInfo("SSCAN",    RespCommand.Set,   -2, null, (byte)SetOperation.SSCAN) },
-<<<<<<< HEAD
             {(byte)SetOperation.SISMEMBER,  new RespCommandsInfo("SISMEMBER",RespCommand.Set,    2, null, (byte)SetOperation.SISMEMBER) },
-=======
->>>>>>> e72aab56
         };
 
         private static readonly Dictionary<RespCommand, RespCommandsInfo> customCommandsInfoMap = new Dictionary<RespCommand, RespCommandsInfo>
