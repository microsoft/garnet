--- conflicted
+++ resolved
@@ -218,12 +218,9 @@
             {(byte)SetOperation.SCARD,      new RespCommandsInfo("SCARD",    RespCommand.Set,    1, null, (byte)SetOperation.SCARD)},
             {(byte)SetOperation.SPOP,       new RespCommandsInfo("SPOP",     RespCommand.Set,   -1, null, (byte)SetOperation.SPOP) },
             {(byte)SetOperation.SSCAN,      new RespCommandsInfo("SSCAN",    RespCommand.Set,   -2, null, (byte)SetOperation.SSCAN) },
-<<<<<<< HEAD
+            {(byte)SetOperation.SISMEMBER,  new RespCommandsInfo("SISMEMBER",RespCommand.Set,    2, null, (byte)SetOperation.SISMEMBER) },
             {(byte)SetOperation.SDIFF,      new RespCommandsInfo("SDIFF",    RespCommand.Set,   -1, null, (byte)SetOperation.SDIFF) },
             {(byte)SetOperation.SDIFFSTORE, new RespCommandsInfo("SDIFFSTORE", RespCommand.Set, -2, null, (byte)SetOperation.SDIFFSTORE) }
-=======
-            {(byte)SetOperation.SISMEMBER,  new RespCommandsInfo("SISMEMBER",RespCommand.Set,    2, null, (byte)SetOperation.SISMEMBER) },
->>>>>>> 2ad50bc3
         };
 
         private static readonly Dictionary<RespCommand, RespCommandsInfo> customCommandsInfoMap = new Dictionary<RespCommand, RespCommandsInfo>
