--- conflicted
+++ resolved
@@ -212,7 +212,6 @@
 
         private static readonly Dictionary<byte, RespCommandsInfo> setCommandsInfoMap = new Dictionary<byte, RespCommandsInfo>
         {
-<<<<<<< HEAD
             {(byte)SetOperation.SADD,           new RespCommandsInfo("SADD",            RespCommand.Set,    -2, null, (byte)SetOperation.SADD)},
             {(byte)SetOperation.SMEMBERS,       new RespCommandsInfo("SMEMBERS",        RespCommand.Set,     1, null, (byte)SetOperation.SMEMBERS)},
             {(byte)SetOperation.SREM,           new RespCommandsInfo("SREM",            RespCommand.Set,    -2, null, (byte)SetOperation.SREM)},
@@ -220,25 +219,12 @@
             {(byte)SetOperation.SRANDMEMBER,    new RespCommandsInfo("SRANDMEMBER",     RespCommand.Set,    -2, null, (byte)SetOperation.SRANDMEMBER)},
             {(byte)SetOperation.SPOP,           new RespCommandsInfo("SPOP",            RespCommand.Set,    -1, null, (byte)SetOperation.SPOP) },
             {(byte)SetOperation.SSCAN,          new RespCommandsInfo("SSCAN",           RespCommand.Set,    -2, null, (byte)SetOperation.SSCAN) },
+            {(byte)SetOperation.SMOVE,          new RespCommandsInfo("SMOVE",           RespCommand.Set,     3, null, (byte)SetOperation.SMOVE) },
             {(byte)SetOperation.SISMEMBER,      new RespCommandsInfo("SISMEMBER",       RespCommand.Set,     2, null, (byte)SetOperation.SISMEMBER) },
             {(byte)SetOperation.SUNION,         new RespCommandsInfo("SUNION",          RespCommand.Set,    -1, null, (byte)SetOperation.SUNION) },
             {(byte)SetOperation.SUNIONSTORE,    new RespCommandsInfo("SUNIONSTORE",     RespCommand.Set,    -2, null, (byte)SetOperation.SUNIONSTORE) },
             {(byte)SetOperation.SDIFF,          new RespCommandsInfo("SDIFF",           RespCommand.Set,    -1, null, (byte)SetOperation.SDIFF) },
             {(byte)SetOperation.SDIFFSTORE,     new RespCommandsInfo("SDIFFSTORE",      RespCommand.Set,    -2, null, (byte)SetOperation.SDIFFSTORE) }
-=======
-            {(byte)SetOperation.SADD,       new RespCommandsInfo("SADD",     RespCommand.Set,   -2, null, (byte)SetOperation.SADD)},
-            {(byte)SetOperation.SMEMBERS,   new RespCommandsInfo("SMEMBERS", RespCommand.Set,    1, null, (byte)SetOperation.SMEMBERS)},
-            {(byte)SetOperation.SREM,       new RespCommandsInfo("SREM",     RespCommand.Set,   -2, null, (byte)SetOperation.SREM)},
-            {(byte)SetOperation.SCARD,      new RespCommandsInfo("SCARD",    RespCommand.Set,    1, null, (byte)SetOperation.SCARD)},
-            {(byte)SetOperation.SRANDMEMBER,new RespCommandsInfo("SRANDMEMBER", RespCommand.Set, -2, null, (byte)SetOperation.SRANDMEMBER)},
-            {(byte)SetOperation.SPOP,       new RespCommandsInfo("SPOP",     RespCommand.Set,   -1, null, (byte)SetOperation.SPOP) },
-            {(byte)SetOperation.SSCAN,      new RespCommandsInfo("SSCAN",    RespCommand.Set,   -2, null, (byte)SetOperation.SSCAN) },
-            {(byte)SetOperation.SMOVE,      new RespCommandsInfo("SMOVE",    RespCommand.Set,    3, null, (byte)SetOperation.SMOVE) },
-            {(byte)SetOperation.SISMEMBER,  new RespCommandsInfo("SISMEMBER",RespCommand.Set,    2, null, (byte)SetOperation.SISMEMBER) },
-            {(byte)SetOperation.SUNION,     new RespCommandsInfo("SUNION",   RespCommand.Set,    -1, null, (byte)SetOperation.SUNION) },
-            {(byte)SetOperation.SDIFF,      new RespCommandsInfo("SDIFF",    RespCommand.Set,   -1, null, (byte)SetOperation.SDIFF) },
-            {(byte)SetOperation.SDIFFSTORE, new RespCommandsInfo("SDIFFSTORE", RespCommand.Set, -2, null, (byte)SetOperation.SDIFFSTORE) }
->>>>>>> 716cfb8a
         };
 
         private static readonly Dictionary<RespCommand, RespCommandsInfo> customCommandsInfoMap = new Dictionary<RespCommand, RespCommandsInfo>
