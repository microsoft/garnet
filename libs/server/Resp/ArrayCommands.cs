﻿// Copyright (c) Microsoft Corporation.
// Licensed under the MIT license.

using System;
using System.Collections.Generic;
using System.Diagnostics;
using Garnet.common;
using Tsavorite.core;

namespace Garnet.server
{
    /// <summary>
    /// Server session for RESP protocol - array commands are in this file
    /// </summary>
    internal sealed unsafe partial class RespServerSession : ServerSessionBase
    {
        /// <summary>
        /// MGET
        /// </summary>
        private bool NetworkMGET<TGarnetApi>(ref TGarnetApi storageApi)
            where TGarnetApi : IGarnetApi
        {
            // Write array header
            while (!RespWriteUtils.TryWriteArrayLength(parseState.Count, ref dcurr, dend))
                SendAndReset();

            if (storeWrapper.serverOptions.EnableScatterGatherGet)
            {
<<<<<<< HEAD
                var key = parseState.GetArgSliceByRef(c);
                var o = SpanByteAndMemory.FromPinnedPointer(dcurr, (int)(dend - dcurr));
                var status = storageApi.GET(key, ref input, ref o);
=======
                MGetReadArgBatch_SG batch = new(this);
>>>>>>> 04c8fcf9

                storageApi.ReadWithPrefetch(ref batch);
                batch.CompletePending(ref storageApi);
            }
<<<<<<< HEAD
            return true;
        }

        /// <summary>
        /// MGET - scatter gather version
        /// </summary>
        private bool NetworkMGET_SG<TGarnetApi>(ref TGarnetApi storageApi)
            where TGarnetApi : IGarnetAdvancedApi
        {
            var firstPending = -1;
            (GarnetStatus, SpanByteAndMemory)[] outputArr = null;

            // Write array length header
            while (!RespWriteUtils.TryWriteArrayLength(parseState.Count, ref dcurr, dend))
                SendAndReset();

            RawStringInput input = default;
            SpanByteAndMemory o = SpanByteAndMemory.FromPinnedPointer(dcurr, (int)(dend - dcurr));

            for (var c = 0; c < parseState.Count; c++)
            {
                var key = parseState.GetArgSliceByRef(c);

                // Store index in context, since completions are not in order
                long ctx = c;

                var status = storageApi.GET_WithPending(key, ref input, ref o, ctx, out var isPending);

                if (isPending)
                {
                    if (firstPending == -1)
                    {
                        outputArr = new (GarnetStatus, SpanByteAndMemory)[parseState.Count];
                        firstPending = c;
                    }
                    outputArr[c] = (status, default);
                    o = new SpanByteAndMemory();
                }
                else
                {
                    if (status == GarnetStatus.OK)
                    {
                        if (firstPending == -1)
                        {
                            // Found in memory without IO, and no earlier pending, so we can add directly to the output
                            if (!o.IsSpanByte)
                                SendAndReset(o.Memory, o.Length);
                            else
                                dcurr += o.Length;
                            o = SpanByteAndMemory.FromPinnedPointer(dcurr, (int)(dend - dcurr));
                        }
                        else
                        {
                            outputArr[c] = (status, o);
                            o = new SpanByteAndMemory();
                        }
                    }
                    else
                    {
                        if (firstPending == -1)
                        {
                            // Realized not-found without IO, and no earlier pending, so we can add directly to the output
                            WriteNull();
                            o = SpanByteAndMemory.FromPinnedPointer(dcurr, (int)(dend - dcurr));
                        }
                        else
                        {
                            outputArr[c] = (status, o);
                            o = new SpanByteAndMemory();
                        }
                    }
                }
            }

            if (firstPending != -1)
            {
                // First complete all pending ops
                _ = storageApi.GET_CompletePending(outputArr, true);

                // Write the outputs to network buffer
                for (var i = firstPending; i < parseState.Count; i++)
                {
                    var status = outputArr[i].Item1;
                    var output = outputArr[i].Item2;
                    if (status == GarnetStatus.OK)
                    {
                        if (!output.IsSpanByte)
                            SendAndReset(output.Memory, output.Length);
                        else
                            dcurr += output.Length;
                    }
                    else
                    {
                        WriteNull();
                    }
                }
            }
=======
            else
            {
                MGetReadArgBatch<TGarnetApi> batch = new(ref storageApi, this);
                storageApi.ReadWithPrefetch(ref batch);
            }

>>>>>>> 04c8fcf9
            return true;
        }

        /// <summary>
        /// MSET
        /// </summary>
        private bool NetworkMSET<TGarnetApi>(ref TGarnetApi storageApi)
            where TGarnetApi : IGarnetApi
        {
            if (parseState.Count == 0 || parseState.Count % 2 != 0)
            {
                return AbortWithWrongNumberOfArguments(nameof(RespCommand.MSET));
            }

            for (int c = 0; c < parseState.Count; c += 2)
            {
                var key = parseState.GetArgSliceByRef(c);
                var val = parseState.GetArgSliceByRef(c + 1);
                _ = storageApi.SET(key, val);
            }
            while (!RespWriteUtils.TryWriteDirect(CmdStrings.RESP_OK, ref dcurr, dend))
                SendAndReset();
            return true;
        }

        /// <summary>
        /// MSETNX
        /// </summary>
        private bool NetworkMSETNX<TGarnetApi>(ref TGarnetApi storageApi)
            where TGarnetApi : IGarnetApi
        {
            if (parseState.Count == 0 || parseState.Count % 2 != 0)
            {
                return AbortWithWrongNumberOfArguments(nameof(RespCommand.MSETNX));
            }

            var input = new StringInput(RespCommand.MSETNX, ref parseState);
            var status = storageApi.MSET_Conditional(ref input);

            // For a "set if not exists", NOTFOUND means that the operation succeeded
            while (!RespWriteUtils.TryWriteInt32(status == GarnetStatus.NOTFOUND ? 1 : 0, ref dcurr, dend))
                SendAndReset();
            return true;
        }

        private bool NetworkDEL<TGarnetApi>(ref TGarnetApi storageApi)
            where TGarnetApi : IGarnetApi
        {
            int keysDeleted = 0;

            for (int c = 0; c < parseState.Count; c++)
            {
                var key = parseState.GetArgSliceByRef(c);
                var status = storageApi.DELETE(key);

                // This is only an approximate count because the deletion of a key on disk is performed as a blind tombstone append
                if (status == GarnetStatus.OK)
                    keysDeleted++;
            }

            while (!RespWriteUtils.TryWriteInt32(keysDeleted, ref dcurr, dend))
                SendAndReset();
            return true;
        }

        /// <summary>
        /// SELECT
        /// </summary>
        /// <returns></returns>
        private bool NetworkSELECT()
        {
            if (parseState.Count != 1)
            {
                return AbortWithWrongNumberOfArguments(nameof(RespCommand.SELECT));
            }

            // Validate index
            if (!parseState.TryGetInt(0, out var index))
            {
                return AbortWithErrorMessage(CmdStrings.RESP_ERR_GENERIC_VALUE_IS_NOT_INTEGER);
            }

            if (index != 0 && storeWrapper.serverOptions.EnableCluster)
            {
                // Cluster mode does not allow non-zero DBID to be selected
                return AbortWithErrorMessage(CmdStrings.RESP_ERR_GENERIC_SELECT_CLUSTER_MODE);
            }

            if (index < 0 || index >= storeWrapper.serverOptions.MaxDatabases)
            {
                return AbortWithErrorMessage(CmdStrings.RESP_ERR_DB_INDEX_OUT_OF_RANGE);
            }

            if (index == this.activeDbId || this.TrySwitchActiveDatabaseSession(index))
            {
                while (!RespWriteUtils.TryWriteDirect(CmdStrings.RESP_OK, ref dcurr, dend))
                    SendAndReset();
            }
            else
            {
                // Should never reach here
                Debug.Fail("Database SELECT should have succeeded.");
                while (!RespWriteUtils.TryWriteError(CmdStrings.RESP_ERR_SELECT_UNSUCCESSFUL, ref dcurr, dend))
                    SendAndReset();
            }

            return true;
        }

        /// <summary>
        /// SWAPDB index1 index2
        /// </summary>
        /// <returns></returns>
        private bool NetworkSWAPDB()
        {
            if (parseState.Count != 2)
            {
                return AbortWithWrongNumberOfArguments(nameof(RespCommand.SWAPDB));
            }

            if (storeWrapper.serverOptions.EnableCluster)
            {
                // Cluster mode does not allow SWAPDB
                return AbortWithErrorMessage(CmdStrings.RESP_ERR_GENERIC_SWAPDB_CLUSTER_MODE);
            }

            // Validate index
            if (!parseState.TryGetInt(0, out var index1))
            {
                return AbortWithErrorMessage(CmdStrings.RESP_ERR_INVALID_FIRST_DB_INDEX);
            }

            if (!parseState.TryGetInt(1, out var index2))
            {
                return AbortWithErrorMessage(CmdStrings.RESP_ERR_INVALID_SECOND_DB_INDEX);
            }

            if (index1 < 0 ||
                index2 < 0 ||
                index1 >= storeWrapper.serverOptions.MaxDatabases ||
                index2 >= storeWrapper.serverOptions.MaxDatabases)
            {
                return AbortWithErrorMessage(CmdStrings.RESP_ERR_DB_INDEX_OUT_OF_RANGE);
            }

            if (storeWrapper.TrySwapDatabases(index1, index2))
            {
                while (!RespWriteUtils.TryWriteDirect(CmdStrings.RESP_OK, ref dcurr, dend))
                    SendAndReset();
            }
            else
            {
                while (!RespWriteUtils.TryWriteError(CmdStrings.RESP_ERR_SWAPDB_UNSUPPORTED, ref dcurr, dend))
                    SendAndReset();
            }

            return true;
        }

        private bool NetworkDBSIZE<TGarnetApi>(ref TGarnetApi storageApi)
            where TGarnetApi : IGarnetApi
        {
            if (parseState.Count != 0)
            {
                return AbortWithWrongNumberOfArguments(nameof(RespCommand.DBSIZE));
            }

            while (!RespWriteUtils.TryWriteInt32(storageApi.GetDbSize(), ref dcurr, dend))
                SendAndReset();

            return true;
        }

        private bool NetworkKEYS<TGarnetApi>(ref TGarnetApi storageApi)
             where TGarnetApi : IGarnetApi
        {
            if (parseState.Count != 1)
            {
                return AbortWithWrongNumberOfArguments(nameof(RespCommand.KEYS));
            }

            // Read pattern for keys filter
            var patternSlice = parseState.GetArgSliceByRef(0);

            var keys = storageApi.GetDbKeys(patternSlice);

            if (keys.Count > 0)
            {
                // Write size of the array
                while (!RespWriteUtils.TryWriteArrayLength(keys.Count, ref dcurr, dend))
                    SendAndReset();

                // Write the keys matching the pattern
                foreach (var item in keys)
                {
                    while (!RespWriteUtils.TryWriteBulkString(item, ref dcurr, dend))
                        SendAndReset();
                }
            }
            else
            {
                while (!RespWriteUtils.TryWriteEmptyArray(ref dcurr, dend))
                    SendAndReset();
            }

            return true;
        }

        private bool NetworkSCAN<TGarnetApi>(ref TGarnetApi storageApi)
              where TGarnetApi : IGarnetApi
        {
            if (parseState.Count < 1)
                return AbortWithWrongNumberOfArguments("SCAN");

            // Validate scan cursor
            if (!parseState.TryGetLong(0, out var cursorFromInput) || (cursorFromInput < 0))
            {
                return AbortWithErrorMessage(CmdStrings.RESP_ERR_GENERIC_INVALIDCURSOR);
            }

            var pattern = "*"u8;
            var patternArgSlice = PinnedSpanByte.FromPinnedSpan(pattern);
            var allKeys = true;
            long countValue = 10;
            ReadOnlySpan<byte> typeParameterValue = default;

            var tokenIdx = 1;
            while (tokenIdx < parseState.Count)
            {
                var parameterWord = parseState.GetArgSliceByRef(tokenIdx++).ReadOnlySpan;

                if (parameterWord.EqualsUpperCaseSpanIgnoringCase(CmdStrings.MATCH))
                {
                    // Read pattern for keys filter
                    patternArgSlice = parseState.GetArgSliceByRef(tokenIdx++);
                    pattern = patternArgSlice.ReadOnlySpan;

                    allKeys = pattern.Length == 1 && pattern[0] == '*';
                }
                else if (parameterWord.EqualsUpperCaseSpanIgnoringCase(CmdStrings.COUNT))
                {
                    // Validate count
                    if (!parseState.TryGetLong(tokenIdx++, out countValue))
                    {
                        while (!RespWriteUtils.TryWriteError(CmdStrings.RESP_ERR_GENERIC_VALUE_IS_NOT_INTEGER, ref dcurr, dend))
                            SendAndReset();
                        return true;
                    }
                }
                else if (parameterWord.EqualsUpperCaseSpanIgnoringCase(CmdStrings.TYPE))
                {
                    typeParameterValue = parseState.GetArgSliceByRef(tokenIdx++).ReadOnlySpan;
                }
            }

            storageApi.DbScan(patternArgSlice, allKeys, cursorFromInput, out var cursor, out var keys,
                !typeParameterValue.IsEmpty ? long.MaxValue : countValue, typeParameterValue);

            // Prepare values for output
            if (keys.Count == 0)
            {
                while (!RespWriteUtils.TryWriteArrayLength(2, ref dcurr, dend))
                    SendAndReset();

                // Number of keys "0"
                while (!RespWriteUtils.TryWriteInt32AsBulkString(0, ref dcurr, dend))
                    SendAndReset();

                // Empty array
                while (!RespWriteUtils.TryWriteEmptyArray(ref dcurr, dend))
                    SendAndReset();
            }
            else
            {
                // The response is two elements: the value of the cursor and the array of keys found matching the pattern
                while (!RespWriteUtils.TryWriteArrayLength(2, ref dcurr, dend))
                    SendAndReset();

                if (keys.Count > 0)
                    WriteOutputForScan(cursor, keys);
            }

            return true;
        }

        private bool NetworkTYPE<TGarnetApi>(ref TGarnetApi storageApi)
              where TGarnetApi : IGarnetApi
        {
            if (parseState.Count != 1)
                return AbortWithWrongNumberOfArguments("TYPE");

            // TYPE key
            var keySlice = parseState.GetArgSliceByRef(0);

            // Prepare input
<<<<<<< HEAD
            var input = new UnifiedStoreInput(RespCommand.TYPE);

            // Prepare GarnetUnifiedStoreOutput output
            var output = GarnetUnifiedStoreOutput.FromPinnedPointer(dcurr, (int)(dend - dcurr));

=======
            var input = new UnifiedInput(RespCommand.TYPE);

            // Prepare UnifiedOutput output
            var output = UnifiedOutput.FromPinnedPointer(dcurr, (int)(dend - dcurr));
>>>>>>> 04c8fcf9

            var status = storageApi.TYPE(keySlice, ref input, ref output);

            if (status == GarnetStatus.OK)
            {
                ProcessOutput(output.SpanByteAndMemory);
            }
            else
            {
                while (!RespWriteUtils.TryWriteSimpleString(CmdStrings.none, ref dcurr, dend))
                    SendAndReset();
            }

            return true;
        }

        /// <summary>
        /// Writes the keys in the cursor to the output
        /// </summary>
        /// <param name="cursorValue">Cursor value to write to the output</param>
        /// <param name="keys">Keys to write to the output</param>
        private void WriteOutputForScan(long cursorValue, List<byte[]> keys)
        {
            // The output is an array of two elements: cursor value and an array of keys
            // Note the cursor value should be formatted as bulk string ('$')
            while (!RespWriteUtils.TryWriteInt64AsBulkString(cursorValue, ref dcurr, dend, out _))
                SendAndReset();

            // Write size of the array
            while (!RespWriteUtils.TryWriteArrayLength(keys.Count, ref dcurr, dend))
                SendAndReset();

            // Write the keys matching the pattern
            for (int i = 0; i < keys.Count; i++)
            {
                WriteDirectLargeRespString(keys[i]);
            }
        }

        private bool NetworkArrayPING()
        {
            var count = parseState.Count;
            if (count > 1)
            {
                return AbortWithWrongNumberOfArguments(nameof(RespCommand.PING));
            }

            if (count == 0)
            {
                return NetworkPING();
            }

            var message = parseState.GetArgSliceByRef(0).ReadOnlySpan;
            WriteDirectLargeRespString(message);
            return true;
        }

        private bool NetworkLCS<TGarnetApi>(ref TGarnetApi storageApi)
            where TGarnetApi : IGarnetApi
        {
            if (parseState.Count < 2)
                return AbortWithWrongNumberOfArguments(nameof(RespCommand.LCS));

            var key1 = parseState.GetArgSliceByRef(0);
            var key2 = parseState.GetArgSliceByRef(1);

            // Parse options
            var lenOnly = false;
            var withIndices = false;
            var minMatchLen = 0;
            var withMatchLen = false;
            var tokenIdx = 2;
            while (tokenIdx < parseState.Count)
            {
                var option = parseState.GetArgSliceByRef(tokenIdx++).ReadOnlySpan;

                if (option.EqualsUpperCaseSpanIgnoringCase(CmdStrings.LEN))
                {
                    lenOnly = true;
                }
                else if (option.EqualsUpperCaseSpanIgnoringCase(CmdStrings.IDX))
                {
                    withIndices = true;
                }
                else if (option.EqualsUpperCaseSpanIgnoringCase(CmdStrings.MINMATCHLEN))
                {
                    if (tokenIdx + 1 > parseState.Count)
                    {
                        return AbortWithErrorMessage(CmdStrings.RESP_SYNTAX_ERROR);
                    }

                    if (!parseState.TryGetInt(tokenIdx++, out var minLen))
                    {
                        return AbortWithErrorMessage(CmdStrings.RESP_ERR_GENERIC_VALUE_IS_NOT_INTEGER);
                    }

                    if (minLen < 0)
                    {
                        minLen = 0;
                    }

                    minMatchLen = minLen;
                }
                else if (option.EqualsUpperCaseSpanIgnoringCase(CmdStrings.WITHMATCHLEN))
                {
                    withMatchLen = true;
                }
                else
                {
                    return AbortWithErrorMessage(CmdStrings.RESP_SYNTAX_ERROR);
                }
            }

            if (lenOnly && withIndices)
            {
                return AbortWithErrorMessage(CmdStrings.RESP_ERR_LENGTH_AND_INDEXES);
            }

            var output = SpanByteAndMemory.FromPinnedPointer(dcurr, (int)(dend - dcurr));
            var status = storageApi.LCS(key1, key2, ref output, lenOnly, withIndices, withMatchLen, minMatchLen);

            if (!output.IsSpanByte)
                SendAndReset(output.Memory, output.Length);
            else
                dcurr += output.Length;

            return true;
        }
    }
}<|MERGE_RESOLUTION|>--- conflicted
+++ resolved
@@ -26,123 +26,17 @@
 
             if (storeWrapper.serverOptions.EnableScatterGatherGet)
             {
-<<<<<<< HEAD
-                var key = parseState.GetArgSliceByRef(c);
-                var o = SpanByteAndMemory.FromPinnedPointer(dcurr, (int)(dend - dcurr));
-                var status = storageApi.GET(key, ref input, ref o);
-=======
                 MGetReadArgBatch_SG batch = new(this);
->>>>>>> 04c8fcf9
 
                 storageApi.ReadWithPrefetch(ref batch);
                 batch.CompletePending(ref storageApi);
             }
-<<<<<<< HEAD
-            return true;
-        }
-
-        /// <summary>
-        /// MGET - scatter gather version
-        /// </summary>
-        private bool NetworkMGET_SG<TGarnetApi>(ref TGarnetApi storageApi)
-            where TGarnetApi : IGarnetAdvancedApi
-        {
-            var firstPending = -1;
-            (GarnetStatus, SpanByteAndMemory)[] outputArr = null;
-
-            // Write array length header
-            while (!RespWriteUtils.TryWriteArrayLength(parseState.Count, ref dcurr, dend))
-                SendAndReset();
-
-            RawStringInput input = default;
-            SpanByteAndMemory o = SpanByteAndMemory.FromPinnedPointer(dcurr, (int)(dend - dcurr));
-
-            for (var c = 0; c < parseState.Count; c++)
-            {
-                var key = parseState.GetArgSliceByRef(c);
-
-                // Store index in context, since completions are not in order
-                long ctx = c;
-
-                var status = storageApi.GET_WithPending(key, ref input, ref o, ctx, out var isPending);
-
-                if (isPending)
-                {
-                    if (firstPending == -1)
-                    {
-                        outputArr = new (GarnetStatus, SpanByteAndMemory)[parseState.Count];
-                        firstPending = c;
-                    }
-                    outputArr[c] = (status, default);
-                    o = new SpanByteAndMemory();
-                }
-                else
-                {
-                    if (status == GarnetStatus.OK)
-                    {
-                        if (firstPending == -1)
-                        {
-                            // Found in memory without IO, and no earlier pending, so we can add directly to the output
-                            if (!o.IsSpanByte)
-                                SendAndReset(o.Memory, o.Length);
-                            else
-                                dcurr += o.Length;
-                            o = SpanByteAndMemory.FromPinnedPointer(dcurr, (int)(dend - dcurr));
-                        }
-                        else
-                        {
-                            outputArr[c] = (status, o);
-                            o = new SpanByteAndMemory();
-                        }
-                    }
-                    else
-                    {
-                        if (firstPending == -1)
-                        {
-                            // Realized not-found without IO, and no earlier pending, so we can add directly to the output
-                            WriteNull();
-                            o = SpanByteAndMemory.FromPinnedPointer(dcurr, (int)(dend - dcurr));
-                        }
-                        else
-                        {
-                            outputArr[c] = (status, o);
-                            o = new SpanByteAndMemory();
-                        }
-                    }
-                }
-            }
-
-            if (firstPending != -1)
-            {
-                // First complete all pending ops
-                _ = storageApi.GET_CompletePending(outputArr, true);
-
-                // Write the outputs to network buffer
-                for (var i = firstPending; i < parseState.Count; i++)
-                {
-                    var status = outputArr[i].Item1;
-                    var output = outputArr[i].Item2;
-                    if (status == GarnetStatus.OK)
-                    {
-                        if (!output.IsSpanByte)
-                            SendAndReset(output.Memory, output.Length);
-                        else
-                            dcurr += output.Length;
-                    }
-                    else
-                    {
-                        WriteNull();
-                    }
-                }
-            }
-=======
             else
             {
                 MGetReadArgBatch<TGarnetApi> batch = new(ref storageApi, this);
                 storageApi.ReadWithPrefetch(ref batch);
             }
 
->>>>>>> 04c8fcf9
             return true;
         }
 
@@ -438,18 +332,10 @@
             var keySlice = parseState.GetArgSliceByRef(0);
 
             // Prepare input
-<<<<<<< HEAD
-            var input = new UnifiedStoreInput(RespCommand.TYPE);
-
-            // Prepare GarnetUnifiedStoreOutput output
-            var output = GarnetUnifiedStoreOutput.FromPinnedPointer(dcurr, (int)(dend - dcurr));
-
-=======
             var input = new UnifiedInput(RespCommand.TYPE);
 
             // Prepare UnifiedOutput output
             var output = UnifiedOutput.FromPinnedPointer(dcurr, (int)(dend - dcurr));
->>>>>>> 04c8fcf9
 
             var status = storageApi.TYPE(keySlice, ref input, ref output);
 
