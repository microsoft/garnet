﻿// Copyright (c) Microsoft Corporation.
// Licensed under the MIT license.

using System;
using System.Collections.Generic;
using System.Diagnostics;
using Garnet.common;
using Tsavorite.core;

namespace Garnet.server
{
    /// <summary>
    /// Server session for RESP protocol - array commands are in this file
    /// </summary>
    internal sealed unsafe partial class RespServerSession : ServerSessionBase
    {
        /// <summary>
        /// MGET
        /// </summary>
        private bool NetworkMGET<TGarnetApi>(ref TGarnetApi storageApi)
            where TGarnetApi : IGarnetApi
        {
            if (storeWrapper.serverOptions.EnableScatterGatherGet)
                return NetworkMGET_SG(ref storageApi);

            while (!RespWriteUtils.TryWriteArrayLength(parseState.Count, ref dcurr, dend))
                SendAndReset();

            RawStringInput input = default;

            for (var c = 0; c < parseState.Count; c++)
            {
                var key = parseState.GetArgSliceByRef(c);
                var o = SpanByteAndMemory.FromPinnedPointer(dcurr, (int)(dend - dcurr));
                var status = storageApi.GET(key, ref input, ref o);

                switch (status)
                {
                    case GarnetStatus.OK:
                        if (!o.IsSpanByte)
                            SendAndReset(o.Memory, o.Length);
                        else
                            dcurr += o.Length;
                        break;
                    case GarnetStatus.NOTFOUND:
                        Debug.Assert(o.IsSpanByte);
                        WriteNull();
                        break;
                }
            }
            return true;
        }

        /// <summary>
        /// MGET - scatter gather version
        /// </summary>
        private bool NetworkMGET_SG<TGarnetApi>(ref TGarnetApi storageApi)
            where TGarnetApi : IGarnetAdvancedApi
        {
            var firstPending = -1;
            (GarnetStatus, SpanByteAndMemory)[] outputArr = null;

            // Write array length header
            while (!RespWriteUtils.TryWriteArrayLength(parseState.Count, ref dcurr, dend))
                SendAndReset();

            RawStringInput input = default;
            SpanByteAndMemory o = SpanByteAndMemory.FromPinnedPointer(dcurr, (int)(dend - dcurr));

            for (var c = 0; c < parseState.Count; c++)
            {
                var key = parseState.GetArgSliceByRef(c);

                // Store index in context, since completions are not in order
                long ctx = c;

                var status = storageApi.GET_WithPending(key, ref input, ref o, ctx, out var isPending);

                if (isPending)
                {
                    if (firstPending == -1)
                    {
                        outputArr = new (GarnetStatus, SpanByteAndMemory)[parseState.Count];
                        firstPending = c;
                    }
                    outputArr[c] = (status, default);
                    o = new SpanByteAndMemory();
                }
                else
                {
                    if (status == GarnetStatus.OK)
                    {
                        if (firstPending == -1)
                        {
                            // Found in memory without IO, and no earlier pending, so we can add directly to the output
                            if (!o.IsSpanByte)
                                SendAndReset(o.Memory, o.Length);
                            else
                                dcurr += o.Length;
                            o = SpanByteAndMemory.FromPinnedPointer(dcurr, (int)(dend - dcurr));
                        }
                        else
                        {
                            outputArr[c] = (status, o);
                            o = new SpanByteAndMemory();
                        }
                    }
                    else
                    {
                        if (firstPending == -1)
                        {
                            // Realized not-found without IO, and no earlier pending, so we can add directly to the output
<<<<<<< HEAD
                            while (!RespWriteUtils.TryWriteDirect(CmdStrings.RESP_ERRNOTFOUND, ref dcurr, dend))
                                SendAndReset();
                            o = SpanByteAndMemory.FromPinnedPointer(dcurr, (int)(dend - dcurr));
=======
                            WriteNull();
                            o = new SpanByteAndMemory(dcurr, (int)(dend - dcurr));
>>>>>>> 33ab11e6
                        }
                        else
                        {
                            outputArr[c] = (status, o);
                            o = new SpanByteAndMemory();
                        }
                    }
                }
            }

            if (firstPending != -1)
            {
                // First complete all pending ops
                _ = storageApi.GET_CompletePending(outputArr, true);

                // Write the outputs to network buffer
                for (var i = firstPending; i < parseState.Count; i++)
                {
                    var status = outputArr[i].Item1;
                    var output = outputArr[i].Item2;
                    if (status == GarnetStatus.OK)
                    {
                        if (!output.IsSpanByte)
                            SendAndReset(output.Memory, output.Length);
                        else
                            dcurr += output.Length;
                    }
                    else
                    {
                        WriteNull();
                    }
                }
            }
            return true;
        }

        /// <summary>
        /// MSET
        /// </summary>
        private bool NetworkMSET<TGarnetApi>(ref TGarnetApi storageApi)
            where TGarnetApi : IGarnetApi
        {
            if (parseState.Count == 0 || parseState.Count % 2 != 0)
            {
                return AbortWithWrongNumberOfArguments(nameof(RespCommand.MSET));
            }

            for (int c = 0; c < parseState.Count; c += 2)
            {
                var key = parseState.GetArgSliceByRef(c);
                var val = parseState.GetArgSliceByRef(c + 1);
                _ = storageApi.SET(key, val);
            }
            while (!RespWriteUtils.TryWriteDirect(CmdStrings.RESP_OK, ref dcurr, dend))
                SendAndReset();
            return true;
        }

        /// <summary>
        /// MSETNX
        /// </summary>
        private bool NetworkMSETNX<TGarnetApi>(ref TGarnetApi storageApi)
            where TGarnetApi : IGarnetApi
        {
            if (parseState.Count == 0 || parseState.Count % 2 != 0)
            {
                return AbortWithWrongNumberOfArguments(nameof(RespCommand.MSETNX));
            }

            var input = new RawStringInput(RespCommand.MSETNX, ref parseState);
            var status = storageApi.MSET_Conditional(ref input);

            // For a "set if not exists", NOTFOUND means that the operation succeeded
            while (!RespWriteUtils.TryWriteInt32(status == GarnetStatus.NOTFOUND ? 1 : 0, ref dcurr, dend))
                SendAndReset();
            return true;
        }

        private bool NetworkDEL<TGarnetApi>(ref TGarnetApi storageApi)
            where TGarnetApi : IGarnetApi
        {
            int keysDeleted = 0;
            for (int c = 0; c < parseState.Count; c++)
            {
                var key = parseState.GetArgSliceByRef(c);
                var status = storageApi.DELETE(key, StoreType.All);

                // This is only an approximate count because the deletion of a key on disk is performed as a blind tombstone append
                if (status == GarnetStatus.OK)
                    keysDeleted++;
            }

            while (!RespWriteUtils.TryWriteInt32(keysDeleted, ref dcurr, dend))
                SendAndReset();
            return true;
        }

        /// <summary>
        /// SELECT
        /// </summary>
        /// <returns></returns>
        private bool NetworkSELECT()
        {
            if (parseState.Count != 1)
            {
                return AbortWithWrongNumberOfArguments(nameof(RespCommand.SELECT));
            }

            // Validate index
            if (!parseState.TryGetInt(0, out var index))
            {
                while (!RespWriteUtils.TryWriteError(CmdStrings.RESP_ERR_GENERIC_VALUE_IS_NOT_INTEGER, ref dcurr, dend))
                    SendAndReset();
                return true;
            }

            if (index != 0 && storeWrapper.serverOptions.EnableCluster)
            {
                // Cluster mode does not allow non-zero DBID to be selected
                while (!RespWriteUtils.TryWriteError(CmdStrings.RESP_ERR_GENERIC_SELECT_CLUSTER_MODE, ref dcurr, dend))
                    SendAndReset();
                return true;
            }

            if (index < 0 || index >= storeWrapper.serverOptions.MaxDatabases)
            {
                while (!RespWriteUtils.TryWriteError(CmdStrings.RESP_ERR_DB_INDEX_OUT_OF_RANGE, ref dcurr, dend))
                    SendAndReset();
                return true;
            }

            if (index == this.activeDbId || this.TrySwitchActiveDatabaseSession(index))
            {
                while (!RespWriteUtils.TryWriteDirect(CmdStrings.RESP_OK, ref dcurr, dend))
                    SendAndReset();
            }
            else
            {
                // Should never reach here
                Debug.Fail("Database SELECT should have succeeded.");
                while (!RespWriteUtils.TryWriteError(CmdStrings.RESP_ERR_SELECT_UNSUCCESSFUL, ref dcurr, dend))
                    SendAndReset();
            }

            return true;
        }

        /// <summary>
        /// SWAPDB index1 index2
        /// </summary>
        /// <returns></returns>
        private bool NetworkSWAPDB()
        {
            if (parseState.Count != 2)
            {
                return AbortWithWrongNumberOfArguments(nameof(RespCommand.SWAPDB));
            }

            if (storeWrapper.serverOptions.EnableCluster)
            {
                // Cluster mode does not allow SWAPDB
                while (!RespWriteUtils.TryWriteError(CmdStrings.RESP_ERR_GENERIC_SWAPDB_CLUSTER_MODE, ref dcurr, dend))
                    SendAndReset();
            }

            // Validate index
            if (!parseState.TryGetInt(0, out var index1))
            {
                while (!RespWriteUtils.TryWriteError(CmdStrings.RESP_ERR_INVALID_FIRST_DB_INDEX, ref dcurr, dend))
                    SendAndReset();
                return true;
            }

            if (!parseState.TryGetInt(1, out var index2))
            {
                while (!RespWriteUtils.TryWriteError(CmdStrings.RESP_ERR_INVALID_SECOND_DB_INDEX, ref dcurr, dend))
                    SendAndReset();
                return true;
            }

            if (index1 < 0 ||
                index2 < 0 ||
                index1 >= storeWrapper.serverOptions.MaxDatabases ||
                index2 >= storeWrapper.serverOptions.MaxDatabases)
            {
                while (!RespWriteUtils.TryWriteError(CmdStrings.RESP_ERR_DB_INDEX_OUT_OF_RANGE, ref dcurr, dend))
                    SendAndReset();
                return true;
            }

            if (storeWrapper.TrySwapDatabases(index1, index2))
            {
                while (!RespWriteUtils.TryWriteDirect(CmdStrings.RESP_OK, ref dcurr, dend))
                    SendAndReset();
            }
            else
            {
                while (!RespWriteUtils.TryWriteError(CmdStrings.RESP_ERR_SWAPDB_UNSUPPORTED, ref dcurr, dend))
                    SendAndReset();
            }

            return true;
        }

        private bool NetworkDBSIZE<TGarnetApi>(ref TGarnetApi storageApi)
            where TGarnetApi : IGarnetApi
        {
            if (parseState.Count != 0)
            {
                return AbortWithWrongNumberOfArguments(nameof(RespCommand.DBSIZE));
            }

            while (!RespWriteUtils.TryWriteInt32(storageApi.GetDbSize(), ref dcurr, dend))
                SendAndReset();

            return true;
        }

        private bool NetworkKEYS<TGarnetApi>(ref TGarnetApi storageApi)
             where TGarnetApi : IGarnetApi
        {
            if (parseState.Count != 1)
            {
                return AbortWithWrongNumberOfArguments(nameof(RespCommand.KEYS));
            }

            // Read pattern for keys filter
            var patternSlice = parseState.GetArgSliceByRef(0);

            var keys = storageApi.GetDbKeys(patternSlice);

            if (keys.Count > 0)
            {
                // Write size of the array
                while (!RespWriteUtils.TryWriteArrayLength(keys.Count, ref dcurr, dend))
                    SendAndReset();

                // Write the keys matching the pattern
                foreach (var item in keys)
                {
                    while (!RespWriteUtils.TryWriteBulkString(item, ref dcurr, dend))
                        SendAndReset();
                }
            }
            else
            {
                while (!RespWriteUtils.TryWriteEmptyArray(ref dcurr, dend))
                    SendAndReset();
            }

            return true;
        }

        private bool NetworkSCAN<TGarnetApi>(ref TGarnetApi storageApi)
              where TGarnetApi : IGarnetApi
        {
            if (parseState.Count < 1)
                return AbortWithWrongNumberOfArguments("SCAN");

            // Validate scan cursor
            if (!parseState.TryGetLong(0, out var cursorFromInput))
            {
                while (!RespWriteUtils.TryWriteError(CmdStrings.RESP_ERR_GENERIC_INVALIDCURSOR, ref dcurr, dend))
                    SendAndReset();
                return true;
            }

            var pattern = "*"u8;
            var patternArgSlice = PinnedSpanByte.FromPinnedSpan(pattern);
            var allKeys = true;
            long countValue = 10;
            ReadOnlySpan<byte> typeParameterValue = default;

            var tokenIdx = 1;
            while (tokenIdx < parseState.Count)
            {
                var parameterWord = parseState.GetArgSliceByRef(tokenIdx++).ReadOnlySpan;

                if (parameterWord.EqualsUpperCaseSpanIgnoringCase(CmdStrings.MATCH))
                {
                    // Read pattern for keys filter
                    patternArgSlice = parseState.GetArgSliceByRef(tokenIdx++);
                    pattern = patternArgSlice.ReadOnlySpan;

                    allKeys = pattern.Length == 1 && pattern[0] == '*';
                }
                else if (parameterWord.EqualsUpperCaseSpanIgnoringCase(CmdStrings.COUNT))
                {
                    // Validate count
                    if (!parseState.TryGetLong(tokenIdx++, out countValue))
                    {
                        while (!RespWriteUtils.TryWriteError(CmdStrings.RESP_ERR_GENERIC_VALUE_IS_NOT_INTEGER, ref dcurr, dend))
                            SendAndReset();
                        return true;
                    }
                }
                else if (parameterWord.EqualsUpperCaseSpanIgnoringCase(CmdStrings.TYPE))
                {
                    typeParameterValue = parseState.GetArgSliceByRef(tokenIdx++).ReadOnlySpan;
                }
            }

            storageApi.DbScan(patternArgSlice, allKeys, cursorFromInput, out var cursor, out var keys,
                !typeParameterValue.IsEmpty ? long.MaxValue : countValue, typeParameterValue);

            // Prepare values for output
            if (keys.Count == 0)
            {
                while (!RespWriteUtils.TryWriteArrayLength(2, ref dcurr, dend))
                    SendAndReset();

                // Number of keys "0"
                while (!RespWriteUtils.TryWriteInt32AsBulkString(0, ref dcurr, dend))
                    SendAndReset();

                // Empty array
                while (!RespWriteUtils.TryWriteEmptyArray(ref dcurr, dend))
                    SendAndReset();
            }
            else
            {
                // The response is two elements: the value of the cursor and the array of keys found matching the pattern
                while (!RespWriteUtils.TryWriteArrayLength(2, ref dcurr, dend))
                    SendAndReset();

                if (keys.Count > 0)
                    WriteOutputForScan(cursor, keys);
            }

            return true;
        }

        private bool NetworkTYPE<TGarnetApi>(ref TGarnetApi storageApi)
              where TGarnetApi : IGarnetApi
        {
            if (parseState.Count != 1)
                return AbortWithWrongNumberOfArguments("TYPE");

            // TYPE key
            var keySlice = parseState.GetArgSliceByRef(0);

            var status = storageApi.GetKeyType(keySlice, out var typeName);

            if (status == GarnetStatus.OK)
            {
                while (!RespWriteUtils.TryWriteSimpleString(typeName, ref dcurr, dend))
                    SendAndReset();
            }
            else
            {
                while (!RespWriteUtils.TryWriteSimpleString("none"u8, ref dcurr, dend))
                    SendAndReset();
            }

            return true;
        }

        /// <summary>
        /// Writes the keys in the cursor to the output
        /// </summary>
        /// <param name="cursorValue">Cursor value to write to the output</param>
        /// <param name="keys">Keys to write to the output</param>
        private void WriteOutputForScan(long cursorValue, List<byte[]> keys)
        {
            // The output is an array of two elements: cursor value and an array of keys
            // Note the cursor value should be formatted as bulk string ('$')
            while (!RespWriteUtils.TryWriteInt64AsBulkString(cursorValue, ref dcurr, dend, out _))
                SendAndReset();

            // Write size of the array
            while (!RespWriteUtils.TryWriteArrayLength(keys.Count, ref dcurr, dend))
                SendAndReset();

            // Write the keys matching the pattern
            for (int i = 0; i < keys.Count; i++)
            {
                WriteDirectLargeRespString(keys[i]);
            }
        }

        private bool NetworkArrayPING()
        {
            var count = parseState.Count;
            if (count > 1)
            {
                return AbortWithWrongNumberOfArguments(nameof(RespCommand.PING));
            }

            if (count == 0)
            {
                return NetworkPING();
            }

            var message = parseState.GetArgSliceByRef(0).ReadOnlySpan;
            WriteDirectLargeRespString(message);
            return true;
        }

        private bool NetworkLCS<TGarnetApi>(ref TGarnetApi storageApi)
            where TGarnetApi : IGarnetApi
        {
            if (parseState.Count < 2)
                return AbortWithWrongNumberOfArguments(nameof(RespCommand.LCS));

            var key1 = parseState.GetArgSliceByRef(0);
            var key2 = parseState.GetArgSliceByRef(1);

            // Parse options
            var lenOnly = false;
            var withIndices = false;
            var minMatchLen = 0;
            var withMatchLen = false;
            var tokenIdx = 2;
            while (tokenIdx < parseState.Count)
            {
                var option = parseState.GetArgSliceByRef(tokenIdx++).ReadOnlySpan;

                if (option.EqualsUpperCaseSpanIgnoringCase(CmdStrings.LEN))
                {
                    lenOnly = true;
                }
                else if (option.EqualsUpperCaseSpanIgnoringCase(CmdStrings.IDX))
                {
                    withIndices = true;
                }
                else if (option.EqualsUpperCaseSpanIgnoringCase(CmdStrings.MINMATCHLEN))
                {
                    if (tokenIdx + 1 > parseState.Count)
                    {
                        return AbortWithErrorMessage(CmdStrings.RESP_SYNTAX_ERROR);
                    }

                    if (!parseState.TryGetInt(tokenIdx++, out var minLen))
                    {
                        return AbortWithErrorMessage(CmdStrings.RESP_ERR_GENERIC_VALUE_IS_NOT_INTEGER);
                    }

                    if (minLen < 0)
                    {
                        minLen = 0;
                    }

                    minMatchLen = minLen;
                }
                else if (option.EqualsUpperCaseSpanIgnoringCase(CmdStrings.WITHMATCHLEN))
                {
                    withMatchLen = true;
                }
                else
                {
                    return AbortWithErrorMessage(CmdStrings.RESP_SYNTAX_ERROR);
                }
            }

            if (lenOnly && withIndices)
            {
                return AbortWithErrorMessage(CmdStrings.RESP_ERR_LENGTH_AND_INDEXES);
            }

            var output = SpanByteAndMemory.FromPinnedPointer(dcurr, (int)(dend - dcurr));
            var status = storageApi.LCS(key1, key2, ref output, lenOnly, withIndices, withMatchLen, minMatchLen);

            if (!output.IsSpanByte)
                SendAndReset(output.Memory, output.Length);
            else
                dcurr += output.Length;

            return true;
        }
    }
}<|MERGE_RESOLUTION|>--- conflicted
+++ resolved
@@ -110,14 +110,8 @@
                         if (firstPending == -1)
                         {
                             // Realized not-found without IO, and no earlier pending, so we can add directly to the output
-<<<<<<< HEAD
-                            while (!RespWriteUtils.TryWriteDirect(CmdStrings.RESP_ERRNOTFOUND, ref dcurr, dend))
-                                SendAndReset();
+                            WriteNull();
                             o = SpanByteAndMemory.FromPinnedPointer(dcurr, (int)(dend - dcurr));
-=======
-                            WriteNull();
-                            o = new SpanByteAndMemory(dcurr, (int)(dend - dcurr));
->>>>>>> 33ab11e6
                         }
                         else
                         {
