--- conflicted
+++ resolved
@@ -704,14 +704,9 @@
         private bool NetworkSCAN<TGarnetApi>(int count, byte* ptr, ref TGarnetApi storageApi)
               where TGarnetApi : IGarnetApi
         {
-<<<<<<< HEAD
-=======
-            ptr += 10;
-
-            if (count < 2)
+            if (count < 1)
                 return AbortWithWrongNumberOfArguments("SCAN", count);
 
->>>>>>> fee4fb22
             // Scan cursor [MATCH pattern] [COUNT count] [TYPE type]
             if (!RespReadUtils.ReadByteArrayWithLengthHeader(out var cursorParameterByte, ref ptr, recvBufferPtr + bytesRead))
                 return false;
@@ -799,14 +794,9 @@
         private bool NetworkTYPE<TGarnetApi>(int count, byte* ptr, ref TGarnetApi storageApi)
               where TGarnetApi : IGarnetApi
         {
-<<<<<<< HEAD
-=======
-            ptr += 10;
-
-            if (count != 2)
+            if (count != 1)
                 return AbortWithWrongNumberOfArguments("TYPE", count);
 
->>>>>>> fee4fb22
             // TYPE key
             byte* keyPtr = null;
             int kSize = 0;
@@ -834,14 +824,9 @@
         private bool NetworkMODULE<TGarnetApi>(int count, byte* ptr, ref TGarnetApi storageApi)
             where TGarnetApi : IGarnetApi
         {
-<<<<<<< HEAD
-=======
-            ptr += 12;
-
-            if (count == 1)
+            if (count != 1)
                 return AbortWithWrongNumberOfArguments("MODULE", count);
 
->>>>>>> fee4fb22
             // MODULE nameofmodule
             if (!RespReadUtils.ReadByteArrayWithLengthHeader(out var nameofmodule, ref ptr, recvBufferPtr + bytesRead))
                 return false;
