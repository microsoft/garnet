--- conflicted
+++ resolved
@@ -181,19 +181,7 @@
         {
             if (parseState.Count == 0 || parseState.Count % 2 != 0)
             {
-<<<<<<< HEAD
-                var key = parseState.GetArgSliceByRef(c).SpanByte;
-
-                input.parseState = parseState.Slice(c + 1, 1);
-                var status = storageApi.SET_Conditional(key, ref input);
-
-                // Status tells us whether an old image was found during RMW or not
-                // For a "set if not exists", NOTFOUND means that the operation succeeded
-                if (status == GarnetStatus.NOTFOUND)
-                    anyValuesSet = true;
-=======
                 return AbortWithWrongNumberOfArguments(nameof(RespCommand.MSETNX));
->>>>>>> ecc0ec65
             }
 
             var input = new RawStringInput(RespCommand.MSETNX, ref parseState);
