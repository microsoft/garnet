﻿// Copyright (c) Microsoft Corporation.
// Licensed under the MIT license.

using System.Collections.Generic;
using Tsavorite.core;

namespace Garnet.server
{
    using MainStoreFunctions = StoreFunctions<SpanByte, SpanByte, SpanByteComparer, SpanByteRecordDisposer>;

    using ObjectStoreAllocator = GenericAllocator<byte[], IGarnetObject, StoreFunctions<byte[], IGarnetObject, ByteArrayKeyComparer, DefaultRecordDisposer<byte[], IGarnetObject>>>;
    using ObjectStoreFunctions = StoreFunctions<byte[], IGarnetObject, ByteArrayKeyComparer, DefaultRecordDisposer<byte[], IGarnetObject>>;

    internal sealed class TxnKeyEntryComparer : IComparer<TxnKeyEntry>
    {
<<<<<<< HEAD
        public LockableContext<SpanByte, SpanByte, SpanByte, SpanByteAndMemory, long, MainSessionFunctions, MainStoreFunctions, SpanByteAllocator<MainStoreFunctions>> lockableContext;
        public LockableContext<byte[], IGarnetObject, SpanByte, GarnetObjectStoreOutput, long, ObjectSessionFunctions, ObjectStoreFunctions, ObjectStoreAllocator> objectStoreLockableContext;

        internal TxnKeyEntryComparer(LockableContext<SpanByte, SpanByte, SpanByte, SpanByteAndMemory, long, MainSessionFunctions, MainStoreFunctions, SpanByteAllocator<MainStoreFunctions>> lockableContext,
                LockableContext<byte[], IGarnetObject, SpanByte, GarnetObjectStoreOutput, long, ObjectSessionFunctions, ObjectStoreFunctions, ObjectStoreAllocator> objectStoreLockableContext)
=======
        public LockableContext<SpanByte, SpanByte, SpanByte, SpanByteAndMemory, long, MainStoreFunctions> lockableContext;
        public LockableContext<byte[], IGarnetObject, ObjectInput, GarnetObjectStoreOutput, long, ObjectStoreFunctions> objectStoreLockableContext;

        internal TxnKeyEntryComparer(LockableContext<SpanByte, SpanByte, SpanByte, SpanByteAndMemory, long, MainStoreFunctions> lockableContext, LockableContext<byte[], IGarnetObject, ObjectInput, GarnetObjectStoreOutput, long, ObjectStoreFunctions> objectStoreLockableContext)
>>>>>>> 1f7e6d38
        {
            this.lockableContext = lockableContext;
            this.objectStoreLockableContext = objectStoreLockableContext;
        }

        /// <inheritdoc />
        public int Compare(TxnKeyEntry key1, TxnKeyEntry key2)
        {
            // This sorts by isObject, then calls Tsavorite to sort by lock code and then by lockType.
            var cmp = key1.isObject.CompareTo(key2.isObject);
            if (cmp != 0)
                return cmp;
            if (key1.isObject)
                return objectStoreLockableContext.CompareKeyHashes(key1, key2);
            else
                return lockableContext.CompareKeyHashes(key1, key2);
        }
    }
}<|MERGE_RESOLUTION|>--- conflicted
+++ resolved
@@ -13,18 +13,11 @@
 
     internal sealed class TxnKeyEntryComparer : IComparer<TxnKeyEntry>
     {
-<<<<<<< HEAD
         public LockableContext<SpanByte, SpanByte, SpanByte, SpanByteAndMemory, long, MainSessionFunctions, MainStoreFunctions, SpanByteAllocator<MainStoreFunctions>> lockableContext;
-        public LockableContext<byte[], IGarnetObject, SpanByte, GarnetObjectStoreOutput, long, ObjectSessionFunctions, ObjectStoreFunctions, ObjectStoreAllocator> objectStoreLockableContext;
+        public LockableContext<byte[], IGarnetObject, ObjectInput, GarnetObjectStoreOutput, long, ObjectSessionFunctions, ObjectStoreFunctions, ObjectStoreAllocator> objectStoreLockableContext;
 
         internal TxnKeyEntryComparer(LockableContext<SpanByte, SpanByte, SpanByte, SpanByteAndMemory, long, MainSessionFunctions, MainStoreFunctions, SpanByteAllocator<MainStoreFunctions>> lockableContext,
-                LockableContext<byte[], IGarnetObject, SpanByte, GarnetObjectStoreOutput, long, ObjectSessionFunctions, ObjectStoreFunctions, ObjectStoreAllocator> objectStoreLockableContext)
-=======
-        public LockableContext<SpanByte, SpanByte, SpanByte, SpanByteAndMemory, long, MainStoreFunctions> lockableContext;
-        public LockableContext<byte[], IGarnetObject, ObjectInput, GarnetObjectStoreOutput, long, ObjectStoreFunctions> objectStoreLockableContext;
-
-        internal TxnKeyEntryComparer(LockableContext<SpanByte, SpanByte, SpanByte, SpanByteAndMemory, long, MainStoreFunctions> lockableContext, LockableContext<byte[], IGarnetObject, ObjectInput, GarnetObjectStoreOutput, long, ObjectStoreFunctions> objectStoreLockableContext)
->>>>>>> 1f7e6d38
+                LockableContext<byte[], IGarnetObject, ObjectInput, GarnetObjectStoreOutput, long, ObjectSessionFunctions, ObjectStoreFunctions, ObjectStoreAllocator> objectStoreLockableContext)
         {
             this.lockableContext = lockableContext;
             this.objectStoreLockableContext = objectStoreLockableContext;
