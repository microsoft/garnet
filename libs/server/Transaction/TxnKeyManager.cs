﻿// Copyright (c) Microsoft Corporation.
// Licensed under the MIT license.

using System;
using Tsavorite.core;

namespace Garnet.server
{
    sealed partial class TransactionManager
    {
        /// <summary>
        /// Save key entry
        /// </summary>
        /// <param name="key"></param>
        /// <param name="isObject"></param>
        /// <param name="type"></param>
        public void SaveKeyEntryToLock(ArgSlice key, bool isObject, LockType type)
        {
            UpdateTransactionStoreType(isObject ? StoreType.Object : StoreType.Main);
            keyEntries.AddKey(key, isObject, type);
        }

        /// <summary>
        /// Verify key ownership
        /// </summary>
        /// <param name="key"></param>
        /// <param name="type"></param>
        public unsafe void VerifyKeyOwnership(ArgSlice key, LockType type)
        {
            if (!clusterEnabled) return;

            bool readOnly = type == LockType.Shared;
            if (!clusterSession.CheckSingleKeySlotVerify(key, readOnly, respSession.SessionAsking))
            {
                this.state = TxnState.Aborted;
                return;
            }
        }

        /// <summary>
        /// Returns a number of skipped args
        /// </summary>
        internal int GetKeys(RespCommand command, int inputCount, out ReadOnlySpan<byte> error, byte subCommand)
        {
            error = CmdStrings.RESP_ERR_GENERIC_UNK_CMD;
            return command switch
            {
                RespCommand.SortedSet => SortedSetObjectKeys(subCommand, inputCount),
                RespCommand.List => ListObjectKeys(subCommand),
                RespCommand.Hash => HashObjectKeys(subCommand),
                RespCommand.Set => SetObjectKeys(subCommand, inputCount),
                RespCommand.GET => SingleKey(1, false, LockType.Shared),
                RespCommand.SET => SingleKey(1, false, LockType.Exclusive),
                RespCommand.GETRANGE => SingleKey(1, false, LockType.Shared),
                RespCommand.SETRANGE => SingleKey(1, false, LockType.Exclusive),
                RespCommand.PFADD => SingleKey(1, false, LockType.Exclusive),
                RespCommand.PFCOUNT => ListKeys(inputCount, false, LockType.Shared),
                RespCommand.PFMERGE => ListKeys(inputCount, false, LockType.Exclusive),
                RespCommand.SETEX => SingleKey(3, false, LockType.Exclusive),
                RespCommand.SETEXNX => SingleKey(1, false, LockType.Exclusive),
                RespCommand.SETEXXX => SingleKey(1, false, LockType.Exclusive),
                RespCommand.DEL => ListKeys(inputCount, false, LockType.Exclusive),
                RespCommand.EXISTS => SingleKey(1, false, LockType.Shared),
                RespCommand.RENAME => SingleKey(1, false, LockType.Exclusive),
                RespCommand.INCR => SingleKey(1, false, LockType.Exclusive),
                RespCommand.INCRBY => SingleKey(1, false, LockType.Exclusive),
                RespCommand.DECR => SingleKey(1, false, LockType.Exclusive),
                RespCommand.DECRBY => SingleKey(1, false, LockType.Exclusive),
                RespCommand.SETBIT => SingleKey(1, false, LockType.Exclusive),
                RespCommand.GETBIT => SingleKey(1, false, LockType.Shared),
                RespCommand.BITCOUNT => SingleKey(1, false, LockType.Shared),
                RespCommand.BITPOS => SingleKey(1, false, LockType.Exclusive),
                RespCommand.BITFIELD => SingleKey(1, false, LockType.Exclusive),
                RespCommand.EXPIRE => SingleKey(1, false, LockType.Exclusive),
                RespCommand.PEXPIRE => SingleKey(1, false, LockType.Exclusive),
                RespCommand.PERSIST => SingleKey(1, false, LockType.Exclusive),
                RespCommand.MGET => ListKeys(inputCount, false, LockType.Shared),
                RespCommand.MSET => MSETKeys(inputCount, false, LockType.Exclusive),
                RespCommand.MSETNX => MSETKeys(inputCount, false, LockType.Exclusive),
                RespCommand.UNLINK => ListKeys(inputCount, false, LockType.Exclusive),
                RespCommand.GETDEL => SingleKey(1, false, LockType.Exclusive),
                RespCommand.APPEND => SingleKey(1, false, LockType.Exclusive),
                _ => AdminCommands(command)
            };
        }

        private int AdminCommands(RespCommand command)
        {
            return command switch
            {
                RespCommand.ECHO => 1,
                RespCommand.REPLICAOF => 1,
                RespCommand.SECONDARYOF => 1,
                RespCommand.CONFIG => 1,
                RespCommand.CLIENT => 1,
                _ => -1
            };
        }

        private int SortedSetObjectKeys(byte subCommand, int inputCount)
        {

            return subCommand switch
            {
                (byte)SortedSetOperation.ZADD => SingleKey(1, true, LockType.Exclusive),
                (byte)SortedSetOperation.ZREM => SingleKey(1, true, LockType.Exclusive),
                (byte)SortedSetOperation.ZCARD => SingleKey(1, true, LockType.Shared),
                (byte)SortedSetOperation.ZPOPMAX => SingleKey(1, true, LockType.Exclusive),
                (byte)SortedSetOperation.ZSCORE => SingleKey(1, true, LockType.Shared),
                (byte)SortedSetOperation.ZMSCORE => SingleKey(1, true, LockType.Shared),
                (byte)SortedSetOperation.ZCOUNT => SingleKey(1, true, LockType.Shared),
                (byte)SortedSetOperation.ZINCRBY => SingleKey(1, true, LockType.Exclusive),
                (byte)SortedSetOperation.ZRANK => SingleKey(1, true, LockType.Exclusive),
                (byte)SortedSetOperation.ZRANGE => SingleKey(1, true, LockType.Shared),
                (byte)SortedSetOperation.ZRANGEBYSCORE => SingleKey(1, true, LockType.Shared),
                (byte)SortedSetOperation.ZREVRANK => SingleKey(1, true, LockType.Exclusive),
                (byte)SortedSetOperation.ZREMRANGEBYLEX => SingleKey(1, true, LockType.Exclusive),
                (byte)SortedSetOperation.ZREMRANGEBYRANK => SingleKey(1, true, LockType.Exclusive),
                (byte)SortedSetOperation.ZREMRANGEBYSCORE => SingleKey(1, true, LockType.Exclusive),
                (byte)SortedSetOperation.ZLEXCOUNT => SingleKey(1, true, LockType.Exclusive),
                (byte)SortedSetOperation.ZPOPMIN => SingleKey(1, true, LockType.Exclusive),
                (byte)SortedSetOperation.ZRANDMEMBER => SingleKey(1, true, LockType.Exclusive),
                (byte)SortedSetOperation.ZDIFF => ListKeys(inputCount, true, LockType.Exclusive),
                (byte)SortedSetOperation.GEOADD => SingleKey(1, true, LockType.Exclusive),
                (byte)SortedSetOperation.GEOHASH => SingleKey(1, true, LockType.Shared),
                (byte)SortedSetOperation.GEODIST => SingleKey(1, true, LockType.Shared),
                (byte)SortedSetOperation.GEOPOS => SingleKey(1, true, LockType.Shared),
                (byte)SortedSetOperation.GEOSEARCH => SingleKey(1, true, LockType.Shared),
                (byte)SortedSetOperation.ZREVRANGE => SingleKey(1, true, LockType.Shared),
                _ => -1
            };
        }

        private int ListObjectKeys(byte subCommand)
        {
            return subCommand switch
            {
                (byte)ListOperation.LPUSH => SingleKey(1, true, LockType.Exclusive),
                (byte)ListOperation.LPOP => SingleKey(1, true, LockType.Exclusive),
                (byte)ListOperation.RPUSH => SingleKey(1, true, LockType.Exclusive),
                (byte)ListOperation.RPOP => SingleKey(1, true, LockType.Exclusive),
                (byte)ListOperation.LLEN => SingleKey(1, true, LockType.Shared),
                (byte)ListOperation.LTRIM => SingleKey(1, true, LockType.Exclusive),
                (byte)ListOperation.LRANGE => SingleKey(1, true, LockType.Shared),
                (byte)ListOperation.LINDEX => SingleKey(1, true, LockType.Shared),
                (byte)ListOperation.LINSERT => SingleKey(1, true, LockType.Exclusive),
                (byte)ListOperation.LREM => SingleKey(1, true, LockType.Exclusive),
                _ => -1
            };
        }

        private int HashObjectKeys(byte subCommand)
        {
            return subCommand switch
            {
                (byte)HashOperation.HSET => SingleKey(1, true, LockType.Exclusive),
                (byte)HashOperation.HMSET => SingleKey(1, true, LockType.Exclusive),
                (byte)HashOperation.HGET => SingleKey(1, true, LockType.Shared),
                (byte)HashOperation.HMGET => SingleKey(1, true, LockType.Shared),
                (byte)HashOperation.HGETALL => SingleKey(1, true, LockType.Shared),
                (byte)HashOperation.HDEL => SingleKey(1, true, LockType.Exclusive),
                (byte)HashOperation.HLEN => SingleKey(1, true, LockType.Shared),
                (byte)HashOperation.HEXISTS => SingleKey(1, true, LockType.Shared),
                (byte)HashOperation.HKEYS => SingleKey(1, true, LockType.Shared),
                (byte)HashOperation.HVALS => SingleKey(1, true, LockType.Shared),
                (byte)HashOperation.HINCRBY => SingleKey(1, true, LockType.Exclusive),
                (byte)HashOperation.HINCRBYFLOAT => SingleKey(1, true, LockType.Exclusive),
                (byte)HashOperation.HSETNX => SingleKey(1, true, LockType.Exclusive),
                (byte)HashOperation.HRANDFIELD => SingleKey(1, true, LockType.Shared),
                (byte)HashOperation.HSTRLEN => SingleKey(1, true, LockType.Shared),
                _ => -1
            };
        }

        private int SetObjectKeys(byte subCommand, int inputCount)
        {
            return subCommand switch
            {
                (byte)SetOperation.SADD => SingleKey(1, true, LockType.Exclusive),
                (byte)SetOperation.SMEMBERS => SingleKey(1, true, LockType.Shared),
                (byte)SetOperation.SREM => SingleKey(1, true, LockType.Exclusive),
                (byte)SetOperation.SCARD => SingleKey(1, true, LockType.Exclusive),
                (byte)SetOperation.SRANDMEMBER => SingleKey(1, true, LockType.Exclusive),
                (byte)SetOperation.SPOP => SingleKey(1, true, LockType.Exclusive),
                (byte)SetOperation.SISMEMBER => SingleKey(1, true, LockType.Shared),
<<<<<<< HEAD
                (byte)SetOperation.SDIFF => ListKeys(inputCount, true, LockType.Shared),
                (byte)SetOperation.SDIFFSTORE => ListKeys(inputCount, true, LockType.Exclusive),
=======
                (byte)SetOperation.SUNION => ListKeys(inputCount, true, LockType.Shared),
>>>>>>> 20c29607
                _ => -1
            };
        }

        /// <summary>
        /// Returns a single for commands that have a single key
        /// </summary>
        private int SingleKey(int arg, bool isObject, LockType type)
        {
            bool success;
            for (int i = 1; i < arg; i++)
            {
                respSession.GetCommandAsArgSlice(out success);
                if (!success) return -2;
            }
            var key = respSession.GetCommandAsArgSlice(out success);
            if (!success) return -2;
            SaveKeyEntryToLock(key, isObject, type);
            SaveKeyArgSlice(key);
            return arg;
        }

        /// <summary>
        /// Returns a list of keys for commands: MGET, DEL, UNLINK
        /// </summary>
        private int ListKeys(int inputCount, bool isObject, LockType type)
        {
            for (int i = 0; i < inputCount; i++)
            {
                var key = respSession.GetCommandAsArgSlice(out bool success);
                if (!success) return -2;
                SaveKeyEntryToLock(key, isObject, type);
                SaveKeyArgSlice(key);
            }
            return inputCount;
        }

        /// <summary>
        /// Returns a list of keys for MSET commands
        /// </summary>
        private int MSETKeys(int inputCount, bool isObject, LockType type)
        {
            for (int i = 0; i < inputCount; i += 2)
            {
                var key = respSession.GetCommandAsArgSlice(out bool success);
                if (!success) return -2;
                var val = respSession.GetCommandAsArgSlice(out success);
                if (!success) return -2;
                SaveKeyEntryToLock(key, isObject, type);
                SaveKeyArgSlice(key);
            }
            return inputCount;
        }
    }
}<|MERGE_RESOLUTION|>--- conflicted
+++ resolved
@@ -183,12 +183,9 @@
                 (byte)SetOperation.SRANDMEMBER => SingleKey(1, true, LockType.Exclusive),
                 (byte)SetOperation.SPOP => SingleKey(1, true, LockType.Exclusive),
                 (byte)SetOperation.SISMEMBER => SingleKey(1, true, LockType.Shared),
-<<<<<<< HEAD
+                (byte)SetOperation.SUNION => ListKeys(inputCount, true, LockType.Shared),
                 (byte)SetOperation.SDIFF => ListKeys(inputCount, true, LockType.Shared),
                 (byte)SetOperation.SDIFFSTORE => ListKeys(inputCount, true, LockType.Exclusive),
-=======
-                (byte)SetOperation.SUNION => ListKeys(inputCount, true, LockType.Shared),
->>>>>>> 20c29607
                 _ => -1
             };
         }
