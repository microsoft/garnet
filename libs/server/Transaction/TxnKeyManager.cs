﻿// Copyright (c) Microsoft Corporation.
// Licensed under the MIT license.

using Garnet.common;
using Tsavorite.core;

namespace Garnet.server
{
    sealed partial class TransactionManager
    {
        /// <summary>
        /// Save key entry
        /// </summary>
        /// <param name="key"></param>
        /// <param name="type"></param>
        public void SaveKeyEntryToLock(PinnedSpanByte key, LockType type)
        {
<<<<<<< HEAD
            keyEntries.AddKey(key, type);
=======
            // Indicate whether transaction has to perform a write operation (used to skip writing to AOF otherwise)
            PerformWrites |= type == LockType.Exclusive;
            UpdateTransactionStoreType(isObject ? StoreType.Object : StoreType.Main);
            keyEntries.AddKey(key, isObject, type);
>>>>>>> 11b03bd4
        }

        /// <summary>
        /// Reset cached slot verification result
        /// </summary>
        public void ResetCacheSlotVerificationResult()
        {
            if (!clusterEnabled) return;
            respSession.clusterSession.ResetCachedSlotVerificationResult();
        }

        /// <summary>
        /// Reset cached slot verification result
        /// </summary>
        public void WriteCachedSlotVerificationMessage(ref MemoryResult<byte> output)
        {
            if (!clusterEnabled) return;
            respSession.clusterSession.WriteCachedSlotVerificationMessage(ref output);
        }

        /// <summary>
        /// Verify key ownership
        /// </summary>
        /// <param name="key"></param>
        /// <param name="type"></param>
        public unsafe void VerifyKeyOwnership(PinnedSpanByte key, LockType type)
        {
            if (!clusterEnabled) return;

            var readOnly = type == LockType.Shared;
            if (!respSession.clusterSession.NetworkIterativeSlotVerify(key, readOnly, respSession.SessionAsking))
            {
                this.state = TxnState.Aborted;
            }
        }

        /// <summary>
        /// Locks keys according to command's key specifications
        /// </summary>
        /// <param name="cmdInfo">Simplified command info</param>
        internal void LockKeys(SimpleRespCommandInfo cmdInfo)
        {
            if (cmdInfo.KeySpecs == null || cmdInfo.KeySpecs.Length == 0)
                return;

            AddTransactionStoreType(cmdInfo.StoreType);

            foreach (var keySpec in cmdInfo.KeySpecs)
            {
                if (!respSession.parseState.TryGetKeySearchArgsFromSimpleKeySpec(keySpec, cmdInfo.IsSubCommand, out var searchArgs))
                    continue;

                var isReadOnly = (keySpec.Flags & KeySpecificationFlags.RO) == KeySpecificationFlags.RO;
                var lockType = isReadOnly ? LockType.Shared : LockType.Exclusive;

                for (var currIdx = searchArgs.firstIdx; currIdx <= searchArgs.lastIdx; currIdx += searchArgs.step)
                {
                    var key = respSession.parseState.GetArgSliceByRef(currIdx);
                    SaveKeyEntryToLock(key, lockType);
                    SaveKeyArgSlice(key);
                }
            }
        }
    }
}<|MERGE_RESOLUTION|>--- conflicted
+++ resolved
@@ -15,14 +15,9 @@
         /// <param name="type"></param>
         public void SaveKeyEntryToLock(PinnedSpanByte key, LockType type)
         {
-<<<<<<< HEAD
-            keyEntries.AddKey(key, type);
-=======
             // Indicate whether transaction has to perform a write operation (used to skip writing to AOF otherwise)
             PerformWrites |= type == LockType.Exclusive;
-            UpdateTransactionStoreType(isObject ? StoreType.Object : StoreType.Main);
-            keyEntries.AddKey(key, isObject, type);
->>>>>>> 11b03bd4
+            keyEntries.AddKey(key, type);
         }
 
         /// <summary>
