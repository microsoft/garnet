--- conflicted
+++ resolved
@@ -181,12 +181,9 @@
                 (byte)SetOperation.SREM => SingleKey(1, true, LockType.Exclusive),
                 (byte)SetOperation.SCARD => SingleKey(1, true, LockType.Exclusive),
                 (byte)SetOperation.SPOP => SingleKey(1, true, LockType.Exclusive),
-<<<<<<< HEAD
+                (byte)SetOperation.SISMEMBER => SingleKey(1, true, LockType.Shared),
                 (byte)SetOperation.SDIFF => ListKeys(inputCount, true, LockType.Shared),
                 (byte)SetOperation.SDIFFSTORE => ListKeys(inputCount, true, LockType.Exclusive),
-=======
-                (byte)SetOperation.SISMEMBER => SingleKey(1, true, LockType.Shared),
->>>>>>> 2ad50bc3
                 _ => -1
             };
         }
