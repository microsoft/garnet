--- conflicted
+++ resolved
@@ -229,15 +229,9 @@
                 RespCommand.ZTTL => SortedSetObjectKeys(command, inputCount),
                 RespCommand.ZUNION => SortedSetObjectKeys(command, inputCount),
                 RespCommand.ZUNIONSTORE => SortedSetObjectKeys(command, inputCount),
-<<<<<<< HEAD
-
                 // TODO: Actually implement as commands are implemented
                 RespCommand.VADD or RespCommand.VCARD or RespCommand.VDIM or RespCommand.VEMB or RespCommand.VGETATTR or RespCommand.VINFO or
                 RespCommand.VLINKS or RespCommand.VRANDMEMBER or RespCommand.VREM or RespCommand.VSETATTR or RespCommand.VSIM => SingleKey(StoreType.Object, LockType.Exclusive),
-
-                RespCommand.COSCAN => SingleKey(StoreType.Object, LockType.Shared),
-=======
->>>>>>> 9ea26f0f
                 _ => OtherCommands(command, out error)
             };
         }
