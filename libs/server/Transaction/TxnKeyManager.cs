--- conflicted
+++ resolved
@@ -183,13 +183,10 @@
                 (byte)SetOperation.SRANDMEMBER => SingleKey(1, true, LockType.Exclusive),
                 (byte)SetOperation.SPOP => SingleKey(1, true, LockType.Exclusive),
                 (byte)SetOperation.SISMEMBER => SingleKey(1, true, LockType.Shared),
-<<<<<<< HEAD
-                (byte)SetOperation.SMOVE => ListKeys(inputCount, true, LockType.Exclusive),
-=======
                 (byte)SetOperation.SUNION => ListKeys(inputCount, true, LockType.Shared),
                 (byte)SetOperation.SDIFF => ListKeys(inputCount, true, LockType.Shared),
                 (byte)SetOperation.SDIFFSTORE => XSTOREKeys(inputCount, true),
->>>>>>> ec68497d
+                (byte)SetOperation.SMOVE => ListKeys(inputCount, true, LockType.Exclusive),
                 _ => -1
             };
         }
