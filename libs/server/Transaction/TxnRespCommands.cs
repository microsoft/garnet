--- conflicted
+++ resolved
@@ -127,13 +127,8 @@
                 }
                 else
                 {
-<<<<<<< HEAD
-                    string err = string.Format(CmdStrings.ErrWrongNumArgs, commandInfo.Name);
-                    while (!RespWriteUtils.WriteResponse(new ReadOnlySpan<byte>(Encoding.ASCII.GetBytes(err)), ref dcurr, dend))
-=======
-                    string err = string.Format(CmdStrings.GenericErrWrongNumArgs, commandInfo.nameStr);
+                    string err = string.Format(CmdStrings.GenericErrWrongNumArgs, commandInfo.Name);
                     while (!RespWriteUtils.WriteError(err, ref dcurr, dend))
->>>>>>> 17572f48
                         SendAndReset();
                     txnManager.Abort();
                 }
