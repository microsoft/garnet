﻿// Copyright (c) Microsoft Corporation.
// Licensed under the MIT license.

using System;
using System.Collections.Generic;
using System.Text;
using Garnet.common;
using Microsoft.Extensions.Logging;

namespace Garnet.server
{
    /// <summary>
    /// Server session for RESP protocol - Transaction commands are in this file
    /// </summary>
    internal sealed unsafe partial class RespServerSession : ServerSessionBase
    {
        /// <summary>
        /// MULTI
        /// </summary>
        private bool NetworkMULTI()
        {
            if (txnManager.state != TxnState.None)
            {
                while (!RespWriteUtils.WriteDirect(CmdStrings.RESP_NESTED_MULTI, ref dcurr, dend))
                    SendAndReset();
                txnManager.Abort();
                return true;
            }
            txnManager.txnStartHead = readHead;
            txnManager.state = TxnState.Started;
            txnManager.operationCntTxn = 0;
            //Keep track of ptr for key verification when cluster mode is enabled
            txnManager.saveKeyRecvBufferPtr = recvBufferPtr;

            while (!RespWriteUtils.WriteDirect(CmdStrings.RESP_OK, ref dcurr, dend))
                SendAndReset();
            return true;
        }

        private bool NetworkEXEC()
        {
            // pass over the EXEC in buffer during execution
            if (txnManager.state == TxnState.Running)
            {
                txnManager.Commit();
                return true;

            }
            // Abort and reset the transaction 
            else if (txnManager.state == TxnState.Aborted)
            {
                while (!RespWriteUtils.WriteDirect(CmdStrings.RESP_EXEC_ABORT, ref dcurr, dend))
                    SendAndReset();
                txnManager.Reset(false);
                return true;
            }
            // start running transaction and setting readHead to first operation
            else if (txnManager.state == TxnState.Started)
            {
                var _origReadHead = readHead;
                readHead = txnManager.txnStartHead;

                txnManager.GetKeysForValidation(recvBufferPtr, out var keys, out int keyCount, out bool readOnly);
                if (NetworkKeyArraySlotVerify(ref keys, readOnly, keyCount))
                {
                    logger?.LogWarning("Failed CheckClusterTxnKeys");
                    txnManager.Reset(false);
                    txnManager.watchContainer.Reset();
                    readHead = _origReadHead;
                    return true;
                }

                bool startTxn = txnManager.Run();

                if (startTxn)
                {
                    while (!RespWriteUtils.WriteArrayLength(txnManager.operationCntTxn, ref dcurr, dend))
                        SendAndReset();
                }
                else
                {
                    readHead = _origReadHead;
                    while (!RespWriteUtils.WriteNull(ref dcurr, dend))
                        SendAndReset();
                }

                return true;
            }
            // EXEC without MULTI command
            while (!RespWriteUtils.WriteDirect(CmdStrings.RESP_EXEC_WO_MULTI, ref dcurr, dend))
                SendAndReset();
            return true;

        }

        /// <summary>
        /// Skip the commands, first phase of the transactions processing.
        /// </summary>
        private bool NetworkSKIP(RespCommand cmd, byte subCommand, int count)
        {
            ReadOnlySpan<byte> bufSpan = new ReadOnlySpan<byte>(recvBufferPtr, bytesRead);

<<<<<<< HEAD
            byte subCommand = 0;
            if (cmd == RespCommand.NONE)
            {
                (cmd, subCommand) = FastParseArrayCommand(count, recvBufferPtr + readHead);

                if (cmd == RespCommand.NONE)
                    (cmd, subCommand) = ParseAdminCommands();
            }

            if (cmd == RespCommand.NONE)
            {
                // Check if we received an entire command
                GetCommand(bufSpan, out bool success1);
                if (!success1) return false;

                if (cmd == RespCommand.NONE)
                {
                    if (!DrainCommands(bufSpan, count - 1))
                        return false;

                    // We got the entire command, but it is not a basic or array command
                    while (!RespWriteUtils.WriteDirect(CmdStrings.RESP_ERR, ref dcurr, dend))
                        SendAndReset();
                    txnManager.Abort();

                    return true;
                }
            }

            // Skip the command itself
            GetCommand(bufSpan, out bool success);
            if (!success)
                return false;

=======
            // Retrieve the meta-data for the command to do basic sanity checking for command arguments
>>>>>>> 4cba6ff8
            RespCommandsInfo commandInfo = RespCommandsInfo.findCommand(cmd, subCommand);
            if (commandInfo == null)
            {
                while (!RespWriteUtils.WriteDirect(CmdStrings.RESP_ERR, ref dcurr, dend))
                    SendAndReset();
                txnManager.Abort();
                if (!DrainCommands(bufSpan, count))
                    return false;
                return true;
            }

            // Check if input is valid and abort if necessary
            // NOTE: Negative arity means it's an expected minimum of args. Positive means exact.
            bool invalidNumArgs = commandInfo.arity > 0 ? count != (commandInfo.arity) : count < -commandInfo.arity;

            // Watch not allowed during TXN
            bool isWatch = (commandInfo.command == RespCommand.WATCH || commandInfo.command == RespCommand.WATCHMS || commandInfo.command == RespCommand.WATCHOS);

            if (invalidNumArgs || isWatch)
            {
                if (isWatch)
                {
                    while (!RespWriteUtils.WriteDirect(CmdStrings.RESP_WATCH_IN_MULTI, ref dcurr, dend))
                        SendAndReset();
                }
                else
                {
                    string err = string.Format(CmdStrings.ErrWrongNumArgs, commandInfo.nameStr);
                    while (!RespWriteUtils.WriteAsciiDirect(err, ref dcurr, dend))
                        SendAndReset();
                    txnManager.Abort();
                }

                if (!DrainCommands(bufSpan, count))
                    return false;

                return true;
            }

            // Get and add keys to txn key list
            int skipped = txnManager.GetKeys(cmd, count, out ReadOnlySpan<byte> error, subCommand);

            if (skipped < 0)
            {
                // We ran out of data in network buffer, let caller handler it
                if (skipped == -2) return false;

<<<<<<< HEAD
                // Unsupported command
                while (!RespWriteUtils.WriteDirect(error, ref dcurr, dend))
=======
                // We found an unsupported command, abort
                while (!RespWriteUtils.WriteResponse(error, ref dcurr, dend))
>>>>>>> 4cba6ff8
                    SendAndReset();

                txnManager.Abort();

                if (!DrainCommands(bufSpan, count))
                    return false;

                return true;
            }

            // Consume the remaining arguments in the input
            for (int i = skipped; i < count; i++)
            {
                GetCommand(bufSpan, out bool success);

                if (!success)
                    return false;
            }

            while (!RespWriteUtils.WriteDirect(CmdStrings.RESP_QUEUED, ref dcurr, dend))
                SendAndReset();

            txnManager.operationCntTxn++;
            return true;
        }

        /// <summary>
        /// DISCARD
        /// </summary>
        private bool NetworkDISCARD()
        {
            if (txnManager.state == TxnState.None)
            {
                while (!RespWriteUtils.WriteDirect(CmdStrings.RESP_DISCARD_WO_MULTI, ref dcurr, dend))
                    SendAndReset();
                return true;
            }
            while (!RespWriteUtils.WriteDirect(CmdStrings.RESP_OK, ref dcurr, dend))
                SendAndReset();
            txnManager.Reset(false);
            return true;
        }

        /// <summary>
        /// Watch
        /// </summary>
        private bool NetworkWATCH(int count, StoreType type = StoreType.All)
        {
            bool success;

            if (count > 1)
            {
                List<ArgSlice> keys = new();

                for (int c = 0; c < count - 1; c++)
                {
                    var key = GetCommandAsArgSlice(out success);
                    if (!success) return false;
                    keys.Add(key);
                }

                foreach (var key in keys)
                    txnManager.Watch(key, type);
            }
            else
            {
                for (int c = 0; c < count; c++)
                {
                    var key = GetCommandAsArgSlice(out success);
                    if (!success) return false;
                    txnManager.Watch(key, type);
                }
            }

            while (!RespWriteUtils.WriteDirect(CmdStrings.RESP_OK, ref dcurr, dend))
                SendAndReset();
            return true;
        }

        /// <summary>
        /// UNWATCH
        /// </summary>
        private bool NetworkUNWATCH()
        {
            if (txnManager.state == TxnState.None)
            {
                txnManager.watchContainer.Reset();
            }
            while (!RespWriteUtils.WriteDirect(CmdStrings.RESP_OK, ref dcurr, dend))
                SendAndReset();
            return true;
        }

        private bool NetworkRUNTXPFast(byte* ptr)
        {
            int count = *(ptr - 16 + 1) - '0';
            return NetworkRUNTXP(count, ptr);
        }

        private bool NetworkRUNTXP(int count, byte* ptr)
        {
            if (!RespReadUtils.ReadIntWithLengthHeader(out int txid, ref ptr, recvBufferPtr + bytesRead))
                return false;

            byte* start = ptr;

            // Verify all args available
            for (int i = 0; i < count - 1; i++)
            {
                byte* result = default;
                int len = 0;
                if (!RespReadUtils.ReadPtrWithLengthHeader(ref result, ref len, ref ptr, recvBufferPtr + bytesRead))
                    return false;
            }

            // Shift read head
            readHead = (int)(ptr - recvBufferPtr);


            var (proc, numParams) = customCommandManagerSession.GetCustomTransactionProcedure(txid, txnManager, scratchBufferManager);
            if (count - 1 == numParams)
            {
                TryTransactionProc((byte)txid, start, ptr, proc);
            }
            else
            {
<<<<<<< HEAD
                while (!RespWriteUtils.WriteAsciiDirect($"-ERR Invalid number of parameters to stored proc {txid}, expected {numParams}, actual {count - 2}\r\n", ref dcurr, dend))
=======
                while (!RespWriteUtils.WriteDirect(Encoding.ASCII.GetBytes($"-ERR Invalid number of parameters to stored proc {txid}, expected {numParams}, actual {count - 1}\r\n"), ref dcurr, dend))
>>>>>>> 4cba6ff8
                    SendAndReset();
                return true;
            }

            return true;
        }
    }
}<|MERGE_RESOLUTION|>--- conflicted
+++ resolved
@@ -100,44 +100,7 @@
         {
             ReadOnlySpan<byte> bufSpan = new ReadOnlySpan<byte>(recvBufferPtr, bytesRead);
 
-<<<<<<< HEAD
-            byte subCommand = 0;
-            if (cmd == RespCommand.NONE)
-            {
-                (cmd, subCommand) = FastParseArrayCommand(count, recvBufferPtr + readHead);
-
-                if (cmd == RespCommand.NONE)
-                    (cmd, subCommand) = ParseAdminCommands();
-            }
-
-            if (cmd == RespCommand.NONE)
-            {
-                // Check if we received an entire command
-                GetCommand(bufSpan, out bool success1);
-                if (!success1) return false;
-
-                if (cmd == RespCommand.NONE)
-                {
-                    if (!DrainCommands(bufSpan, count - 1))
-                        return false;
-
-                    // We got the entire command, but it is not a basic or array command
-                    while (!RespWriteUtils.WriteDirect(CmdStrings.RESP_ERR, ref dcurr, dend))
-                        SendAndReset();
-                    txnManager.Abort();
-
-                    return true;
-                }
-            }
-
-            // Skip the command itself
-            GetCommand(bufSpan, out bool success);
-            if (!success)
-                return false;
-
-=======
             // Retrieve the meta-data for the command to do basic sanity checking for command arguments
->>>>>>> 4cba6ff8
             RespCommandsInfo commandInfo = RespCommandsInfo.findCommand(cmd, subCommand);
             if (commandInfo == null)
             {
@@ -185,13 +148,8 @@
                 // We ran out of data in network buffer, let caller handler it
                 if (skipped == -2) return false;
 
-<<<<<<< HEAD
-                // Unsupported command
+                // We found an unsupported command, abort
                 while (!RespWriteUtils.WriteDirect(error, ref dcurr, dend))
-=======
-                // We found an unsupported command, abort
-                while (!RespWriteUtils.WriteResponse(error, ref dcurr, dend))
->>>>>>> 4cba6ff8
                     SendAndReset();
 
                 txnManager.Abort();
@@ -318,11 +276,7 @@
             }
             else
             {
-<<<<<<< HEAD
-                while (!RespWriteUtils.WriteAsciiDirect($"-ERR Invalid number of parameters to stored proc {txid}, expected {numParams}, actual {count - 2}\r\n", ref dcurr, dend))
-=======
-                while (!RespWriteUtils.WriteDirect(Encoding.ASCII.GetBytes($"-ERR Invalid number of parameters to stored proc {txid}, expected {numParams}, actual {count - 1}\r\n"), ref dcurr, dend))
->>>>>>> 4cba6ff8
+                while (!RespWriteUtils.WriteAsciiDirect($"-ERR Invalid number of parameters to stored proc {txid}, expected {numParams}, actual {count - 1}\r\n", ref dcurr, dend))
                     SendAndReset();
                 return true;
             }
