﻿// Copyright (c) Microsoft Corporation.
// Licensed under the MIT license.

using System;
using System.Diagnostics;
using System.Runtime.CompilerServices;
using Garnet.common;
using Microsoft.Extensions.Logging;
using Tsavorite.core;

namespace Garnet.server
{
<<<<<<< HEAD
    using BasicGarnetApi = GarnetApi<BasicContext<SpanByte, SpanByte, SpanByte, SpanByteAndMemory, long, MainSessionFunctions,
            /* MainStoreFunctions */ StoreFunctions<SpanByte, SpanByte, SpanByteComparer, SpanByteRecordDisposer>,
            SpanByteAllocator<StoreFunctions<SpanByte, SpanByte, SpanByteComparer, SpanByteRecordDisposer>>>,
        BasicContext<byte[], IGarnetObject, SpanByte, GarnetObjectStoreOutput, long, ObjectSessionFunctions,
            /* ObjectStoreFunctions */ StoreFunctions<byte[], IGarnetObject, ByteArrayKeyComparer, DefaultRecordDisposer<byte[], IGarnetObject>>,
            GenericAllocator<byte[], IGarnetObject, StoreFunctions<byte[], IGarnetObject, ByteArrayKeyComparer, DefaultRecordDisposer<byte[], IGarnetObject>>>>>;
    using LockableGarnetApi = GarnetApi<LockableContext<SpanByte, SpanByte, SpanByte, SpanByteAndMemory, long, MainSessionFunctions,
            /* MainStoreFunctions */ StoreFunctions<SpanByte, SpanByte, SpanByteComparer, SpanByteRecordDisposer>,
            SpanByteAllocator<StoreFunctions<SpanByte, SpanByte, SpanByteComparer, SpanByteRecordDisposer>>>,
        LockableContext<byte[], IGarnetObject, SpanByte, GarnetObjectStoreOutput, long, ObjectSessionFunctions,
            /* ObjectStoreFunctions */ StoreFunctions<byte[], IGarnetObject, ByteArrayKeyComparer, DefaultRecordDisposer<byte[], IGarnetObject>>,
            GenericAllocator<byte[], IGarnetObject, StoreFunctions<byte[], IGarnetObject, ByteArrayKeyComparer, DefaultRecordDisposer<byte[], IGarnetObject>>>>>;

    using MainStoreFunctions = StoreFunctions<SpanByte, SpanByte, SpanByteComparer, SpanByteRecordDisposer>;

    using ObjectStoreAllocator = GenericAllocator<byte[], IGarnetObject, StoreFunctions<byte[], IGarnetObject, ByteArrayKeyComparer, DefaultRecordDisposer<byte[], IGarnetObject>>>;
    using ObjectStoreFunctions = StoreFunctions<byte[], IGarnetObject, ByteArrayKeyComparer, DefaultRecordDisposer<byte[], IGarnetObject>>;
=======
    using BasicGarnetApi = GarnetApi<BasicContext<SpanByte, SpanByte, SpanByte, SpanByteAndMemory, long, MainStoreFunctions>, BasicContext<byte[], IGarnetObject, ObjectInput, GarnetObjectStoreOutput, long, ObjectStoreFunctions>>;
    using LockableGarnetApi = GarnetApi<LockableContext<SpanByte, SpanByte, SpanByte, SpanByteAndMemory, long, MainStoreFunctions>, LockableContext<byte[], IGarnetObject, ObjectInput, GarnetObjectStoreOutput, long, ObjectStoreFunctions>>;
>>>>>>> 1f7e6d38

    /// <summary>
    /// Transaction manager
    /// </summary>
    public sealed unsafe partial class TransactionManager
    {
        /// <summary>
        /// Basic context for main store
        /// </summary>
        readonly BasicContext<SpanByte, SpanByte, SpanByte, SpanByteAndMemory, long, MainSessionFunctions, MainStoreFunctions, SpanByteAllocator<MainStoreFunctions>> basicContext;

        /// <summary>
        /// Lockable context for main store
        /// </summary>
        readonly LockableContext<SpanByte, SpanByte, SpanByte, SpanByteAndMemory, long, MainSessionFunctions, MainStoreFunctions, SpanByteAllocator<MainStoreFunctions>> lockableContext;

        /// <summary>
        /// Basic context for object store
        /// </summary>
<<<<<<< HEAD
        readonly BasicContext<byte[], IGarnetObject, SpanByte, GarnetObjectStoreOutput, long, ObjectSessionFunctions, ObjectStoreFunctions, ObjectStoreAllocator> objectStoreBasicContext;
=======
        readonly BasicContext<byte[], IGarnetObject, ObjectInput, GarnetObjectStoreOutput, long, ObjectStoreFunctions> objectStoreBasicContext;
>>>>>>> 1f7e6d38

        /// <summary>
        /// Lockable context for object store
        /// </summary>
<<<<<<< HEAD
        readonly LockableContext<byte[], IGarnetObject, SpanByte, GarnetObjectStoreOutput, long, ObjectSessionFunctions, ObjectStoreFunctions, ObjectStoreAllocator> objectStoreLockableContext;
=======
        readonly LockableContext<byte[], IGarnetObject, ObjectInput, GarnetObjectStoreOutput, long, ObjectStoreFunctions> objectStoreLockableContext;
>>>>>>> 1f7e6d38

        // Not readonly to avoid defensive copy
        GarnetWatchApi<BasicGarnetApi> garnetTxPrepareApi;

        // Cluster session
        IClusterSession clusterSession;

        // Not readonly to avoid defensive copy
        LockableGarnetApi garnetTxMainApi;

        // Not readonly to avoid defensive copy
        BasicGarnetApi garnetTxFinalizeApi;

        private readonly RespServerSession respSession;
        readonly FunctionsState functionsState;
        internal readonly ScratchBufferManager scratchBufferManager;
        private readonly TsavoriteLog appendOnlyFile;
        internal readonly WatchedKeysContainer watchContainer;
        internal int txnStartHead;
        internal int operationCntTxn;

        /// <summary>
        /// State
        /// </summary>
        public TxnState state;
        private const int initialSliceBufferSize = 1 << 10;
        private const int initialKeyBufferSize = 1 << 10;
        StoreType transactionStoreType;
        readonly ILogger logger;

        internal LockableContext<SpanByte, SpanByte, SpanByte, SpanByteAndMemory, long, MainSessionFunctions, MainStoreFunctions, SpanByteAllocator<MainStoreFunctions>> LockableContext
            => lockableContext;
        internal LockableUnsafeContext<SpanByte, SpanByte, SpanByte, SpanByteAndMemory, long, MainSessionFunctions, MainStoreFunctions, SpanByteAllocator<MainStoreFunctions>> LockableUnsafeContext
            => basicContext.Session.LockableUnsafeContext;
<<<<<<< HEAD
        internal LockableContext<byte[], IGarnetObject, SpanByte, GarnetObjectStoreOutput, long, ObjectSessionFunctions, ObjectStoreFunctions, ObjectStoreAllocator> ObjectStoreLockableContext
=======
        internal LockableContext<byte[], IGarnetObject, ObjectInput, GarnetObjectStoreOutput, long, ObjectStoreFunctions> ObjectStoreLockableContext
>>>>>>> 1f7e6d38
            => objectStoreLockableContext;

        /// <summary>
        /// Array to keep pointer keys in keyBuffer
        /// </summary>
        private TxnKeyEntries keyEntries;

        internal TransactionManager(
            RespServerSession respSession,
            StorageSession storageSession,
            ScratchBufferManager scratchBufferManager,
            bool clusterEnabled,
            ILogger logger = null)
        {
            var session = storageSession.basicContext.Session;
            basicContext = session.BasicContext;
            lockableContext = session.LockableContext;

            var objectStoreSession = storageSession.objectStoreBasicContext.Session;
            if (objectStoreSession != null)
            {
                objectStoreBasicContext = objectStoreSession.BasicContext;
                objectStoreLockableContext = objectStoreSession.LockableContext;
            }

            this.functionsState = storageSession.functionsState;
            this.appendOnlyFile = functionsState.appendOnlyFile;
            this.logger = logger;

            this.respSession = respSession;
            this.clusterSession = respSession.clusterSession;

            watchContainer = new WatchedKeysContainer(initialSliceBufferSize, functionsState.watchVersionMap);
            keyEntries = new TxnKeyEntries(initialSliceBufferSize, lockableContext, objectStoreLockableContext);
            this.scratchBufferManager = scratchBufferManager;

            garnetTxMainApi = respSession.lockableGarnetApi;
            garnetTxPrepareApi = new GarnetWatchApi<BasicGarnetApi>(respSession.basicGarnetApi);
            garnetTxFinalizeApi = respSession.basicGarnetApi;

            this.clusterEnabled = clusterEnabled;
            if (clusterEnabled)
                keys = new ArgSlice[initialKeyBufferSize];

            Reset(false);
        }

        internal void Reset(bool isRunning)
        {
            if (isRunning)
            {
                keyEntries.UnlockAllKeys();

                // Release context
                if (transactionStoreType == StoreType.Main || transactionStoreType == StoreType.All)
                    lockableContext.EndLockable();
                if (transactionStoreType == StoreType.Object || transactionStoreType == StoreType.All)
                {
                    if (objectStoreBasicContext.IsNull)
                        throw new Exception("Trying to perform object store transaction with object store disabled");
                    objectStoreLockableContext.EndLockable();
                }
            }
            this.txnStartHead = 0;
            this.operationCntTxn = 0;
            this.state = TxnState.None;
            this.transactionStoreType = 0;
            functionsState.StoredProcMode = false;

            // Reset cluster variables used for slot verification
            this.saveKeyRecvBufferPtr = null;
            this.keyCount = 0;
        }

        internal bool RunTransactionProc(byte id, ArgSlice input, CustomTransactionProcedure proc, ref MemoryResult<byte> output)
        {
            bool running = false;
            scratchBufferManager.Reset();
            try
            {
                functionsState.StoredProcMode = true;
                // Prepare phase
                if (!proc.Prepare(garnetTxPrepareApi, input))
                {
                    Reset(running);
                    return false;
                }

                // Start the TransactionManager
                if (!Run(fail_fast_on_lock: proc.FailFastOnKeyLockFailure, lock_timeout: proc.KeyLockTimeout))
                {
                    Reset(running);
                    return false;
                }

                running = true;

                // Run main procedure on locked data
                proc.Main(garnetTxMainApi, input, ref output);

                // Log the transaction to AOF
                Log(id, input);

                // Commit
                Commit();
            }
            catch
            {
                Reset(running);
                return false;
            }
            finally
            {
                try
                {
                    // Run finalize procedure at the end
                    proc.Finalize(garnetTxFinalizeApi, input, ref output);
                }
                catch { }

                // Reset scratch buffer for next txn invocation
                scratchBufferManager.Reset();
            }


            return true;
        }

        [MethodImpl(MethodImplOptions.AggressiveInlining)]
        internal bool IsSkippingOperations()
        {
            return state == TxnState.Started || state == TxnState.Aborted;
        }

        internal void Abort()
        {
            state = TxnState.Aborted;
        }

        internal void Log(byte id, ArgSlice input)
        {
            Debug.Assert(functionsState.StoredProcMode);
            SpanByte sb = new SpanByte(input.Length, (nint)input.ptr);
            appendOnlyFile?.Enqueue(new AofHeader { opType = AofEntryType.StoredProcedure, type = id, version = basicContext.Session.Version, sessionID = basicContext.Session.ID }, ref sb, out _);
        }

        internal void Commit(bool internal_txn = false)
        {
            if (appendOnlyFile != null && !functionsState.StoredProcMode)
            {
                appendOnlyFile.Enqueue(new AofHeader { opType = AofEntryType.TxnCommit, version = basicContext.Session.Version, sessionID = basicContext.Session.ID }, out _);
            }
            if (!internal_txn)
                watchContainer.Reset();
            Reset(true);
        }

        internal void Watch(ArgSlice key, StoreType type)
        {
            UpdateTransactionStoreType(type);
            watchContainer.AddWatch(key, type);

            if (type == StoreType.Main || type == StoreType.All)
                basicContext.ResetModified(key.SpanByte);
            if ((type == StoreType.Object || type == StoreType.All) && !objectStoreBasicContext.IsNull)
                objectStoreBasicContext.ResetModified(key.ToArray());
        }

        void UpdateTransactionStoreType(StoreType type)
        {
            if (transactionStoreType != StoreType.All)
            {
                if (transactionStoreType == 0)
                    transactionStoreType = type;
                else
                {
                    if (transactionStoreType != type)
                        transactionStoreType = StoreType.All;
                }
            }
        }

        internal string GetLockset() => keyEntries.GetLockset();

        internal void GetKeysForValidation(byte* recvBufferPtr, out ArgSlice[] keys, out int keyCount, out bool readOnly)
        {
            UpdateRecvBufferPtr(recvBufferPtr);
            watchContainer.SaveKeysToKeyList(this);
            keys = this.keys;
            keyCount = this.keyCount;
            readOnly = keyEntries.IsReadOnly;
        }

        internal bool Run(bool internal_txn = false, bool fail_fast_on_lock = false, TimeSpan lock_timeout = default)
        {
            // Save watch keys to lock list
            if (!internal_txn)
                watchContainer.SaveKeysToLock(this);

            // Acquire lock sessions
            if (transactionStoreType == StoreType.All || transactionStoreType == StoreType.Main)
            {
                lockableContext.BeginLockable();
            }
            if (transactionStoreType == StoreType.All || transactionStoreType == StoreType.Object)
            {
                if (objectStoreBasicContext.IsNull)
                    throw new Exception("Trying to perform object store transaction with object store disabled");
                objectStoreLockableContext.BeginLockable();
            }

            bool lockSuccess;
            if (fail_fast_on_lock)
            {
                lockSuccess = keyEntries.TryLockAllKeys(lock_timeout);
            }
            else
            {
                keyEntries.LockAllKeys();
                lockSuccess = true;
            }

            if (!lockSuccess ||
                (!internal_txn && !watchContainer.ValidateWatchVersion()))
            {
                if (!lockSuccess)
                {
                    this.logger?.LogError("Transaction failed to acquire all the locks on keys to proceed.");
                }
                Reset(true);
                if (!internal_txn)
                    watchContainer.Reset();
                return false;
            }

            if (appendOnlyFile != null && !functionsState.StoredProcMode)
            {
                appendOnlyFile.Enqueue(new AofHeader { opType = AofEntryType.TxnStart, version = basicContext.Session.Version, sessionID = basicContext.Session.ID }, out _);
            }

            state = TxnState.Running;
            return true;
        }
    }
}<|MERGE_RESOLUTION|>--- conflicted
+++ resolved
@@ -10,17 +10,16 @@
 
 namespace Garnet.server
 {
-<<<<<<< HEAD
     using BasicGarnetApi = GarnetApi<BasicContext<SpanByte, SpanByte, SpanByte, SpanByteAndMemory, long, MainSessionFunctions,
             /* MainStoreFunctions */ StoreFunctions<SpanByte, SpanByte, SpanByteComparer, SpanByteRecordDisposer>,
             SpanByteAllocator<StoreFunctions<SpanByte, SpanByte, SpanByteComparer, SpanByteRecordDisposer>>>,
-        BasicContext<byte[], IGarnetObject, SpanByte, GarnetObjectStoreOutput, long, ObjectSessionFunctions,
+        BasicContext<byte[], IGarnetObject, ObjectInput, GarnetObjectStoreOutput, long, ObjectSessionFunctions,
             /* ObjectStoreFunctions */ StoreFunctions<byte[], IGarnetObject, ByteArrayKeyComparer, DefaultRecordDisposer<byte[], IGarnetObject>>,
             GenericAllocator<byte[], IGarnetObject, StoreFunctions<byte[], IGarnetObject, ByteArrayKeyComparer, DefaultRecordDisposer<byte[], IGarnetObject>>>>>;
     using LockableGarnetApi = GarnetApi<LockableContext<SpanByte, SpanByte, SpanByte, SpanByteAndMemory, long, MainSessionFunctions,
             /* MainStoreFunctions */ StoreFunctions<SpanByte, SpanByte, SpanByteComparer, SpanByteRecordDisposer>,
             SpanByteAllocator<StoreFunctions<SpanByte, SpanByte, SpanByteComparer, SpanByteRecordDisposer>>>,
-        LockableContext<byte[], IGarnetObject, SpanByte, GarnetObjectStoreOutput, long, ObjectSessionFunctions,
+        LockableContext<byte[], IGarnetObject, ObjectInput, GarnetObjectStoreOutput, long, ObjectSessionFunctions,
             /* ObjectStoreFunctions */ StoreFunctions<byte[], IGarnetObject, ByteArrayKeyComparer, DefaultRecordDisposer<byte[], IGarnetObject>>,
             GenericAllocator<byte[], IGarnetObject, StoreFunctions<byte[], IGarnetObject, ByteArrayKeyComparer, DefaultRecordDisposer<byte[], IGarnetObject>>>>>;
 
@@ -28,10 +27,6 @@
 
     using ObjectStoreAllocator = GenericAllocator<byte[], IGarnetObject, StoreFunctions<byte[], IGarnetObject, ByteArrayKeyComparer, DefaultRecordDisposer<byte[], IGarnetObject>>>;
     using ObjectStoreFunctions = StoreFunctions<byte[], IGarnetObject, ByteArrayKeyComparer, DefaultRecordDisposer<byte[], IGarnetObject>>;
-=======
-    using BasicGarnetApi = GarnetApi<BasicContext<SpanByte, SpanByte, SpanByte, SpanByteAndMemory, long, MainStoreFunctions>, BasicContext<byte[], IGarnetObject, ObjectInput, GarnetObjectStoreOutput, long, ObjectStoreFunctions>>;
-    using LockableGarnetApi = GarnetApi<LockableContext<SpanByte, SpanByte, SpanByte, SpanByteAndMemory, long, MainStoreFunctions>, LockableContext<byte[], IGarnetObject, ObjectInput, GarnetObjectStoreOutput, long, ObjectStoreFunctions>>;
->>>>>>> 1f7e6d38
 
     /// <summary>
     /// Transaction manager
@@ -51,20 +46,12 @@
         /// <summary>
         /// Basic context for object store
         /// </summary>
-<<<<<<< HEAD
-        readonly BasicContext<byte[], IGarnetObject, SpanByte, GarnetObjectStoreOutput, long, ObjectSessionFunctions, ObjectStoreFunctions, ObjectStoreAllocator> objectStoreBasicContext;
-=======
-        readonly BasicContext<byte[], IGarnetObject, ObjectInput, GarnetObjectStoreOutput, long, ObjectStoreFunctions> objectStoreBasicContext;
->>>>>>> 1f7e6d38
+        readonly BasicContext<byte[], IGarnetObject, ObjectInput, GarnetObjectStoreOutput, long, ObjectSessionFunctions, ObjectStoreFunctions, ObjectStoreAllocator> objectStoreBasicContext;
 
         /// <summary>
         /// Lockable context for object store
         /// </summary>
-<<<<<<< HEAD
-        readonly LockableContext<byte[], IGarnetObject, SpanByte, GarnetObjectStoreOutput, long, ObjectSessionFunctions, ObjectStoreFunctions, ObjectStoreAllocator> objectStoreLockableContext;
-=======
-        readonly LockableContext<byte[], IGarnetObject, ObjectInput, GarnetObjectStoreOutput, long, ObjectStoreFunctions> objectStoreLockableContext;
->>>>>>> 1f7e6d38
+        readonly LockableContext<byte[], IGarnetObject, ObjectInput, GarnetObjectStoreOutput, long, ObjectSessionFunctions, ObjectStoreFunctions, ObjectStoreAllocator> objectStoreLockableContext;
 
         // Not readonly to avoid defensive copy
         GarnetWatchApi<BasicGarnetApi> garnetTxPrepareApi;
@@ -99,11 +86,7 @@
             => lockableContext;
         internal LockableUnsafeContext<SpanByte, SpanByte, SpanByte, SpanByteAndMemory, long, MainSessionFunctions, MainStoreFunctions, SpanByteAllocator<MainStoreFunctions>> LockableUnsafeContext
             => basicContext.Session.LockableUnsafeContext;
-<<<<<<< HEAD
-        internal LockableContext<byte[], IGarnetObject, SpanByte, GarnetObjectStoreOutput, long, ObjectSessionFunctions, ObjectStoreFunctions, ObjectStoreAllocator> ObjectStoreLockableContext
-=======
-        internal LockableContext<byte[], IGarnetObject, ObjectInput, GarnetObjectStoreOutput, long, ObjectStoreFunctions> ObjectStoreLockableContext
->>>>>>> 1f7e6d38
+        internal LockableContext<byte[], IGarnetObject, ObjectInput, GarnetObjectStoreOutput, long, ObjectSessionFunctions, ObjectStoreFunctions, ObjectStoreAllocator> ObjectStoreLockableContext
             => objectStoreLockableContext;
 
         /// <summary>
