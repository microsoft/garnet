--- conflicted
+++ resolved
@@ -97,7 +97,7 @@
         internal TransactionManager(StoreWrapper storeWrapper,
             RespServerSession respSession,
             BasicGarnetApi garnetApi,
-            LockableGarnetApi lockableGarnetApi,
+            TransactionalGarnetApi transactionalGarnetApi,
             StorageSession storageSession,
             ScratchBufferManager scratchBufferManager,
             bool clusterEnabled,
@@ -125,19 +125,13 @@
             keyEntries = new TxnKeyEntries(initialSliceBufferSize, transactionalContext, objectStoreTransactionalContext);
             this.scratchBufferManager = scratchBufferManager;
 
-<<<<<<< HEAD
-            garnetTxMainApi = respSession.transactionalGarnetApi;
-            garnetTxPrepareApi = new GarnetWatchApi<BasicGarnetApi>(respSession.basicGarnetApi);
-            garnetTxFinalizeApi = respSession.basicGarnetApi;
-=======
             var dbFound = storeWrapper.TryGetDatabase(dbId, out var db);
             Debug.Assert(dbFound);
             this.stateMachineDriver = db.StateMachineDriver;
 
-            garnetTxMainApi = lockableGarnetApi;
+            garnetTxMainApi = transactionalGarnetApi;
             garnetTxPrepareApi = new GarnetWatchApi<BasicGarnetApi>(garnetApi);
             garnetTxFinalizeApi = garnetApi;
->>>>>>> d0f4e4b1
 
             this.clusterEnabled = clusterEnabled;
             if (clusterEnabled)
