﻿// Copyright (c) Microsoft Corporation.
// Licensed under the MIT license.

using System;
using System.Diagnostics;
using System.Runtime.CompilerServices;
using Garnet.common;
using Microsoft.Extensions.Logging;
using Tsavorite.core;

namespace Garnet.server
{
    using BasicGarnetApi = GarnetApi<BasicContext<RawStringInput, SpanByteAndMemory, long, MainSessionFunctions,
            /* MainStoreFunctions */ StoreFunctions<SpanByteComparer, SpanByteRecordDisposer>,
            SpanByteAllocator<StoreFunctions<SpanByteComparer, SpanByteRecordDisposer>>>,
        BasicContext<ObjectInput, GarnetObjectStoreOutput, long, ObjectSessionFunctions,
            /* ObjectStoreFunctions */ StoreFunctions<SpanByteComparer, DefaultRecordDisposer>,
            ObjectAllocator<StoreFunctions<SpanByteComparer, DefaultRecordDisposer>>>>;
    using TransactionalGarnetApi = GarnetApi<TransactionalContext<RawStringInput, SpanByteAndMemory, long, MainSessionFunctions,
            /* MainStoreFunctions */ StoreFunctions<SpanByteComparer, SpanByteRecordDisposer>,
            SpanByteAllocator<StoreFunctions<SpanByteComparer, SpanByteRecordDisposer>>>,
        TransactionalContext<ObjectInput, GarnetObjectStoreOutput, long, ObjectSessionFunctions,
            /* ObjectStoreFunctions */ StoreFunctions<SpanByteComparer, DefaultRecordDisposer>,
            ObjectAllocator<StoreFunctions<SpanByteComparer, DefaultRecordDisposer>>>>;

    using MainStoreAllocator = SpanByteAllocator<StoreFunctions<SpanByteComparer, SpanByteRecordDisposer>>;
    using MainStoreFunctions = StoreFunctions<SpanByteComparer, SpanByteRecordDisposer>;

    using ObjectStoreAllocator = ObjectAllocator<StoreFunctions<SpanByteComparer, DefaultRecordDisposer>>;
    using ObjectStoreFunctions = StoreFunctions<SpanByteComparer, DefaultRecordDisposer>;

    /// <summary>
    /// Transaction manager
    /// </summary>
    public sealed unsafe partial class TransactionManager
    {
        /// <summary>
        /// Basic context for main store
        /// </summary>
        readonly BasicContext<RawStringInput, SpanByteAndMemory, long, MainSessionFunctions, MainStoreFunctions, MainStoreAllocator> basicContext;

        /// <summary>
        /// Transactional context for main store
        /// </summary>
        readonly TransactionalContext<RawStringInput, SpanByteAndMemory, long, MainSessionFunctions, MainStoreFunctions, MainStoreAllocator> transactionalContext;

        /// <summary>
        /// Basic context for object store
        /// </summary>
        readonly BasicContext<ObjectInput, GarnetObjectStoreOutput, long, ObjectSessionFunctions, ObjectStoreFunctions, ObjectStoreAllocator> objectStoreBasicContext;

        /// <summary>
        /// Transactional context for object store
        /// </summary>
        readonly TransactionalContext<ObjectInput, GarnetObjectStoreOutput, long, ObjectSessionFunctions, ObjectStoreFunctions, ObjectStoreAllocator> objectStoreTransactionalContext;

        // Not readonly to avoid defensive copy
        GarnetWatchApi<BasicGarnetApi> garnetTxPrepareApi;

        // Not readonly to avoid defensive copy
        TransactionalGarnetApi garnetTxMainApi;

        // Not readonly to avoid defensive copy
        BasicGarnetApi garnetTxFinalizeApi;

        private readonly RespServerSession respSession;
        readonly FunctionsState functionsState;
        internal readonly ScratchBufferAllocator scratchBufferAllocator;
        private readonly TsavoriteLog appendOnlyFile;
        internal readonly WatchedKeysContainer watchContainer;
        private readonly StateMachineDriver stateMachineDriver;
        internal int txnStartHead;
        internal int operationCntTxn;

        /// <summary>
        /// State
        /// </summary>
        public TxnState state;
        private const int initialSliceBufferSize = 1 << 10;
        private const int initialKeyBufferSize = 1 << 10;
        StoreType transactionStoreType;
        readonly ILogger logger;
        long txnVersion;

        internal TransactionalContext<RawStringInput, SpanByteAndMemory, long, MainSessionFunctions, MainStoreFunctions, MainStoreAllocator> TransactionalContext
            => transactionalContext;
        internal TransactionalUnsafeContext<RawStringInput, SpanByteAndMemory, long, MainSessionFunctions, MainStoreFunctions, MainStoreAllocator> TransactionalUnsafeContext
            => basicContext.Session.TransactionalUnsafeContext;
        internal TransactionalContext<ObjectInput, GarnetObjectStoreOutput, long, ObjectSessionFunctions, ObjectStoreFunctions, ObjectStoreAllocator> ObjectStoreTransactionalContext
            => objectStoreTransactionalContext;

        /// <summary>
        /// Array to keep pointer keys in keyBuffer
        /// </summary>
        private TxnKeyEntries keyEntries;

        internal TransactionManager(StoreWrapper storeWrapper,
            RespServerSession respSession,
            BasicGarnetApi garnetApi,
            TransactionalGarnetApi transactionalGarnetApi,
            StorageSession storageSession,
            ScratchBufferAllocator scratchBufferAllocator,
            bool clusterEnabled,
            ILogger logger = null,
            int dbId = 0)
        {
            var session = storageSession.basicContext.Session;
            basicContext = session.BasicContext;
            transactionalContext = session.TransactionalContext;

            var objectStoreSession = storageSession.objectStoreBasicContext.Session;
            if (objectStoreSession != null)
            {
                objectStoreBasicContext = objectStoreSession.BasicContext;
                objectStoreTransactionalContext = objectStoreSession.TransactionalContext;
            }

            this.functionsState = storageSession.functionsState;
            this.appendOnlyFile = functionsState.appendOnlyFile;
            this.logger = logger;

            this.respSession = respSession;

            watchContainer = new WatchedKeysContainer(initialSliceBufferSize, functionsState.watchVersionMap);
<<<<<<< HEAD
            keyEntries = new TxnKeyEntries(initialSliceBufferSize, transactionalContext, objectStoreTransactionalContext);
            this.scratchBufferManager = scratchBufferManager;
=======
            keyEntries = new TxnKeyEntries(initialSliceBufferSize, lockableContext, objectStoreLockableContext);
            this.scratchBufferAllocator = scratchBufferAllocator;
>>>>>>> 4d3316a7

            var dbFound = storeWrapper.TryGetDatabase(dbId, out var db);
            Debug.Assert(dbFound);
            this.stateMachineDriver = db.StateMachineDriver;

            garnetTxMainApi = transactionalGarnetApi;
            garnetTxPrepareApi = new GarnetWatchApi<BasicGarnetApi>(garnetApi);
            garnetTxFinalizeApi = garnetApi;

            this.clusterEnabled = clusterEnabled;
            if (clusterEnabled)
                keys = new PinnedSpanByte[initialKeyBufferSize];

            Reset(false);
        }

        internal void Reset(bool isRunning)
        {
            if (isRunning)
            {
                try
                {
                    keyEntries.UnlockAllKeys();

                    // Release context
                    if (transactionStoreType == StoreType.Main || transactionStoreType == StoreType.All)
                        transactionalContext.EndTransaction();
                    if (transactionStoreType == StoreType.Object || transactionStoreType == StoreType.All)
                    {
                        if (objectStoreBasicContext.IsNull)
                            throw new Exception("Trying to perform object store transaction with object store disabled");
                        objectStoreTransactionalContext.EndTransaction();
                    }
                }
                finally
                {
                    stateMachineDriver.EndTransaction(txnVersion);
                }
            }
            this.txnVersion = 0;
            this.txnStartHead = 0;
            this.operationCntTxn = 0;
            this.state = TxnState.None;
            this.transactionStoreType = 0;
            functionsState.StoredProcMode = false;

            // Reset cluster variables used for slot verification
            this.saveKeyRecvBufferPtr = null;
            this.keyCount = 0;
        }

        internal bool RunTransactionProc(byte id, ref CustomProcedureInput procInput, CustomTransactionProcedure proc, ref MemoryResult<byte> output)
        {
            var running = false;
            scratchBufferAllocator.Reset();
            try
            {
                // If cluster is enabled reset slot verification state cache
                ResetCacheSlotVerificationResult();

                functionsState.StoredProcMode = true;
                // Prepare phase
                if (!proc.Prepare(garnetTxPrepareApi, ref procInput))
                {
                    Reset(running);
                    return false;
                }

                if (state == TxnState.Aborted)
                {
                    WriteCachedSlotVerificationMessage(ref output);
                    Reset(running);
                    return false;
                }

                // Start the TransactionManager
                if (!Run(fail_fast_on_lock: proc.FailFastOnKeyLockFailure, lock_timeout: proc.KeyLockTimeout))
                {
                    Reset(running);
                    return false;
                }

                running = true;

                // Run main procedure on locked data
                proc.Main(garnetTxMainApi, ref procInput, ref output);

                // Log the transaction to AOF
                Log(id, ref procInput);

                // Transaction Commit
                Commit();
            }
            catch (Exception ex)
            {
                Reset(running);
                logger?.LogError(ex, "TransactionManager.RunTransactionProc error in running transaction proc");
                return false;
            }
            finally
            {
                try
                {
                    // Run finalize procedure at the end
                    proc.Finalize(garnetTxFinalizeApi, ref procInput, ref output);
                }
                catch { }

                // Reset scratch buffer for next txn invocation
                scratchBufferAllocator.Reset();
            }


            return true;
        }

        [MethodImpl(MethodImplOptions.AggressiveInlining)]
        internal bool IsSkippingOperations()
        {
            return state == TxnState.Started || state == TxnState.Aborted;
        }

        internal void Abort()
        {
            state = TxnState.Aborted;
        }

        internal void Log(byte id, ref CustomProcedureInput procInput)
        {
            Debug.Assert(functionsState.StoredProcMode);

            appendOnlyFile?.Enqueue(
                new AofHeader { opType = AofEntryType.StoredProcedure, procedureId = id, storeVersion = txnVersion, sessionID = basicContext.Session.ID },
                ref procInput,
                out _);
        }

        internal void Commit(bool internal_txn = false)
        {
            if (appendOnlyFile != null && !functionsState.StoredProcMode)
            {
                appendOnlyFile.Enqueue(new AofHeader { opType = AofEntryType.TxnCommit, storeVersion = txnVersion, sessionID = basicContext.Session.ID }, out _);
            }
            if (!internal_txn)
                watchContainer.Reset();
            Reset(true);
        }

        internal void Watch(PinnedSpanByte key, StoreType type)
        {
            // Update watch type if object store is disabled
            if (type == StoreType.All && objectStoreBasicContext.IsNull)
                type = StoreType.Main;

            UpdateTransactionStoreType(type);
            watchContainer.AddWatch(key, type);

            if (type == StoreType.Main || type == StoreType.All)
                basicContext.ResetModified(key.ReadOnlySpan);
            if ((type == StoreType.Object || type == StoreType.All) && !objectStoreBasicContext.IsNull)
                objectStoreBasicContext.ResetModified(key.ReadOnlySpan);
        }

        void UpdateTransactionStoreType(StoreType type)
        {
            if (transactionStoreType != StoreType.All)
            {
                if (transactionStoreType == 0)
                    transactionStoreType = type;
                else
                {
                    if (transactionStoreType != type)
                        transactionStoreType = StoreType.All;
                }
            }
        }

        internal string GetLockset() => keyEntries.GetLockset();

        internal void GetKeysForValidation(byte* recvBufferPtr, out PinnedSpanByte[] keys, out int keyCount, out bool readOnly)
        {
            UpdateRecvBufferPtr(recvBufferPtr);
            watchContainer.SaveKeysToKeyList(this);
            keys = this.keys;
            keyCount = this.keyCount;
            readOnly = keyEntries.IsReadOnly;
        }

        void BeginTransaction(StoreType transactionStoreType)
        {
            if (transactionStoreType is StoreType.All or StoreType.Main)
            {
                transactionalContext.BeginTransaction();
            }
            if (transactionStoreType is StoreType.All or StoreType.Object)
            {
                if (objectStoreBasicContext.IsNull)
                    throw new Exception("Trying to perform object store transaction with object store disabled");
                objectStoreTransactionalContext.BeginTransaction();
            }
        }

        void LocksAcquired(StoreType transactionStoreType, long txnVersion)
        {
            if (transactionStoreType is StoreType.All or StoreType.Main)
            {
                transactionalContext.LocksAcquired(txnVersion);
            }
            if (transactionStoreType is StoreType.All or StoreType.Object)
            {
                if (objectStoreBasicContext.IsNull)
                    throw new Exception("Trying to perform object store transaction with object store disabled");
                objectStoreTransactionalContext.LocksAcquired(txnVersion);
            }
        }

        internal bool Run(bool internal_txn = false, bool fail_fast_on_lock = false, TimeSpan lock_timeout = default)
        {
            // Save watch keys to lock list
            if (!internal_txn)
                watchContainer.SaveKeysToLock(this);

            // Acquire transaction version
            txnVersion = stateMachineDriver.AcquireTransactionVersion();

            // Acquire lock sessions
            BeginTransaction(transactionStoreType);

            bool lockSuccess;
            if (fail_fast_on_lock)
            {
                lockSuccess = keyEntries.TryLockAllKeys(lock_timeout);
            }
            else
            {
                keyEntries.LockAllKeys();
                lockSuccess = true;
            }

            if (!lockSuccess ||
                (!internal_txn && !watchContainer.ValidateWatchVersion()))
            {
                if (!lockSuccess)
                {
                    this.logger?.LogError("Transaction failed to acquire all the locks on keys to proceed.");
                }
                Reset(true);
                if (!internal_txn)
                    watchContainer.Reset();
                return false;
            }

            // Verify transaction version
            txnVersion = stateMachineDriver.VerifyTransactionVersion(txnVersion);

            // Update sessions with transaction version
            LocksAcquired(transactionStoreType, txnVersion);

            if (appendOnlyFile != null && !functionsState.StoredProcMode)
            {
                appendOnlyFile.Enqueue(new AofHeader { opType = AofEntryType.TxnStart, storeVersion = txnVersion, sessionID = basicContext.Session.ID }, out _);
            }

            state = TxnState.Running;
            return true;
        }
    }
}<|MERGE_RESOLUTION|>--- conflicted
+++ resolved
@@ -122,13 +122,8 @@
             this.respSession = respSession;
 
             watchContainer = new WatchedKeysContainer(initialSliceBufferSize, functionsState.watchVersionMap);
-<<<<<<< HEAD
             keyEntries = new TxnKeyEntries(initialSliceBufferSize, transactionalContext, objectStoreTransactionalContext);
-            this.scratchBufferManager = scratchBufferManager;
-=======
-            keyEntries = new TxnKeyEntries(initialSliceBufferSize, lockableContext, objectStoreLockableContext);
             this.scratchBufferAllocator = scratchBufferAllocator;
->>>>>>> 4d3316a7
 
             var dbFound = storeWrapper.TryGetDatabase(dbId, out var db);
             Debug.Assert(dbFound);
