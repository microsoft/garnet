--- conflicted
+++ resolved
@@ -11,30 +11,6 @@
 
 namespace Garnet.server
 {
-<<<<<<< HEAD
-=======
-    using BasicGarnetApi = GarnetApi<BasicContext<StringInput, SpanByteAndMemory, long, MainSessionFunctions,
-            /* MainStoreFunctions */ StoreFunctions<SpanByteComparer, DefaultRecordDisposer>,
-            ObjectAllocator<StoreFunctions<SpanByteComparer, DefaultRecordDisposer>>>,
-        BasicContext<ObjectInput, ObjectOutput, long, ObjectSessionFunctions,
-            /* ObjectStoreFunctions */ StoreFunctions<SpanByteComparer, DefaultRecordDisposer>,
-            ObjectAllocator<StoreFunctions<SpanByteComparer, DefaultRecordDisposer>>>,
-        BasicContext<UnifiedInput, UnifiedOutput, long, UnifiedSessionFunctions,
-            /* UnifiedStoreFunctions */ StoreFunctions<SpanByteComparer, DefaultRecordDisposer>,
-            ObjectAllocator<StoreFunctions<SpanByteComparer, DefaultRecordDisposer>>>>;
-    using StoreAllocator = ObjectAllocator<StoreFunctions<SpanByteComparer, DefaultRecordDisposer>>;
-    using StoreFunctions = StoreFunctions<SpanByteComparer, DefaultRecordDisposer>;
-    using TransactionalGarnetApi = GarnetApi<TransactionalContext<StringInput, SpanByteAndMemory, long, MainSessionFunctions,
-            /* MainStoreFunctions */ StoreFunctions<SpanByteComparer, DefaultRecordDisposer>,
-            ObjectAllocator<StoreFunctions<SpanByteComparer, DefaultRecordDisposer>>>,
-        TransactionalContext<ObjectInput, ObjectOutput, long, ObjectSessionFunctions,
-            /* ObjectStoreFunctions */ StoreFunctions<SpanByteComparer, DefaultRecordDisposer>,
-            ObjectAllocator<StoreFunctions<SpanByteComparer, DefaultRecordDisposer>>>,
-        TransactionalContext<UnifiedInput, UnifiedOutput, long, UnifiedSessionFunctions,
-            /* UnifiedStoreFunctions */ StoreFunctions<SpanByteComparer, DefaultRecordDisposer>,
-            ObjectAllocator<StoreFunctions<SpanByteComparer, DefaultRecordDisposer>>>>;
-
->>>>>>> 04c8fcf9
     [Flags]
     public enum TransactionStoreTypes : byte
     {
@@ -54,66 +30,38 @@
         /// <summary>
         /// Basic context for main store
         /// </summary>
-<<<<<<< HEAD
-        readonly BasicContext<RawStringInput, SpanByteAndMemory, long, MainSessionFunctions, StoreFunctions, StoreAllocator> basicContext;
-=======
         readonly BasicContext<StringInput, SpanByteAndMemory, long, MainSessionFunctions, StoreFunctions, StoreAllocator> stringBasicContext;
->>>>>>> 04c8fcf9
 
         /// <summary>
         /// Transactional context for main store
         /// </summary>
-<<<<<<< HEAD
-        readonly TransactionalContext<RawStringInput, SpanByteAndMemory, long, MainSessionFunctions, StoreFunctions, StoreAllocator> transactionalContext;
-=======
         readonly TransactionalContext<StringInput, SpanByteAndMemory, long, MainSessionFunctions, StoreFunctions, StoreAllocator> stringTransactionalContext;
->>>>>>> 04c8fcf9
 
         /// <summary>
         /// Basic context for object store
         /// </summary>
-<<<<<<< HEAD
-        readonly BasicContext<ObjectInput, GarnetObjectStoreOutput, long, ObjectSessionFunctions, StoreFunctions, StoreAllocator> objectStoreBasicContext;
-=======
         readonly BasicContext<ObjectInput, ObjectOutput, long, ObjectSessionFunctions, StoreFunctions, StoreAllocator> objectBasicContext;
->>>>>>> 04c8fcf9
 
         /// <summary>
         /// Transactional context for object store
         /// </summary>
-<<<<<<< HEAD
-        readonly TransactionalContext<ObjectInput, GarnetObjectStoreOutput, long, ObjectSessionFunctions, StoreFunctions, StoreAllocator> objectStoreTransactionalContext;
-=======
         readonly TransactionalContext<ObjectInput, ObjectOutput, long, ObjectSessionFunctions, StoreFunctions, StoreAllocator> objectTransactionalContext;
->>>>>>> 04c8fcf9
 
         /// <summary>
         /// Basic context for unified store
         /// </summary>
-<<<<<<< HEAD
-        readonly BasicContext<UnifiedStoreInput, GarnetUnifiedStoreOutput, long, UnifiedSessionFunctions, StoreFunctions, StoreAllocator> unifiedStoreBasicContext;
-=======
         readonly BasicContext<UnifiedInput, UnifiedOutput, long, UnifiedSessionFunctions, StoreFunctions, StoreAllocator> unifiedBasicContext;
->>>>>>> 04c8fcf9
 
         /// <summary>
         /// Transactional context for unified store
         /// </summary>
-<<<<<<< HEAD
-        readonly TransactionalContext<UnifiedStoreInput, GarnetUnifiedStoreOutput, long, UnifiedSessionFunctions, StoreFunctions, StoreAllocator> unifiedStoreTransactionalContext;
-=======
         readonly TransactionalContext<UnifiedInput, UnifiedOutput, long, UnifiedSessionFunctions, StoreFunctions, StoreAllocator> unifiedTransactionalContext;
->>>>>>> 04c8fcf9
 
         // Not readonly to avoid defensive copy
         GarnetWatchApi<BasicGarnetApi> garnetTxPrepareApi;
 
         // Not readonly to avoid defensive copy
-<<<<<<< HEAD
-        TransactionalGarnetApi garnetTxRunApi;
-=======
         TransactionalGarnetApi garnetTxMainApi;
->>>>>>> 04c8fcf9
 
         // Not readonly to avoid defensive copy
         BasicGarnetApi garnetTxFinalizeApi;
@@ -152,16 +100,6 @@
         long txnVersion;
         private TransactionStoreTypes storeTypes;
 
-<<<<<<< HEAD
-        internal TransactionalContext<RawStringInput, SpanByteAndMemory, long, MainSessionFunctions, StoreFunctions, StoreAllocator> TransactionalContext
-            => transactionalContext;
-        internal TransactionalUnsafeContext<RawStringInput, SpanByteAndMemory, long, MainSessionFunctions, StoreFunctions, StoreAllocator> TransactionalUnsafeContext
-            => basicContext.Session.TransactionalUnsafeContext;
-        internal TransactionalContext<ObjectInput, GarnetObjectStoreOutput, long, ObjectSessionFunctions, StoreFunctions, StoreAllocator> ObjectStoreTransactionalContext
-            => objectStoreTransactionalContext;
-        internal TransactionalContext<UnifiedStoreInput, GarnetUnifiedStoreOutput, long, UnifiedSessionFunctions, StoreFunctions, StoreAllocator> UnifiedStoreTransactionalContext
-            => unifiedStoreTransactionalContext;
-=======
         internal TransactionalContext<StringInput, SpanByteAndMemory, long, MainSessionFunctions, StoreFunctions, StoreAllocator> StringTransactionalContext
             => stringTransactionalContext;
         internal TransactionalUnsafeContext<StringInput, SpanByteAndMemory, long, MainSessionFunctions, StoreFunctions, StoreAllocator> TransactionalUnsafeContext
@@ -170,7 +108,6 @@
             => objectTransactionalContext;
         internal TransactionalContext<UnifiedInput, UnifiedOutput, long, UnifiedSessionFunctions, StoreFunctions, StoreAllocator> UnifiedTransactionalContext
             => unifiedTransactionalContext;
->>>>>>> 04c8fcf9
 
         /// <summary>
         /// Array to keep pointer keys in keyBuffer
@@ -191,20 +128,7 @@
             ILogger logger = null,
             int dbId = 0)
         {
-<<<<<<< HEAD
             serverOptions = storeWrapper.serverOptions;
-            var session = storageSession.basicContext.Session;
-            basicContext = session.BasicContext;
-            transactionalContext = session.TransactionalContext;
-
-            var objectStoreSession = storageSession.objectStoreBasicContext.Session;
-            objectStoreBasicContext = objectStoreSession.BasicContext;
-            objectStoreTransactionalContext = objectStoreSession.TransactionalContext;
-
-            var unifiedStoreSession = storageSession.unifiedStoreBasicContext.Session;
-            unifiedStoreBasicContext = unifiedStoreSession.BasicContext;
-            unifiedStoreTransactionalContext = unifiedStoreSession.TransactionalContext;
-=======
             var session = storageSession.stringBasicContext.Session;
             stringBasicContext = session.BasicContext;
             stringTransactionalContext = session.TransactionalContext;
@@ -215,7 +139,6 @@
                 objectBasicContext = objectSession.BasicContext;
                 objectTransactionalContext = objectSession.TransactionalContext;
             }
->>>>>>> 04c8fcf9
 
             var unifiedStoreSession = storageSession.unifiedBasicContext.Session;
             unifiedBasicContext = unifiedStoreSession.BasicContext;
@@ -228,22 +151,14 @@
             this.respSession = respSession;
 
             watchContainer = new WatchedKeysContainer(initialSliceBufferSize, functionsState.watchVersionMap);
-<<<<<<< HEAD
-            keyEntries = new TxnKeyEntries(initialSliceBufferSize, transactionalContext, objectStoreTransactionalContext, unifiedStoreTransactionalContext);
-=======
             keyEntries = new TxnKeyEntries(initialSliceBufferSize, unifiedTransactionalContext);
->>>>>>> 04c8fcf9
             this.scratchBufferAllocator = scratchBufferAllocator;
 
             var dbFound = storeWrapper.TryGetDatabase(dbId, out var db);
             Debug.Assert(dbFound);
             this.stateMachineDriver = db.StateMachineDriver;
 
-<<<<<<< HEAD
-            garnetTxRunApi = transactionalGarnetApi;
-=======
             garnetTxMainApi = transactionalGarnetApi;
->>>>>>> 04c8fcf9
             garnetTxPrepareApi = new GarnetWatchApi<BasicGarnetApi>(garnetApi);
             garnetTxFinalizeApi = garnetApi;
 
@@ -274,17 +189,10 @@
 
                     // Release contexts
                     if ((storeTypes & TransactionStoreTypes.Main) == TransactionStoreTypes.Main)
-<<<<<<< HEAD
-                        transactionalContext.EndTransaction();
-                    if ((storeTypes & TransactionStoreTypes.Object) == TransactionStoreTypes.Object)
-                        objectStoreTransactionalContext.EndTransaction();
-                    unifiedStoreTransactionalContext.EndTransaction();
-=======
                         stringTransactionalContext.EndTransaction();
                     if ((storeTypes & TransactionStoreTypes.Object) == TransactionStoreTypes.Object && !objectBasicContext.IsNull)
                         objectTransactionalContext.EndTransaction();
                     unifiedTransactionalContext.EndTransaction();
->>>>>>> 04c8fcf9
                 }
                 finally
                 {
@@ -322,7 +230,7 @@
             {
                 return RunTransactionProcInternal(
                     ref garnetTxPrepareApi,
-                    ref garnetTxRunApi,
+                    ref garnetTxMainApi,
                     ref garnetTxFinalizeApi,
                     id,
                     ref procInput,
@@ -440,7 +348,7 @@
                         opType = AofEntryType.StoredProcedure,
                         procedureId = id,
                         storeVersion = txnVersion,
-                        sessionID = basicContext.Session.ID,
+                        sessionID = stringBasicContext.Session.ID,
                     };
                     appendOnlyFile.Log.GetSubLog(0).Enqueue(header, ref procInput, out _);
                 }
@@ -460,7 +368,7 @@
                                     opType = AofEntryType.StoredProcedure,
                                     procedureId = id,
                                     storeVersion = txnVersion,
-                                    sessionID = basicContext.Session.ID,
+                                    sessionID = stringBasicContext.Session.ID,
                                 },
                                 sequenceNumber = functionsState.appendOnlyFile.seqNumGen.GetSequenceNumber(),
                             },
@@ -494,34 +402,17 @@
             state = TxnState.Aborted;
         }
 
-<<<<<<< HEAD
-=======
-        internal void Log(byte id, ref CustomProcedureInput procInput)
-        {
-            Debug.Assert(functionsState.StoredProcMode);
-
-            if (PerformWrites)
-            {
-                appendOnlyFile?.Enqueue(
-                    new AofHeader { opType = AofEntryType.StoredProcedure, procedureId = id, storeVersion = txnVersion, sessionID = stringBasicContext.Session.ID },
-                    ref procInput,
-                    out _);
-            }
-        }
-
->>>>>>> 04c8fcf9
         internal void Commit(bool internal_txn = false)
         {
             if (PerformWrites && appendOnlyFile != null && !functionsState.StoredProcMode)
             {
-<<<<<<< HEAD
                 if (!appendOnlyFile.serverOptions.MultiLogEnabled)
                 {
                     var header = new AofHeader
                     {
                         opType = AofEntryType.TxnCommit,
                         storeVersion = txnVersion,
-                        txnID = basicContext.Session.ID,
+                        txnID = stringBasicContext.Session.ID,
                     };
                     appendOnlyFile.Log.GetSubLog(0).Enqueue(header, out _);
                 }
@@ -542,7 +433,7 @@
                                     padding = (byte)AofHeaderType.TransactionHeader,
                                     opType = AofEntryType.TxnCommit,
                                     storeVersion = txnVersion,
-                                    txnID = basicContext.Session.ID,
+                                    txnID = stringBasicContext.Session.ID,
                                 },
                                 sequenceNumber = functionsState.appendOnlyFile.seqNumGen.GetSequenceNumber()
                             },
@@ -562,9 +453,6 @@
                         appendOnlyFile.Log.UnlockSublogs(physicalSublogAccessVector);
                     }
                 }
-=======
-                appendOnlyFile.Enqueue(new AofHeader { opType = AofEntryType.TxnCommit, storeVersion = txnVersion, sessionID = stringBasicContext.Session.ID }, out _);
->>>>>>> 04c8fcf9
             }
             if (!internal_txn)
                 watchContainer.Reset();
@@ -577,17 +465,10 @@
 
             // Release context
             if ((storeTypes & TransactionStoreTypes.Main) == TransactionStoreTypes.Main)
-<<<<<<< HEAD
-                transactionalContext.ResetModified(key.ReadOnlySpan);
-            if ((storeTypes & TransactionStoreTypes.Object) == TransactionStoreTypes.Object)
-                objectStoreTransactionalContext.ResetModified(key.ReadOnlySpan);
-            unifiedStoreTransactionalContext.ResetModified(key.ReadOnlySpan);
-=======
                 stringTransactionalContext.ResetModified(key.ReadOnlySpan);
             if ((storeTypes & TransactionStoreTypes.Object) == TransactionStoreTypes.Object && !objectBasicContext.IsNull)
                 objectTransactionalContext.ResetModified(key.ReadOnlySpan);
             unifiedTransactionalContext.ResetModified(key.ReadOnlySpan);
->>>>>>> 04c8fcf9
         }
 
         internal void AddTransactionStoreTypes(TransactionStoreTypes transactionStoreTypes)
@@ -622,33 +503,19 @@
         void BeginTransaction()
         {
             if ((storeTypes & TransactionStoreTypes.Main) == TransactionStoreTypes.Main)
-<<<<<<< HEAD
-                transactionalContext.BeginTransaction();
-            if ((storeTypes & TransactionStoreTypes.Object) == TransactionStoreTypes.Object)
-                objectStoreTransactionalContext.BeginTransaction();
-            unifiedStoreTransactionalContext.BeginTransaction();
-=======
                 stringTransactionalContext.BeginTransaction();
             if ((storeTypes & TransactionStoreTypes.Object) == TransactionStoreTypes.Object && !objectBasicContext.IsNull)
                 objectTransactionalContext.BeginTransaction();
             unifiedTransactionalContext.BeginTransaction();
->>>>>>> 04c8fcf9
         }
 
         void LocksAcquired(long txnVersion)
         {
             if ((storeTypes & TransactionStoreTypes.Main) == TransactionStoreTypes.Main)
-<<<<<<< HEAD
-                transactionalContext.LocksAcquired(txnVersion);
-            if ((storeTypes & TransactionStoreTypes.Object) == TransactionStoreTypes.Object)
-                objectStoreTransactionalContext.LocksAcquired(txnVersion);
-            unifiedStoreTransactionalContext.LocksAcquired(txnVersion);
-=======
                 stringTransactionalContext.LocksAcquired(txnVersion);
             if ((storeTypes & TransactionStoreTypes.Object) == TransactionStoreTypes.Object && !objectBasicContext.IsNull)
                 objectTransactionalContext.LocksAcquired(txnVersion);
             unifiedTransactionalContext.LocksAcquired(txnVersion);
->>>>>>> 04c8fcf9
         }
 
         internal bool Run(bool internal_txn = false, bool fail_fast_on_lock = false, TimeSpan lock_timeout = default)
@@ -693,7 +560,6 @@
             // Update sessions with transaction version
             LocksAcquired(txnVersion);
 
-<<<<<<< HEAD
             // Add TxnStart Marker
             if (PerformWrites && appendOnlyFile != null && !functionsState.StoredProcMode)
             {
@@ -703,7 +569,7 @@
                     {
                         opType = AofEntryType.TxnStart,
                         storeVersion = txnVersion,
-                        txnID = basicContext.Session.ID
+                        txnID = stringBasicContext.Session.ID
                     };
                     appendOnlyFile.Log.GetSubLog(0).Enqueue(header, out _);
                 }
@@ -724,7 +590,7 @@
                                     padding = (byte)AofHeaderType.TransactionHeader,
                                     opType = AofEntryType.TxnStart,
                                     storeVersion = txnVersion,
-                                    txnID = basicContext.Session.ID
+                                    txnID = stringBasicContext.Session.ID
                                 },
                                 sequenceNumber = functionsState.appendOnlyFile.seqNumGen.GetSequenceNumber()
                             },
@@ -743,12 +609,6 @@
                         appendOnlyFile.Log.UnlockSublogs(physicalSublogAccessVector);
                     }
                 }
-=======
-            // Do not write to AOF if no write operations
-            if (PerformWrites && appendOnlyFile != null && !functionsState.StoredProcMode)
-            {
-                appendOnlyFile.Enqueue(new AofHeader { opType = AofEntryType.TxnStart, storeVersion = txnVersion, sessionID = stringBasicContext.Session.ID }, out _);
->>>>>>> 04c8fcf9
             }
 
             state = TxnState.Running;
