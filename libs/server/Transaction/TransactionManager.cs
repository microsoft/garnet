--- conflicted
+++ resolved
@@ -294,12 +294,6 @@
         {
             Debug.Assert(functionsState.StoredProcMode);
 
-<<<<<<< HEAD
-            appendOnlyFile?.Enqueue(
-                new AofHeader { opType = AofEntryType.StoredProcedure, procedureId = id, storeVersion = txnVersion, sessionID = stringBasicContext.Session.ID },
-                ref procInput,
-                out _);
-=======
             if (PerformWrites)
             {
                 appendOnlyFile?.Enqueue(
@@ -307,7 +301,6 @@
                     ref procInput,
                     out _);
             }
->>>>>>> 04c8fcf9
         }
 
         internal void Commit(bool internal_txn = false)
