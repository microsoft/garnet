--- conflicted
+++ resolved
@@ -11,21 +11,6 @@
 
     internal sealed class TxnKeyComparison
     {
-<<<<<<< HEAD
-        public TransactionalContext<RawStringInput, SpanByteAndMemory, long, MainSessionFunctions, StoreFunctions, StoreAllocator> transactionalContext;
-        public TransactionalContext<ObjectInput, GarnetObjectStoreOutput, long, ObjectSessionFunctions, StoreFunctions, StoreAllocator> objectStoreTransactionalContext;
-        public TransactionalContext<UnifiedStoreInput, GarnetUnifiedStoreOutput, long, UnifiedSessionFunctions, StoreFunctions, StoreAllocator> unifiedStoreTransactionalContext;
-
-        public readonly Comparison<TxnKeyEntry> comparisonDelegate;
-
-        internal TxnKeyComparison(TransactionalContext<RawStringInput, SpanByteAndMemory, long, MainSessionFunctions, StoreFunctions, StoreAllocator> transactionalContext,
-                TransactionalContext<ObjectInput, GarnetObjectStoreOutput, long, ObjectSessionFunctions, StoreFunctions, StoreAllocator> objectStoreTransactionalContext,
-                TransactionalContext<UnifiedStoreInput, GarnetUnifiedStoreOutput, long, UnifiedSessionFunctions, StoreFunctions, StoreAllocator> unifiedStoreTransactionalContext)
-        {
-            this.transactionalContext = transactionalContext;
-            this.objectStoreTransactionalContext = objectStoreTransactionalContext;
-            this.unifiedStoreTransactionalContext = unifiedStoreTransactionalContext;
-=======
         public TransactionalContext<UnifiedInput, UnifiedOutput, long, UnifiedSessionFunctions, StoreFunctions, StoreAllocator> UnifiedTransactionalContext;
 
         public readonly Comparison<TxnKeyEntry> comparisonDelegate;
@@ -34,15 +19,10 @@
             TransactionalContext<UnifiedInput, UnifiedOutput, long, UnifiedSessionFunctions, StoreFunctions, StoreAllocator> unifiedTransactionalContext)
         {
             this.UnifiedTransactionalContext = unifiedTransactionalContext;
->>>>>>> 04c8fcf9
             comparisonDelegate = Compare;
         }
 
         public int Compare(TxnKeyEntry key1, TxnKeyEntry key2)
-<<<<<<< HEAD
-            => unifiedStoreTransactionalContext.CompareKeyHashes(ref key1, ref key2);
-=======
             => UnifiedTransactionalContext.CompareKeyHashes(ref key1, ref key2);
->>>>>>> 04c8fcf9
     }
 }