--- conflicted
+++ resolved
@@ -256,14 +256,9 @@
                     monitor_iterations++;
 
                     var garnetServer = ((GarnetServerBase)server);
-<<<<<<< HEAD
                     globalMetrics.total_connections_received = garnetServer.TotalConnectionsReceived;
                     globalMetrics.total_connections_disposed = garnetServer.TotalConnectionsDisposed;
-=======
-                    globalMetrics.total_connections_received = garnetServer.get_conn_recv();
-                    globalMetrics.total_connections_disposed = garnetServer.get_conn_disp();
                     globalMetrics.total_connections_active = garnetServer.get_conn_active();
->>>>>>> c5b43ebd
 
                     UpdateInstantaneousMetrics();
                     UpdateAllMetricsHistory();
