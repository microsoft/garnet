﻿// Copyright (c) Microsoft Corporation.
// Licensed under the MIT license.

using System;
using System.Collections.Generic;
using System.Diagnostics;
using System.Globalization;
using System.Linq;
using Garnet.common;

namespace Garnet.server
{
    class GarnetInfoMetrics
    {
        public static readonly InfoMetricsType[] DefaultInfo = [.. Enum.GetValues<InfoMetricsType>()
            .Where(e => e switch
            {
                InfoMetricsType.STOREHASHTABLE => false,
                InfoMetricsType.OBJECTSTOREHASHTABLE => false,
                InfoMetricsType.STOREREVIV => false,
                InfoMetricsType.OBJECTSTOREREVIV => false,
                _ => true
            })];

        MetricsItem[] serverInfo = null;
        MetricsItem[] memoryInfo = null;
        MetricsItem[] clusterInfo = null;
        MetricsItem[] replicationInfo = null;
        MetricsItem[] statsInfo = null;
        MetricsItem[][] storeInfo = null;
        MetricsItem[][] objectStoreInfo = null;
        MetricsItem[][] storeHashDistrInfo = null;
        MetricsItem[][] objectStoreHashDistrInfo = null;
        MetricsItem[][] storeRevivInfo = null;
        MetricsItem[][] objectStoreRevivInfo = null;
        MetricsItem[][] persistenceInfo = null;
        MetricsItem[] clientsInfo = null;
        MetricsItem[] keyspaceInfo = null;
        MetricsItem[] bufferPoolStats = null;

        private void PopulateServerInfo(StoreWrapper storeWrapper)
        {
            var uptime = TimeSpan.FromTicks(DateTimeOffset.UtcNow.Ticks - storeWrapper.startupTime);
            serverInfo =
            [
                new("garnet_version", storeWrapper.version),
                new("os", Environment.OSVersion.ToString()),
                new("processor_count", Environment.ProcessorCount.ToString()),
                new("arch_bits", Environment.Is64BitProcess ? "64" : "32"),
                new("uptime_in_seconds", ((int)uptime.TotalSeconds).ToString()),
                new("uptime_in_days", ((int)uptime.TotalDays).ToString()),
                new("monitor_task", storeWrapper.serverOptions.MetricsSamplingFrequency > 0 ? "enabled" : "disabled"),
                new("monitor_freq", storeWrapper.serverOptions.MetricsSamplingFrequency.ToString()),
                new("latency_monitor", storeWrapper.serverOptions.LatencyMonitor ? "enabled" : "disabled"),
                new("run_id", storeWrapper.runId),
                new("redis_version", storeWrapper.redisProtocolVersion),
                new("redis_mode", storeWrapper.serverOptions.EnableCluster ? "cluster" : "standalone"),
            ];
        }

        private void PopulateMemoryInfo(StoreWrapper storeWrapper)
        {
            var main_store_index_size = -1L;
            var main_store_log_memory_size = -1L;
            var main_store_read_cache_size = -1L;
            var total_main_store_size = -1L;

            var object_store_index_size = -1L;
            var object_store_log_memory_size = -1L;
            var object_store_read_cache_log_memory_size = -1L;
            var object_store_heap_memory_size = -1L;
            var object_store_read_cache_heap_memory_size = -1L;
            var total_object_store_size = -1L;

            var aof_log_memory_size = -1L;

            var databases = storeWrapper.GetDatabasesSnapshot();
            var disableObj = storeWrapper.serverOptions.DisableObjects;

            foreach (var db in databases)
            {
                main_store_index_size += db.MainStore.IndexSize * 64;
                main_store_log_memory_size += db.MainStore.Log.MemorySizeBytes;
                main_store_read_cache_size += db.MainStore.ReadCache?.MemorySizeBytes ?? 0;


                aof_log_memory_size = db.AppendOnlyFile?.MemorySizeBytes ?? -1;

                if (!disableObj)
                {
                    object_store_index_size += db.ObjectStore.IndexSize * 64;
                    object_store_log_memory_size += db.ObjectStore.Log.MemorySizeBytes;
                    object_store_read_cache_log_memory_size += db.ObjectStore.ReadCache?.MemorySizeBytes ?? 0;
                    object_store_heap_memory_size += db.ObjectStoreSizeTracker?.mainLogTracker.LogHeapSizeBytes ?? 0;
                    object_store_read_cache_heap_memory_size += db.ObjectStoreSizeTracker?.readCacheTracker?.LogHeapSizeBytes ?? 0;
                }
            }

            total_main_store_size = main_store_index_size + main_store_log_memory_size + main_store_read_cache_size;

            if (!disableObj)
            {
                total_object_store_size = object_store_index_size + object_store_log_memory_size +
                                           object_store_read_cache_log_memory_size + object_store_heap_memory_size +
                                           object_store_read_cache_heap_memory_size;
            }

            var gcMemoryInfo = GC.GetGCMemoryInfo();
            var gcAvailableMemory = gcMemoryInfo.TotalCommittedBytes - gcMemoryInfo.HeapSizeBytes;

            memoryInfo =
            [
                new("system_page_size", Environment.SystemPageSize.ToString()),
                new("total_system_memory", SystemMetrics.GetTotalMemory().ToString()),
                new("total_system_memory(MB)", SystemMetrics.GetTotalMemory(1 << 20).ToString()),
                new("available_system_memory", SystemMetrics.GetPhysicalAvailableMemory().ToString()),
                new("available_system_memory(MB)", SystemMetrics.GetPhysicalAvailableMemory(1 << 20).ToString()),
                new("proc_paged_memory_size", SystemMetrics.GetPagedMemorySize().ToString()),
                new("proc_paged_memory_size(MB)", SystemMetrics.GetPagedMemorySize(1 << 20).ToString()),
                new("proc_peak_paged_memory_size", SystemMetrics.GetPeakPagedMemorySize().ToString()),
                new("proc_peak_paged_memory_size(MB)", SystemMetrics.GetPeakPagedMemorySize(1 << 20).ToString()),
                new("proc_pageable_memory_size", SystemMetrics.GetPagedSystemMemorySize().ToString()),
                new("proc_pageable_memory_size(MB)", SystemMetrics.GetPagedSystemMemorySize(1 << 20).ToString()),
                new("proc_private_memory_size", SystemMetrics.GetPrivateMemorySize64().ToString()),
                new("proc_private_memory_size(MB)", SystemMetrics.GetPrivateMemorySize64(1 << 20).ToString()),
                new("proc_virtual_memory_size", SystemMetrics.GetVirtualMemorySize64().ToString()),
                new("proc_virtual_memory_size(MB)", SystemMetrics.GetVirtualMemorySize64(1 << 20).ToString()),
                new("proc_peak_virtual_memory_size", SystemMetrics.GetPeakVirtualMemorySize64().ToString()),
                new("proc_peak_virtual_memory_size(MB)", SystemMetrics.GetPeakVirtualMemorySize64(1 << 20).ToString()),
                new("proc_physical_memory_size", SystemMetrics.GetPhysicalMemoryUsage().ToString()),
                new("proc_physical_memory_size(MB)", SystemMetrics.GetPhysicalMemoryUsage(1 << 20).ToString()),
                new("proc_peak_physical_memory_size", SystemMetrics.GetPeakPhysicalMemoryUsage().ToString()),
                new("proc_peak_physical_memory_size(MB)", SystemMetrics.GetPeakPhysicalMemoryUsage(1 << 20).ToString()),
                new("gc_committed_bytes", gcMemoryInfo.TotalCommittedBytes.ToString()),
                new("gc_heap_bytes", gcMemoryInfo.HeapSizeBytes.ToString()),
                new("gc_managed_memory_bytes_excluding_heap", gcAvailableMemory.ToString()),
                new("gc_fragmented_bytes", gcMemoryInfo.FragmentedBytes.ToString()),
                new("main_store_index_size", main_store_index_size.ToString()),
                new("main_store_log_memory_size", main_store_log_memory_size.ToString()),
                new("main_store_read_cache_size", main_store_read_cache_size.ToString()),
                new("total_main_store_size", total_main_store_size.ToString()),
                new("object_store_index_size", object_store_index_size.ToString()),
                new("object_store_log_memory_size", object_store_log_memory_size.ToString()),
                new("object_store_heap_memory_size", object_store_heap_memory_size.ToString()),
                new("object_store_read_cache_log_memory_size", object_store_read_cache_log_memory_size.ToString()),
                new("object_store_read_cache_heap_memory_size", object_store_read_cache_heap_memory_size.ToString()),
                new("total_object_store_size", total_object_store_size.ToString()),
                new("aof_memory_size", aof_log_memory_size.ToString())
            ];
        }

        private void PopulateClusterInfo(StoreWrapper storeWrapper)
        {
            clusterInfo = [new("cluster_enabled", storeWrapper.serverOptions.EnableCluster ? "1" : "0")];
        }

        private void PopulateReplicationInfo(StoreWrapper storeWrapper)
        {
            if (storeWrapper.clusterProvider == null)
            {
                replicationInfo =
                [
                    new("role", "master"),
                    new("connected_slaves", "0"),
                    new("master_failover_state", "no-failover"),
                    new("master_replid", Generator.DefaultHexId()),
                    new("master_replid2", Generator.DefaultHexId()),
                    new("master_repl_offset", "N/A"),
                    new("second_repl_offset", "N/A"),
                    new("store_current_safe_aof_address", "N/A"),
                    new("store_recovered_safe_aof_address", "N/A"),
                    new("object_store_current_safe_aof_address", "N/A"),
                    new("object_store_recovered_safe_aof_address", "N/A")
               ];
            }
            else
            {
                replicationInfo = storeWrapper.clusterProvider.GetReplicationInfo();
            }
        }

        private void PopulateStatsInfo(StoreWrapper storeWrapper)
        {
            var clusterEnabled = storeWrapper.serverOptions.EnableCluster;
            var metricsDisabled = storeWrapper.monitor == null;
            var globalMetrics = metricsDisabled ? default : storeWrapper.monitor.GlobalMetrics;
            var tt = metricsDisabled ? 0 : (double)(globalMetrics.globalSessionMetrics.get_total_found() + globalMetrics.globalSessionMetrics.get_total_notfound());
            var garnet_hit_rate = metricsDisabled ? 0 : (tt > 0 ? (double)globalMetrics.globalSessionMetrics.get_total_found() / tt : 0) * 100;

            statsInfo =
                [
                    new("total_connections_active", metricsDisabled ? "0" : globalMetrics.total_connections_active.ToString()),
                    new("total_connections_received", metricsDisabled ? "0" : globalMetrics.total_connections_received.ToString()),
                    new("total_connections_disposed", metricsDisabled ? "0" : globalMetrics.total_connections_disposed.ToString()),
                    new("total_commands_processed", metricsDisabled ? "0" : globalMetrics.globalSessionMetrics.get_total_commands_processed().ToString()),
                    new("instantaneous_ops_per_sec", metricsDisabled ? "0" : globalMetrics.instantaneous_cmd_per_sec.ToString()),
                    new("total_net_input_bytes", metricsDisabled ? "0" : globalMetrics.globalSessionMetrics.get_total_net_input_bytes().ToString()),
                    new("total_net_output_bytes", metricsDisabled ? "0" : globalMetrics.globalSessionMetrics.get_total_net_output_bytes().ToString()),
                    new("instantaneous_net_input_KBps", metricsDisabled ? "0" : globalMetrics.instantaneous_net_input_tpt.ToString()),
                    new("instantaneous_net_output_KBps", metricsDisabled ? "0" : globalMetrics.instantaneous_net_output_tpt.ToString()),
                    new("total_pending", metricsDisabled ? "0" : globalMetrics.globalSessionMetrics.get_total_pending().ToString()),
                    new("total_found", metricsDisabled ? "0" : globalMetrics.globalSessionMetrics.get_total_found().ToString()),
                    new("total_notfound", metricsDisabled ? "0" : globalMetrics.globalSessionMetrics.get_total_notfound().ToString()),
                    new("garnet_hit_rate", garnet_hit_rate.ToString("N2", CultureInfo.InvariantCulture)),
                    new("total_cluster_commands_processed", metricsDisabled ? "0" : globalMetrics.globalSessionMetrics.get_total_cluster_commands_processed().ToString()),
                    new("total_write_commands_processed", metricsDisabled ? "0" : globalMetrics.globalSessionMetrics.get_total_write_commands_processed().ToString()),
                    new("total_read_commands_processed", metricsDisabled ? "0" : globalMetrics.globalSessionMetrics.get_total_read_commands_processed().ToString()),
                    new("total_number_resp_server_session_exceptions", metricsDisabled ? "0" : globalMetrics.globalSessionMetrics.get_total_number_resp_server_session_exceptions().ToString())
                ];

            if (clusterEnabled)
            {
                var gossipStats = storeWrapper.clusterProvider.GetGossipStats(metricsDisabled);
                var tmp = new MetricsItem[statsInfo.Length + gossipStats.Length];
                Array.Copy(statsInfo, 0, tmp, 0, statsInfo.Length);
                Array.Copy(gossipStats, 0, tmp, statsInfo.Length, gossipStats.Length);
                statsInfo = tmp;
            }
        }

        private void PopulateStoreStats(StoreWrapper storeWrapper)
        {
<<<<<<< HEAD
            storeInfo =
                [
                    new("CurrentVersion", storeWrapper.store.CurrentVersion.ToString()),
                    new("LastCheckpointedVersion", storeWrapper.store.LastCheckpointedVersion.ToString()),
                    new("SystemState", storeWrapper.store.SystemState.ToString()),
                    new("IndexSize", storeWrapper.store.IndexSize.ToString()),
                    new("LogDir", storeWrapper.serverOptions.LogDir),
                    new("Log.BeginAddress", storeWrapper.store.Log.BeginAddress.ToString()),
                    new("Log.BufferSize", storeWrapper.store.Log.BufferSize.ToString()),
                    new("Log.EmptyPageCount", storeWrapper.store.Log.EmptyPageCount.ToString()),
                    new("Log.HeadAddress", storeWrapper.store.Log.HeadAddress.ToString()),
                    new("Log.MemorySizeBytes", storeWrapper.store.Log.MemorySizeBytes.ToString()),
                    new("Log.SafeReadOnlyAddress", storeWrapper.store.Log.SafeReadOnlyAddress.ToString()),
                    new("Log.TailAddress", storeWrapper.store.Log.TailAddress.ToString()),
                    new("ReadCache.BeginAddress", storeWrapper.store.ReadCache?.BeginAddress.ToString() ?? "N/A"),
                    new("ReadCache.BufferSize", storeWrapper.store.ReadCache?.BufferSize.ToString() ?? "N/A"),
                    new("ReadCache.EmptyPageCount", storeWrapper.store.ReadCache?.EmptyPageCount.ToString() ?? "N/A"),
                    new("ReadCache.HeadAddress", storeWrapper.store.ReadCache?.HeadAddress.ToString() ?? "N/A"),
                    new("ReadCache.MemorySizeBytes", storeWrapper.store.ReadCache?.MemorySizeBytes.ToString() ?? "N/A"),
                    new("ReadCache.TailAddress", storeWrapper.store.ReadCache?.TailAddress.ToString() ?? "N/A"),
                ];
=======
            var databases = storeWrapper.GetDatabasesSnapshot();

            storeInfo = new MetricsItem[storeWrapper.MaxDatabaseId + 1][];
            foreach (var db in databases)
            {
                var storeStats = GetDatabaseStoreStats(storeWrapper, db);
                storeInfo[db.Id] = storeStats;
            }
>>>>>>> 3eb46a0c
        }

        private MetricsItem[] GetDatabaseStoreStats(StoreWrapper storeWrapper, GarnetDatabase db) =>
        [
            new($"CurrentVersion", db.MainStore.CurrentVersion.ToString()),
            new($"LastCheckpointedVersion", db.MainStore.LastCheckpointedVersion.ToString()),
            new($"SystemState", db.MainStore.SystemState.ToString()),
            new($"IndexSize", db.MainStore.IndexSize.ToString()),
            new($"LogDir", storeWrapper.serverOptions.LogDir),
            new($"Log.BeginAddress", db.MainStore.Log.BeginAddress.ToString()),
            new($"Log.BufferSize", db.MainStore.Log.BufferSize.ToString()),
            new($"Log.EmptyPageCount", db.MainStore.Log.EmptyPageCount.ToString()),
            new($"Log.FixedRecordSize", db.MainStore.Log.FixedRecordSize.ToString()),
            new($"Log.HeadAddress", db.MainStore.Log.HeadAddress.ToString()),
            new($"Log.MemorySizeBytes", db.MainStore.Log.MemorySizeBytes.ToString()),
            new($"Log.SafeReadOnlyAddress", db.MainStore.Log.SafeReadOnlyAddress.ToString()),
            new($"Log.TailAddress", db.MainStore.Log.TailAddress.ToString()),
            new($"ReadCache.BeginAddress", db.MainStore.ReadCache?.BeginAddress.ToString() ?? "N/A"),
            new($"ReadCache.BufferSize", db.MainStore.ReadCache?.BufferSize.ToString() ?? "N/A"),
            new($"ReadCache.EmptyPageCount", db.MainStore.ReadCache?.EmptyPageCount.ToString() ?? "N/A"),
            new($"ReadCache.HeadAddress", db.MainStore.ReadCache?.HeadAddress.ToString() ?? "N/A"),
            new($"ReadCache.MemorySizeBytes", db.MainStore.ReadCache?.MemorySizeBytes.ToString() ?? "N/A"),
            new($"ReadCache.TailAddress", db.MainStore.ReadCache?.TailAddress.ToString() ?? "N/A"),
        ];

        private void PopulateObjectStoreStats(StoreWrapper storeWrapper)
        {
<<<<<<< HEAD
            objectStoreInfo =
                [
                    new("CurrentVersion", storeWrapper.objectStore.CurrentVersion.ToString()),
                    new("LastCheckpointedVersion", storeWrapper.objectStore.LastCheckpointedVersion.ToString()),
                    new("SystemState", storeWrapper.objectStore.SystemState.ToString()),
                    new("IndexSize", storeWrapper.objectStore.IndexSize.ToString()),
                    new("LogDir", storeWrapper.serverOptions.LogDir),
                    new("Log.BeginAddress", storeWrapper.objectStore.Log.BeginAddress.ToString()),
                    new("Log.BufferSize", storeWrapper.objectStore.Log.BufferSize.ToString()),
                    new("Log.EmptyPageCount", storeWrapper.objectStore.Log.EmptyPageCount.ToString()),
                    new("Log.HeadAddress", storeWrapper.objectStore.Log.HeadAddress.ToString()),
                    new("Log.MemorySizeBytes", storeWrapper.objectStore.Log.MemorySizeBytes.ToString()),
                    new("Log.SafeReadOnlyAddress", storeWrapper.objectStore.Log.SafeReadOnlyAddress.ToString()),
                    new("Log.TailAddress", storeWrapper.objectStore.Log.TailAddress.ToString()),
                    new("ReadCache.BeginAddress", storeWrapper.objectStore.ReadCache?.BeginAddress.ToString() ?? "N/A"),
                    new("ReadCache.BufferSize", storeWrapper.objectStore.ReadCache?.BufferSize.ToString() ?? "N/A"),
                    new("ReadCache.EmptyPageCount", storeWrapper.objectStore.ReadCache?.EmptyPageCount.ToString() ?? "N/A"),
                    new("ReadCache.HeadAddress", storeWrapper.objectStore.ReadCache?.HeadAddress.ToString() ?? "N/A"),
                    new("ReadCache.MemorySizeBytes", storeWrapper.objectStore.ReadCache?.MemorySizeBytes.ToString() ?? "N/A"),
                    new("ReadCache.TailAddress", storeWrapper.objectStore.ReadCache?.TailAddress.ToString() ?? "N/A"),
                ];
=======
            var databases = storeWrapper.GetDatabasesSnapshot();

            objectStoreInfo = new MetricsItem[storeWrapper.MaxDatabaseId + 1][];
            foreach (var db in databases)
            {
                var storeStats = GetDatabaseObjectStoreStats(storeWrapper, db);
                objectStoreInfo[db.Id] = storeStats;
            }
        }

        private MetricsItem[] GetDatabaseObjectStoreStats(StoreWrapper storeWrapper, GarnetDatabase db) =>
        [
            new($"CurrentVersion", db.ObjectStore.CurrentVersion.ToString()),
            new($"LastCheckpointedVersion", db.ObjectStore.LastCheckpointedVersion.ToString()),
            new($"SystemState", db.ObjectStore.SystemState.ToString()),
            new($"IndexSize", db.ObjectStore.IndexSize.ToString()),
            new($"LogDir", storeWrapper.serverOptions.LogDir),
            new($"Log.BeginAddress", db.ObjectStore.Log.BeginAddress.ToString()),
            new($"Log.BufferSize", db.ObjectStore.Log.BufferSize.ToString()),
            new($"Log.EmptyPageCount", db.ObjectStore.Log.EmptyPageCount.ToString()),
            new($"Log.FixedRecordSize", db.ObjectStore.Log.FixedRecordSize.ToString()),
            new($"Log.HeadAddress", db.ObjectStore.Log.HeadAddress.ToString()),
            new($"Log.MemorySizeBytes", db.ObjectStore.Log.MemorySizeBytes.ToString()),
            new($"Log.SafeReadOnlyAddress", db.ObjectStore.Log.SafeReadOnlyAddress.ToString()),
            new($"Log.TailAddress", db.ObjectStore.Log.TailAddress.ToString()),
            new($"ReadCache.BeginAddress", db.ObjectStore.ReadCache?.BeginAddress.ToString() ?? "N/A"),
            new($"ReadCache.BufferSize", db.ObjectStore.ReadCache?.BufferSize.ToString() ?? "N/A"),
            new($"ReadCache.EmptyPageCount", db.ObjectStore.ReadCache?.EmptyPageCount.ToString() ?? "N/A"),
            new($"ReadCache.HeadAddress", db.ObjectStore.ReadCache?.HeadAddress.ToString() ?? "N/A"),
            new($"ReadCache.MemorySizeBytes", db.ObjectStore.ReadCache?.MemorySizeBytes.ToString() ?? "N/A"),
            new($"ReadCache.TailAddress", db.ObjectStore.ReadCache?.TailAddress.ToString() ?? "N/A"),
        ];

        private void PopulateStoreHashDistribution(StoreWrapper storeWrapper)
        {
            var databases = storeWrapper.GetDatabasesSnapshot();

            storeHashDistrInfo = new MetricsItem[storeWrapper.MaxDatabaseId + 1][];
            foreach (var db in databases)
            {
                storeHashDistrInfo[db.Id] = [new("", db.MainStore.DumpDistribution())];
            }
>>>>>>> 3eb46a0c
        }

        private void PopulateObjectStoreHashDistribution(StoreWrapper storeWrapper)
        {
            var databases = storeWrapper.GetDatabasesSnapshot();

            objectStoreHashDistrInfo = new MetricsItem[storeWrapper.MaxDatabaseId + 1][];
            foreach (var db in databases)
            {
                objectStoreHashDistrInfo[db.Id] = [new("", db.ObjectStore.DumpDistribution())];
            }
        }

        private void PopulateStoreRevivInfo(StoreWrapper storeWrapper)
        {
            var databases = storeWrapper.GetDatabasesSnapshot();

            storeRevivInfo = new MetricsItem[storeWrapper.MaxDatabaseId + 1][];
            foreach (var db in databases)
            {
                storeRevivInfo[db.Id] = [new("", db.MainStore.DumpRevivificationStats())];
            }
        }

        private void PopulateObjectStoreRevivInfo(StoreWrapper storeWrapper)
        {
            var databases = storeWrapper.GetDatabasesSnapshot();

            objectStoreRevivInfo = new MetricsItem[storeWrapper.MaxDatabaseId + 1][];
            foreach (var db in databases)
            {
                objectStoreRevivInfo[db.Id] = [new("", db.ObjectStore.DumpRevivificationStats())];
            }
        }

        private void PopulatePersistenceInfo(StoreWrapper storeWrapper)
        {
            var databases = storeWrapper.GetDatabasesSnapshot();

            persistenceInfo = new MetricsItem[storeWrapper.MaxDatabaseId + 1][];
            foreach (var db in databases)
            {
                var persistenceStats = GetDatabasePersistenceStats(storeWrapper, db);
                persistenceInfo[db.Id] = persistenceStats;
            }
        }

        private MetricsItem[] GetDatabasePersistenceStats(StoreWrapper storeWrapper, GarnetDatabase db)
        {
            var aofEnabled = storeWrapper.serverOptions.EnableAOF;

            return
            [
                new($"CommittedBeginAddress", !aofEnabled ? "N/A" : db.AppendOnlyFile.CommittedBeginAddress.ToString()),
                new($"CommittedUntilAddress", !aofEnabled ? "N/A" : db.AppendOnlyFile.CommittedUntilAddress.ToString()),
                new($"FlushedUntilAddress", !aofEnabled ? "N/A" : db.AppendOnlyFile.FlushedUntilAddress.ToString()),
                new($"BeginAddress", !aofEnabled ? "N/A" : db.AppendOnlyFile.BeginAddress.ToString()),
                new($"TailAddress", !aofEnabled ? "N/A" : db.AppendOnlyFile.TailAddress.ToString()),
                new($"SafeAofAddress", !aofEnabled ? "N/A" : storeWrapper.safeAofAddress.ToString())
            ];
        }

        private void PopulateClientsInfo(StoreWrapper storeWrapper)
        {
            var metricsDisabled = storeWrapper.monitor == null;
            var globalMetrics = metricsDisabled ? default : storeWrapper.monitor.GlobalMetrics;
            clientsInfo = [new("connected_clients", metricsDisabled ? "0" : (globalMetrics.total_connections_received - globalMetrics.total_connections_disposed).ToString())];
        }

        private void PopulateKeyspaceInfo(StoreWrapper storeWrapper)
        {
            keyspaceInfo = null;
        }

        private void PopulateClusterBufferPoolStats(StoreWrapper storeWrapper)
        {
            var server = storeWrapper.Servers;
            bufferPoolStats = new MetricsItem[server.Length];
            for (var i = 0; i < server.Length; i++)
                bufferPoolStats[i] = new($"server_socket_{i}", ((GarnetServerTcp)server[i]).GetBufferPoolStats());
            if (storeWrapper.clusterProvider != null)
                bufferPoolStats = [.. bufferPoolStats, .. storeWrapper.clusterProvider.GetBufferPoolStats()];
        }

        public static string GetSectionHeader(InfoMetricsType infoType, int dbId)
        {
            // No word separators inside section names, some clients will then fail to process INFO output.
            // https://github.com/microsoft/garnet/pull/1019#issuecomment-2660752028
            return infoType switch
            {
                InfoMetricsType.SERVER => "Server",
                InfoMetricsType.MEMORY => "Memory",
                InfoMetricsType.CLUSTER => "Cluster",
                InfoMetricsType.REPLICATION => "Replication",
                InfoMetricsType.STATS => "Stats",
                InfoMetricsType.STORE => $"MainStore_DB_{dbId}",
                InfoMetricsType.OBJECTSTORE => $"ObjectStore_DB_{dbId}",
                InfoMetricsType.STOREHASHTABLE => $"MainStoreHashTableDistribution_DB_{dbId}",
                InfoMetricsType.OBJECTSTOREHASHTABLE => $"ObjectStoreHashTableDistribution_DB_{dbId}",
                InfoMetricsType.STOREREVIV => $"MainStoreDeletedRecordRevivification_DB_{dbId}",
                InfoMetricsType.OBJECTSTOREREVIV => $"ObjectStoreDeletedRecordRevivification_DB_{dbId}",
                InfoMetricsType.PERSISTENCE => $"Persistence_DB_{dbId}",
                InfoMetricsType.CLIENTS => "Clients",
                InfoMetricsType.KEYSPACE => "Keyspace",
                InfoMetricsType.MODULES => "Modules",
                InfoMetricsType.BPSTATS => "BufferPoolStats",
                _ => "Default",
            };
        }

        private static string GetSectionRespInfo(string sectionHeader, MetricsItem[] info)
        {
            var section = $"# {sectionHeader}\r\n";
            if (info == null)
                return section;

            // For some metrics we have a multi-string in the value and no name, so don't print a stray leading ':'.
            if (string.IsNullOrEmpty(info[0].Name))
            {
                Debug.Assert(info.Length == 1, "Unexpected empty name in first entry of multi-entry metrics info");
                section += $"{info[0].Value}\r\n";
            }
            else
            {
                for (var i = 0; i < info.Length; i++)
                    section += $"{info[i].Name}:{info[i].Value}\r\n";
            }
            return section;
        }

        private string GetRespInfo(InfoMetricsType section, int dbId, StoreWrapper storeWrapper)
        {
            var header = GetSectionHeader(section, dbId);

            switch (section)
            {
                case InfoMetricsType.SERVER:
                    PopulateServerInfo(storeWrapper);
                    return GetSectionRespInfo(header, serverInfo);
                case InfoMetricsType.MEMORY:
                    PopulateMemoryInfo(storeWrapper);
                    return GetSectionRespInfo(header, memoryInfo);
                case InfoMetricsType.CLUSTER:
                    PopulateClusterInfo(storeWrapper);
                    return GetSectionRespInfo(header, clusterInfo);
                case InfoMetricsType.REPLICATION:
                    PopulateReplicationInfo(storeWrapper);
                    return GetSectionRespInfo(header, replicationInfo);
                case InfoMetricsType.STATS:
                    PopulateStatsInfo(storeWrapper);
                    return GetSectionRespInfo(header, statsInfo);
                case InfoMetricsType.STORE:
                    PopulateStoreStats(storeWrapper);
                    return GetSectionRespInfo(header, storeInfo[dbId]);
                case InfoMetricsType.OBJECTSTORE:
                    if (storeWrapper.serverOptions.DisableObjects) return "";
                    PopulateObjectStoreStats(storeWrapper);
                    return GetSectionRespInfo(header, objectStoreInfo[dbId]);
                case InfoMetricsType.STOREHASHTABLE:
                    PopulateStoreHashDistribution(storeWrapper);
                    return GetSectionRespInfo(header, storeHashDistrInfo[dbId]);
                case InfoMetricsType.OBJECTSTOREHASHTABLE:
                    if (storeWrapper.serverOptions.DisableObjects) return "";
                    PopulateObjectStoreHashDistribution(storeWrapper);
                    return GetSectionRespInfo(header, objectStoreHashDistrInfo[dbId]);
                case InfoMetricsType.STOREREVIV:
                    PopulateStoreRevivInfo(storeWrapper);
                    return GetSectionRespInfo(header, storeRevivInfo[dbId]);
                case InfoMetricsType.OBJECTSTOREREVIV:
                    if (storeWrapper.serverOptions.DisableObjects) return "";
                    PopulateObjectStoreRevivInfo(storeWrapper);
                    return GetSectionRespInfo(header, objectStoreRevivInfo[dbId]);
                case InfoMetricsType.PERSISTENCE:
                    if (!storeWrapper.serverOptions.EnableAOF) return "";
                    PopulatePersistenceInfo(storeWrapper);
                    return GetSectionRespInfo(header, persistenceInfo[dbId]);
                case InfoMetricsType.CLIENTS:
                    PopulateClientsInfo(storeWrapper);
                    return GetSectionRespInfo(header, clientsInfo);
                case InfoMetricsType.KEYSPACE:
                    PopulateKeyspaceInfo(storeWrapper);
                    return GetSectionRespInfo(header, keyspaceInfo);
                case InfoMetricsType.MODULES:
                    return GetSectionRespInfo(header, null);
                case InfoMetricsType.BPSTATS:
                    PopulateClusterBufferPoolStats(storeWrapper);
                    return GetSectionRespInfo(header, bufferPoolStats);
                default:
                    return "";
            }
        }

        public string GetRespInfo(InfoMetricsType[] sections, int dbId, StoreWrapper storeWrapper)
        {
            var response = "";
            for (var i = 0; i < sections.Length; i++)
            {
                var section = sections[i];
                var resp = GetRespInfo(section, dbId, storeWrapper);
                if (string.IsNullOrEmpty(resp)) continue;
                response += resp;
                response += sections.Length - 1 == i ? "" : "\r\n";
            }
            return response;
        }

        private MetricsItem[] GetMetricInternal(InfoMetricsType section, int dbId, StoreWrapper storeWrapper)
        {
            switch (section)
            {
                case InfoMetricsType.SERVER:
                    PopulateServerInfo(storeWrapper);
                    return serverInfo;
                case InfoMetricsType.MEMORY:
                    PopulateMemoryInfo(storeWrapper);
                    return memoryInfo;
                case InfoMetricsType.CLUSTER:
                    PopulateClusterInfo(storeWrapper);
                    return clusterInfo;
                case InfoMetricsType.REPLICATION:
                    PopulateReplicationInfo(storeWrapper);
                    return replicationInfo;
                case InfoMetricsType.STATS:
                    PopulateStatsInfo(storeWrapper);
                    return statsInfo;
                case InfoMetricsType.STORE:
                    PopulateStoreStats(storeWrapper);
                    return storeInfo[dbId];
                case InfoMetricsType.OBJECTSTORE:
                    if (storeWrapper.serverOptions.DisableObjects) return null;
                    PopulateObjectStoreStats(storeWrapper);
                    return objectStoreInfo[dbId];
                case InfoMetricsType.STOREHASHTABLE:
                    PopulateStoreHashDistribution(storeWrapper);
                    return storeHashDistrInfo[dbId];
                case InfoMetricsType.OBJECTSTOREHASHTABLE:
                    if (storeWrapper.serverOptions.DisableObjects) return null;
                    PopulateObjectStoreHashDistribution(storeWrapper);
                    return objectStoreHashDistrInfo[dbId];
                case InfoMetricsType.STOREREVIV:
                    PopulateStoreRevivInfo(storeWrapper);
                    return storeRevivInfo[dbId];
                case InfoMetricsType.OBJECTSTOREREVIV:
                    if (storeWrapper.serverOptions.DisableObjects) return null;
                    PopulateObjectStoreRevivInfo(storeWrapper);
                    return objectStoreRevivInfo[dbId];
                case InfoMetricsType.PERSISTENCE:
                    if (!storeWrapper.serverOptions.EnableAOF) return null;
                    PopulatePersistenceInfo(storeWrapper);
                    return persistenceInfo[dbId];
                case InfoMetricsType.CLIENTS:
                    PopulateClientsInfo(storeWrapper);
                    return clientsInfo;
                case InfoMetricsType.KEYSPACE:
                    PopulateKeyspaceInfo(storeWrapper);
                    return keyspaceInfo;
                case InfoMetricsType.MODULES:
                    return null;
                default:
                    return null;
            }
        }

        public MetricsItem[] GetMetric(InfoMetricsType section, int dbId, StoreWrapper storeWrapper) => GetMetricInternal(section, dbId, storeWrapper);

        public IEnumerable<(InfoMetricsType, MetricsItem[])> GetInfoMetrics(InfoMetricsType[] sections, int dbId, StoreWrapper storeWrapper)
        {
            for (var i = 0; i < sections.Length; i++)
            {
                var infoType = sections[i];
                var infoItems = GetMetricInternal(infoType, dbId, storeWrapper);
                if (infoItems != null)
                    yield return (infoType, infoItems);
            }
        }
    }
}<|MERGE_RESOLUTION|>--- conflicted
+++ resolved
@@ -220,29 +220,6 @@
 
         private void PopulateStoreStats(StoreWrapper storeWrapper)
         {
-<<<<<<< HEAD
-            storeInfo =
-                [
-                    new("CurrentVersion", storeWrapper.store.CurrentVersion.ToString()),
-                    new("LastCheckpointedVersion", storeWrapper.store.LastCheckpointedVersion.ToString()),
-                    new("SystemState", storeWrapper.store.SystemState.ToString()),
-                    new("IndexSize", storeWrapper.store.IndexSize.ToString()),
-                    new("LogDir", storeWrapper.serverOptions.LogDir),
-                    new("Log.BeginAddress", storeWrapper.store.Log.BeginAddress.ToString()),
-                    new("Log.BufferSize", storeWrapper.store.Log.BufferSize.ToString()),
-                    new("Log.EmptyPageCount", storeWrapper.store.Log.EmptyPageCount.ToString()),
-                    new("Log.HeadAddress", storeWrapper.store.Log.HeadAddress.ToString()),
-                    new("Log.MemorySizeBytes", storeWrapper.store.Log.MemorySizeBytes.ToString()),
-                    new("Log.SafeReadOnlyAddress", storeWrapper.store.Log.SafeReadOnlyAddress.ToString()),
-                    new("Log.TailAddress", storeWrapper.store.Log.TailAddress.ToString()),
-                    new("ReadCache.BeginAddress", storeWrapper.store.ReadCache?.BeginAddress.ToString() ?? "N/A"),
-                    new("ReadCache.BufferSize", storeWrapper.store.ReadCache?.BufferSize.ToString() ?? "N/A"),
-                    new("ReadCache.EmptyPageCount", storeWrapper.store.ReadCache?.EmptyPageCount.ToString() ?? "N/A"),
-                    new("ReadCache.HeadAddress", storeWrapper.store.ReadCache?.HeadAddress.ToString() ?? "N/A"),
-                    new("ReadCache.MemorySizeBytes", storeWrapper.store.ReadCache?.MemorySizeBytes.ToString() ?? "N/A"),
-                    new("ReadCache.TailAddress", storeWrapper.store.ReadCache?.TailAddress.ToString() ?? "N/A"),
-                ];
-=======
             var databases = storeWrapper.GetDatabasesSnapshot();
 
             storeInfo = new MetricsItem[storeWrapper.MaxDatabaseId + 1][];
@@ -251,7 +228,6 @@
                 var storeStats = GetDatabaseStoreStats(storeWrapper, db);
                 storeInfo[db.Id] = storeStats;
             }
->>>>>>> 3eb46a0c
         }
 
         private MetricsItem[] GetDatabaseStoreStats(StoreWrapper storeWrapper, GarnetDatabase db) =>
@@ -264,7 +240,6 @@
             new($"Log.BeginAddress", db.MainStore.Log.BeginAddress.ToString()),
             new($"Log.BufferSize", db.MainStore.Log.BufferSize.ToString()),
             new($"Log.EmptyPageCount", db.MainStore.Log.EmptyPageCount.ToString()),
-            new($"Log.FixedRecordSize", db.MainStore.Log.FixedRecordSize.ToString()),
             new($"Log.HeadAddress", db.MainStore.Log.HeadAddress.ToString()),
             new($"Log.MemorySizeBytes", db.MainStore.Log.MemorySizeBytes.ToString()),
             new($"Log.SafeReadOnlyAddress", db.MainStore.Log.SafeReadOnlyAddress.ToString()),
@@ -279,29 +254,6 @@
 
         private void PopulateObjectStoreStats(StoreWrapper storeWrapper)
         {
-<<<<<<< HEAD
-            objectStoreInfo =
-                [
-                    new("CurrentVersion", storeWrapper.objectStore.CurrentVersion.ToString()),
-                    new("LastCheckpointedVersion", storeWrapper.objectStore.LastCheckpointedVersion.ToString()),
-                    new("SystemState", storeWrapper.objectStore.SystemState.ToString()),
-                    new("IndexSize", storeWrapper.objectStore.IndexSize.ToString()),
-                    new("LogDir", storeWrapper.serverOptions.LogDir),
-                    new("Log.BeginAddress", storeWrapper.objectStore.Log.BeginAddress.ToString()),
-                    new("Log.BufferSize", storeWrapper.objectStore.Log.BufferSize.ToString()),
-                    new("Log.EmptyPageCount", storeWrapper.objectStore.Log.EmptyPageCount.ToString()),
-                    new("Log.HeadAddress", storeWrapper.objectStore.Log.HeadAddress.ToString()),
-                    new("Log.MemorySizeBytes", storeWrapper.objectStore.Log.MemorySizeBytes.ToString()),
-                    new("Log.SafeReadOnlyAddress", storeWrapper.objectStore.Log.SafeReadOnlyAddress.ToString()),
-                    new("Log.TailAddress", storeWrapper.objectStore.Log.TailAddress.ToString()),
-                    new("ReadCache.BeginAddress", storeWrapper.objectStore.ReadCache?.BeginAddress.ToString() ?? "N/A"),
-                    new("ReadCache.BufferSize", storeWrapper.objectStore.ReadCache?.BufferSize.ToString() ?? "N/A"),
-                    new("ReadCache.EmptyPageCount", storeWrapper.objectStore.ReadCache?.EmptyPageCount.ToString() ?? "N/A"),
-                    new("ReadCache.HeadAddress", storeWrapper.objectStore.ReadCache?.HeadAddress.ToString() ?? "N/A"),
-                    new("ReadCache.MemorySizeBytes", storeWrapper.objectStore.ReadCache?.MemorySizeBytes.ToString() ?? "N/A"),
-                    new("ReadCache.TailAddress", storeWrapper.objectStore.ReadCache?.TailAddress.ToString() ?? "N/A"),
-                ];
-=======
             var databases = storeWrapper.GetDatabasesSnapshot();
 
             objectStoreInfo = new MetricsItem[storeWrapper.MaxDatabaseId + 1][];
@@ -322,7 +274,6 @@
             new($"Log.BeginAddress", db.ObjectStore.Log.BeginAddress.ToString()),
             new($"Log.BufferSize", db.ObjectStore.Log.BufferSize.ToString()),
             new($"Log.EmptyPageCount", db.ObjectStore.Log.EmptyPageCount.ToString()),
-            new($"Log.FixedRecordSize", db.ObjectStore.Log.FixedRecordSize.ToString()),
             new($"Log.HeadAddress", db.ObjectStore.Log.HeadAddress.ToString()),
             new($"Log.MemorySizeBytes", db.ObjectStore.Log.MemorySizeBytes.ToString()),
             new($"Log.SafeReadOnlyAddress", db.ObjectStore.Log.SafeReadOnlyAddress.ToString()),
@@ -344,7 +295,6 @@
             {
                 storeHashDistrInfo[db.Id] = [new("", db.MainStore.DumpDistribution())];
             }
->>>>>>> 3eb46a0c
         }
 
         private void PopulateObjectStoreHashDistribution(StoreWrapper storeWrapper)
