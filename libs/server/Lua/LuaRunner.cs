--- conflicted
+++ resolved
@@ -46,13 +46,8 @@
             state.State.Encoding = Encoding.UTF8;
             if (txnMode)
             {
-<<<<<<< HEAD
                 this.txnKeyEntries = new TxnKeyEntries(respServerSession.TsavoriteKernel, 16);
-                state.RegisterFunction("garnet_call", this, this.GetType().GetMethod(nameof(garnet_call_txn)));
-=======
-                this.txnKeyEntries = new TxnKeyEntries(16, respServerSession.storageSession.lockableContext, respServerSession.storageSession.objectStoreLockableContext);
                 garnetCall = state.RegisterFunction("garnet_call", this, this.GetType().GetMethod(nameof(garnet_call_txn)));
->>>>>>> b70553b0
             }
             else
             {
@@ -353,13 +348,8 @@
                 if (!respServerSession.StorageSession.objectStoreLockableContext.IsNull)
                     respServerSession.StorageSession.objectStoreLockableContext.EndTransaction();
                 respServerSession.SetTransactionMode(true);
-<<<<<<< HEAD
                 txnKeyEntries.LockAllKeys(ref respServerSession.kernelSession);
-                return RunInternal(keys, argv);
-=======
-                txnKeyEntries.LockAllKeys();
                 return Run();
->>>>>>> b70553b0
             }
             finally
             {
