--- conflicted
+++ resolved
@@ -14,7 +14,6 @@
 using Garnet.common;
 using KeraLua;
 using Microsoft.Extensions.Logging;
-using Tsavorite.core;
 
 namespace Garnet.server
 {
@@ -736,2312 +735,6 @@
                             }
                         }
 
-<<<<<<< HEAD
-            var m = state.CheckNumber(1);
-            var e = (int)state.CheckNumber(2);
-
-            var res = m * Math.Pow(2, e);
-
-            state.Pop(2);
-
-            if ((long)res == res)
-            {
-                state.PushInteger((long)res);
-            }
-            else
-            {
-                state.PushNumber(res);
-            }
-
-            return 1;
-        }
-
-        /// <summary>
-        /// Entry point for math.log10 from a Lua script.
-        /// </summary>
-        public int Log10(nint luaStatePtr)
-        {
-            state.CallFromLuaEntered(luaStatePtr);
-
-            var luaArgCount = state.StackTop;
-            if (luaArgCount != 1 || state.Type(1) != LuaType.Number)
-            {
-                return state.RaiseError("bad argument to log10");
-            }
-
-            var val = state.CheckNumber(1);
-
-            var res = Math.Log10(val);
-
-            state.Pop(1);
-            state.PushNumber(res);
-            return 1;
-        }
-
-        /// <summary>
-        /// Entry point for math.pow from a Lua script.
-        /// </summary>
-        public int Pow(nint luaStatePtr)
-        {
-            state.CallFromLuaEntered(luaStatePtr);
-
-            var luaArgCount = state.StackTop;
-            if (luaArgCount != 2 || state.Type(1) != LuaType.Number || state.Type(2) != LuaType.Number)
-            {
-                return state.RaiseError("bad argument to pow");
-            }
-
-            var x = state.CheckNumber(1);
-            var y = state.CheckNumber(2);
-
-            var res = Math.Pow(x, y);
-
-            state.Pop(2);
-            state.PushNumber(res);
-            return 1;
-        }
-
-        /// <summary>
-        /// Entry point for math.sinh from a Lua script.
-        /// </summary>
-        public int Sinh(nint luaStatePtr)
-        {
-            state.CallFromLuaEntered(luaStatePtr);
-
-            var luaArgCount = state.StackTop;
-            if (luaArgCount != 1 || state.Type(1) != LuaType.Number)
-            {
-                return state.RaiseError("bad argument to sinh");
-            }
-
-            var val = state.CheckNumber(1);
-
-            var res = Math.Sinh(val);
-
-            state.Pop(1);
-            state.PushNumber(res);
-            return 1;
-        }
-
-        /// <summary>
-        /// Entry point for math.sinh from a Lua script.
-        /// </summary>
-        public int Tanh(nint luaStatePtr)
-        {
-            state.CallFromLuaEntered(luaStatePtr);
-
-            var luaArgCount = state.StackTop;
-            if (luaArgCount != 1 || state.Type(1) != LuaType.Number)
-            {
-                return state.RaiseError("bad argument to tanh");
-            }
-
-            var val = state.CheckNumber(1);
-
-            var res = Math.Tanh(val);
-
-            state.Pop(1);
-            state.PushNumber(res);
-            return 1;
-        }
-
-        /// <summary>
-        /// Entry point for table.maxn from a Lua script.
-        /// </summary>
-        public int Maxn(nint luaStatePtr)
-        {
-            state.CallFromLuaEntered(luaStatePtr);
-
-            var luaArgCount = state.StackTop;
-            if (luaArgCount != 1 || state.Type(1) != LuaType.Table)
-            {
-                return state.RaiseError("bad argument to maxn");
-            }
-
-            state.ForceMinimumStackCapacity(2);
-
-            double res = 0;
-
-            // Initial key value onto stack
-            state.PushNil();
-            while (state.Next(1) != 0)
-            {
-                // Remove value
-                state.Pop(1);
-
-                double keyVal;
-                if (state.Type(2) == LuaType.Number && (keyVal = state.CheckNumber(2)) > res)
-                {
-                    res = keyVal;
-                }
-            }
-
-            // Remove table, and push largest number
-            state.Pop(1);
-            state.PushNumber(res);
-            return 1;
-        }
-
-        /// <summary>
-        /// Entry point for loadstring from a Lua script.
-        /// </summary>
-        public int LoadString(nint luaStatePtr)
-        {
-            state.CallFromLuaEntered(luaStatePtr);
-
-            var luaArgCount = state.StackTop;
-            if (
-                (luaArgCount == 1 && state.Type(1) != LuaType.String) ||
-                (luaArgCount == 2 && (state.Type(1) != LuaType.String || state.Type(2) != LuaType.String)) ||
-                (luaArgCount > 2)
-              )
-            {
-                return state.RaiseError("bad argument to loadstring");
-            }
-
-            // Ignore chunk name
-            if (luaArgCount == 2)
-            {
-                state.Pop(1);
-            }
-
-            _ = state.CheckBuffer(1, out var buff);
-            if (buff.Contains((byte)0))
-            {
-                return state.RaiseError("bad argument to loadstring, interior null byte");
-            }
-
-            state.ForceMinimumStackCapacity(1);
-
-            var res = state.LoadString(buff);
-            if (res != LuaStatus.OK)
-            {
-                state.ClearStack();
-                state.PushNil();
-                state.PushBuffer("load_string encountered error"u8);
-                return 2;
-            }
-
-            return 1;
-        }
-
-        /// <summary>
-        /// Converts a Lua number (ie. a double) into the expected 32-bit integer for
-        /// bit operations.
-        /// </summary>
-        private static int LuaNumberToBitValue(double value)
-        {
-            var scaled = value + 6_755_399_441_055_744.0;
-            var asULong = BitConverter.DoubleToUInt64Bits(scaled);
-            var asUInt = (uint)asULong;
-
-            return (int)asUInt;
-        }
-
-        /// <summary>
-        /// Entry point for bit.tobit from a Lua script.
-        /// </summary>
-        public int BitToBit(nint luaStatePtr)
-        {
-            state.CallFromLuaEntered(luaStatePtr);
-
-            var luaArgCount = state.StackTop;
-            if (luaArgCount < 1 || state.Type(1) != LuaType.Number)
-            {
-                return state.RaiseError("bad argument to tobit");
-            }
-
-            var rawValue = state.CheckNumber(1);
-
-            // Make space on the stack
-            state.Pop(1);
-
-            state.PushNumber(LuaNumberToBitValue(rawValue));
-
-            return 1;
-        }
-
-        /// <summary>
-        /// Entry point for bit.tohex from a Lua script.
-        /// </summary>
-        public int BitToHex(nint luaStatePtr)
-        {
-            state.CallFromLuaEntered(luaStatePtr);
-
-            var luaArgCount = state.StackTop;
-            if (luaArgCount == 0 || state.Type(1) != LuaType.Number)
-            {
-                return state.RaiseError("bad argument to tohex");
-            }
-
-            var numDigits = 8;
-
-            if (luaArgCount == 2)
-            {
-                if (state.Type(2) != LuaType.Number)
-                {
-                    return state.RaiseError("bad argument to tohex");
-                }
-
-                numDigits = (int)state.CheckNumber(2);
-            }
-
-            var value = LuaNumberToBitValue(state.CheckNumber(1));
-
-            ReadOnlySpan<byte> hexBytes;
-            if (numDigits == int.MinValue)
-            {
-                numDigits = 8;
-                hexBytes = "0123456789ABCDEF"u8;
-            }
-            else if (numDigits < 0)
-            {
-                numDigits = -numDigits;
-                hexBytes = "0123456789ABCDEF"u8;
-            }
-            else
-            {
-                hexBytes = "0123456789abcdef"u8;
-            }
-
-            if (numDigits > 8)
-            {
-                numDigits = 8;
-            }
-
-            Span<byte> buff = stackalloc byte[numDigits];
-            for (var i = buff.Length - 1; i >= 0; i--)
-            {
-                buff[i] = hexBytes[value & 0xF];
-                value >>= 4;
-            }
-
-            // Free up space on stack
-            state.Pop(luaArgCount);
-
-            state.PushBuffer(buff);
-            return 1;
-        }
-
-        /// <summary>
-        /// Entry point for bit.bswap from a Lua script.
-        /// </summary>
-        public int BitBswap(nint luaStatePtr)
-        {
-            state.CallFromLuaEntered(luaStatePtr);
-
-            var luaArgCount = state.StackTop;
-            if (luaArgCount != 1 || state.Type(1) != LuaType.Number)
-            {
-                return state.RaiseError("bad argument to bswap");
-            }
-
-            var value = LuaNumberToBitValue(state.CheckNumber(1));
-
-            // Free up space on stack
-            state.Pop(1);
-
-            var swapped = BinaryPrimitives.ReverseEndianness(value);
-            state.PushNumber(swapped);
-            return 1;
-        }
-
-        /// <summary>
-        /// Entry point for garnet_bitop from a Lua script.
-        /// 
-        /// Used to implement bit.bnot, bit.bor, bit.band, etc.
-        /// </summary>
-        public int Bitop(nint luaStatePtr)
-        {
-            const int BNot = 0;
-            const int BOr = 1;
-            const int BAnd = 2;
-            const int BXor = 3;
-            const int LShift = 4;
-            const int RShift = 5;
-            const int ARShift = 6;
-            const int Rol = 7;
-            const int Ror = 8;
-
-            state.CallFromLuaEntered(luaStatePtr);
-
-            var luaArgCount = state.StackTop;
-            if (luaArgCount == 0 || state.Type(1) != LuaType.Number)
-            {
-                return state.RaiseError("bitop was not indicated, should never happen");
-            }
-
-            var bitop = (int)state.CheckNumber(1);
-            if (bitop < BNot || bitop > Ror)
-            {
-                return state.RaiseError($"invalid bitop {bitop} was indicated, should never happen");
-            }
-
-            // Handle bnot specially
-            if (bitop == BNot)
-            {
-                if (luaArgCount < 2 || state.Type(2) != LuaType.Number)
-                {
-                    return state.RaiseError("bad argument to bnot");
-                }
-
-                var val = LuaNumberToBitValue(state.CheckNumber(2));
-                var res = ~val;
-                state.Pop(2);
-
-                state.PushNumber(res);
-                return 1;
-            }
-
-            var binOpName =
-                bitop switch
-                {
-                    BOr => "bor",
-                    BAnd => "band",
-                    BXor => "bxor",
-                    LShift => "lshift",
-                    RShift => "rshift",
-                    ARShift => "arshift",
-                    Rol => "rol",
-                    _ => "ror",
-                };
-
-            if (luaArgCount < 2)
-            {
-                return state.RaiseError($"bad argument to {binOpName}");
-            }
-
-            if (bitop is BOr or BAnd or BXor)
-            {
-                var ret =
-                    bitop switch
-                    {
-                        BOr => 0,
-                        BXor => 0,
-                        _ => -1,
-                    };
-
-                for (var argIx = 2; argIx <= luaArgCount; argIx++)
-                {
-                    if (state.Type(argIx) != LuaType.Number)
-                    {
-                        return state.RaiseError($"bad argument to {binOpName}");
-                    }
-
-                    var nextValue = LuaNumberToBitValue(state.CheckNumber(argIx));
-
-                    ret =
-                        bitop switch
-                        {
-                            BOr => ret | nextValue,
-                            BXor => ret ^ nextValue,
-                            _ => ret & nextValue,
-                        };
-                }
-
-                state.Pop(luaArgCount);
-                state.PushNumber(ret);
-
-                return 1;
-            }
-
-            if (luaArgCount < 3 || state.Type(2) != LuaType.Number || state.Type(3) != LuaType.Number)
-            {
-                return state.RaiseError($"bad argument to {binOpName}");
-            }
-
-            var x = LuaNumberToBitValue(state.CheckNumber(2));
-            var n = ((int)state.CheckNumber(3)) & 0b1111;
-
-            var shiftRes =
-                bitop switch
-                {
-                    LShift => x << n,
-                    RShift => (int)((uint)x >> n),
-                    ARShift => x >> n,
-                    Rol => (int)BitOperations.RotateLeft((uint)x, n),
-                    _ => (int)BitOperations.RotateRight((uint)x, n),
-                };
-
-            state.Pop(luaArgCount);
-            state.PushNumber(shiftRes);
-            return 1;
-        }
-
-        /// <summary>
-        /// Entry point for cjson.encode from a Lua script.
-        /// </summary>
-        public int CJsonEncode(nint luaStatePtr)
-        {
-            state.CallFromLuaEntered(luaStatePtr);
-
-            var luaArgCount = state.StackTop;
-            if (luaArgCount != 1)
-            {
-                return state.RaiseError("bad argument to encode");
-            }
-
-            Encode(this, 0);
-
-            // Encoding should leave nothing on the stack
-            state.ExpectLuaStackEmpty();
-
-            // Push the encoded string
-            var result = scratchBufferManager.ViewFullArgSlice().ReadOnlySpan;
-            state.PushBuffer(result);
-
-            return 1;
-
-            // Encode the unknown type on the top of the stack
-            static void Encode(LuaRunner self, int depth)
-            {
-                if (depth > 1000)
-                {
-                    // Match Redis max decoding depth
-                    _ = self.state.RaiseError("Cannot serialise, excessive nesting (1001)");
-                }
-
-                var argType = self.state.Type(self.state.StackTop);
-
-                switch (argType)
-                {
-                    case LuaType.Boolean:
-                        EncodeBool(self);
-                        break;
-                    case LuaType.Nil:
-                        EncodeNull(self);
-                        break;
-                    case LuaType.Number:
-                        EncodeNumber(self);
-                        break;
-                    case LuaType.String:
-                        EncodeString(self);
-                        break;
-                    case LuaType.Table:
-                        EncodeTable(self, depth);
-                        break;
-                    case LuaType.Function:
-                    case LuaType.LightUserData:
-                    case LuaType.None:
-                    case LuaType.Thread:
-                    case LuaType.UserData:
-                    default:
-                        _ = self.state.RaiseError($"Cannot serialise {argType} to JSON");
-                        break;
-                }
-            }
-
-            // Encode the boolean on the top of the stack and remove it
-            static void EncodeBool(LuaRunner self)
-            {
-                Debug.Assert(self.state.Type(self.state.StackTop) == LuaType.Boolean, "Expected boolean on top of stack");
-
-                var data = self.state.ToBoolean(self.state.StackTop) ? "true"u8 : "false"u8;
-
-                var into = self.scratchBufferManager.ViewRemainingArgSlice(data.Length).Span;
-                data.CopyTo(into);
-                self.scratchBufferManager.MoveOffset(data.Length);
-
-                self.state.Pop(1);
-            }
-
-            // Encode the nil on the top of the stack and remove it
-            static void EncodeNull(LuaRunner self)
-            {
-                Debug.Assert(self.state.Type(self.state.StackTop) == LuaType.Nil, "Expected nil on top of stack");
-
-                var into = self.scratchBufferManager.ViewRemainingArgSlice(4).Span;
-                "null"u8.CopyTo(into);
-                self.scratchBufferManager.MoveOffset(4);
-
-                self.state.Pop(1);
-            }
-
-            // Encode the number on the top of the stack and remove it
-            static void EncodeNumber(LuaRunner self)
-            {
-                Debug.Assert(self.state.Type(self.state.StackTop) == LuaType.Number, "Expected number on top of stack");
-
-                var number = self.state.CheckNumber(self.state.StackTop);
-
-                Span<byte> space = stackalloc byte[64];
-
-                if (!number.TryFormat(space, out var written, "G", CultureInfo.InvariantCulture))
-                {
-                    _ = self.state.RaiseError("Unable to format number");
-                }
-
-                var into = self.scratchBufferManager.ViewRemainingArgSlice(written).Span;
-                space[..written].CopyTo(into);
-                self.scratchBufferManager.MoveOffset(written);
-
-                self.state.Pop(1);
-            }
-
-            // Encode the string on the top of the stack and remove it
-            static void EncodeString(LuaRunner self)
-            {
-                Debug.Assert(self.state.Type(self.state.StackTop) == LuaType.String, "Expected string on top of stack");
-
-                _ = self.state.CheckBuffer(self.state.StackTop, out var buff);
-
-                self.scratchBufferManager.ViewRemainingArgSlice(1).Span[0] = (byte)'"';
-                self.scratchBufferManager.MoveOffset(1);
-
-                var escapeIx = buff.IndexOfAny((byte)'"', (byte)'\\');
-                while (escapeIx != -1)
-                {
-                    var into = self.scratchBufferManager.ViewRemainingArgSlice(escapeIx + 2).Span;
-                    buff[..escapeIx].CopyTo(into);
-
-                    into[escapeIx] = (byte)'\\';
-
-                    var toEscape = buff[escapeIx];
-                    if (toEscape == (byte)'"')
-                    {
-                        into[escapeIx + 1] = (byte)'"';
-                    }
-                    else
-                    {
-                        into[escapeIx + 1] = (byte)'\\';
-                    }
-
-                    self.scratchBufferManager.MoveOffset(escapeIx + 2);
-
-                    buff = buff[(escapeIx + 1)..];
-                    escapeIx = buff.IndexOfAny((byte)'"', (byte)'\\');
-                }
-
-                var tailInto = self.scratchBufferManager.ViewRemainingArgSlice(buff.Length + 1).Span;
-                buff.CopyTo(tailInto);
-                tailInto[buff.Length] = (byte)'"';
-                self.scratchBufferManager.MoveOffset(buff.Length + 1);
-
-                self.state.Pop(1);
-            }
-
-            // Encode the table on the top of the stack and remove it
-            static void EncodeTable(LuaRunner self, int depth)
-            {
-                Debug.Assert(self.state.Type(self.state.StackTop) == LuaType.Table, "Expected table on top of stack");
-
-                // Space for key & value
-                self.state.ForceMinimumStackCapacity(2);
-
-                var tableIndex = self.state.StackTop;
-
-                var isArray = false;
-                var arrayLength = 0;
-
-                self.state.PushNil();
-                while (self.state.Next(tableIndex) != 0)
-                {
-                    // Pop value
-                    self.state.Pop(1);
-
-                    double keyAsNumber;
-                    if (self.state.Type(tableIndex + 1) == LuaType.Number && (keyAsNumber = self.state.CheckNumber(tableIndex + 1)) >= 1 && keyAsNumber == (int)keyAsNumber)
-                    {
-                        if (keyAsNumber > arrayLength)
-                        {
-                            // Need at least one integer key >= 1 to consider this an array
-                            isArray = true;
-                            arrayLength = (int)keyAsNumber;
-                        }
-                    }
-                    else
-                    {
-                        // Non-integer key, or integer <= 0, so it's not an array
-                        isArray = false;
-
-                        // Remove key
-                        self.state.Pop(1);
-
-                        break;
-                    }
-                }
-
-                if (isArray)
-                {
-                    EncodeArray(self, arrayLength, depth);
-                }
-                else
-                {
-                    EncodeObject(self, depth);
-                }
-            }
-
-            // Encode the table on the top of the stack as an array and remove it
-            static void EncodeArray(LuaRunner self, int length, int depth)
-            {
-                Debug.Assert(self.state.Type(self.state.StackTop) == LuaType.Table, "Expected table on top of stack");
-
-                // Space for value
-                self.state.ForceMinimumStackCapacity(1);
-
-                var tableIndex = self.state.StackTop;
-
-                self.scratchBufferManager.ViewRemainingArgSlice(1).Span[0] = (byte)'[';
-                self.scratchBufferManager.MoveOffset(1);
-
-                for (var ix = 1; ix <= length; ix++)
-                {
-                    if (ix != 1)
-                    {
-                        self.scratchBufferManager.ViewRemainingArgSlice(1).Span[0] = (byte)',';
-                        self.scratchBufferManager.MoveOffset(1);
-                    }
-
-                    _ = self.state.RawGetInteger(null, tableIndex, ix);
-                    Encode(self, depth + 1);
-                }
-
-                self.scratchBufferManager.ViewRemainingArgSlice(1).Span[0] = (byte)']';
-                self.scratchBufferManager.MoveOffset(1);
-
-                // Remove table
-                self.state.Pop(1);
-            }
-
-            // Encode the table on the top of the stack as an object and remove it
-            static void EncodeObject(LuaRunner self, int depth)
-            {
-                Debug.Assert(self.state.Type(self.state.StackTop) == LuaType.Table, "Expected table on top of stack");
-
-                // Space for key and value and a copy of key
-                self.state.ForceMinimumStackCapacity(3);
-
-                var tableIndex = self.state.StackTop;
-
-                self.scratchBufferManager.ViewRemainingArgSlice(1).Span[0] = (byte)'{';
-                self.scratchBufferManager.MoveOffset(1);
-
-                var firstValue = true;
-
-                self.state.PushNil();
-                while (self.state.Next(tableIndex) != 0)
-                {
-                    LuaType keyType;
-                    if ((keyType = self.state.Type(tableIndex + 1)) is not (LuaType.String or LuaType.Number))
-                    {
-                        // Ignore non-string-ify-abile keys
-
-                        // Remove value
-                        self.state.Pop(1);
-
-                        continue;
-                    }
-
-                    if (!firstValue)
-                    {
-                        self.scratchBufferManager.ViewRemainingArgSlice(1).Span[0] = (byte)',';
-                        self.scratchBufferManager.MoveOffset(1);
-                    }
-
-                    // Copy key to top of stack
-                    self.state.PushValue(tableIndex + 1);
-
-                    // Force the _copy_ of the key to be a string
-                    // if it is not already one.
-                    //
-                    // We don't modify the original key value, so we
-                    // can continue using it with Next(...)
-                    if (keyType == LuaType.Number)
-                    {
-                        _ = self.state.CheckBuffer(tableIndex + 3, out _);
-                    }
-
-                    // Encode key
-                    Encode(self, depth + 1);
-
-                    self.scratchBufferManager.ViewRemainingArgSlice(1).Span[0] = (byte)':';
-                    self.scratchBufferManager.MoveOffset(1);
-
-                    // Encode value
-                    Encode(self, depth + 1);
-
-                    firstValue = false;
-                }
-
-                self.scratchBufferManager.ViewRemainingArgSlice(1).Span[0] = (byte)'}';
-                self.scratchBufferManager.MoveOffset(1);
-
-                // Remove table
-                self.state.Pop(1);
-            }
-        }
-
-        /// <summary>
-        /// Entry point for cjson.decode from a Lua script.
-        /// </summary>
-        public int CJsonDecode(nint luaStatePtr)
-        {
-            state.CallFromLuaEntered(luaStatePtr);
-
-            var luaArgCount = state.StackTop;
-            if (luaArgCount != 1)
-            {
-                return state.RaiseError("bad argument to decode");
-            }
-
-            var argType = state.Type(1);
-            if (argType == LuaType.Number)
-            {
-                // We'd coerce this to a string, and then decode it, so just pass it back as is
-                //
-                // There are some cases where this wouldn't work, potentially, but they are super implementation
-                // specific so we can just pretend we made them work
-                return 1;
-            }
-
-            if (argType != LuaType.String)
-            {
-                return state.RaiseError("bad argument to decode");
-            }
-
-            _ = state.CheckBuffer(1, out var buff);
-
-            try
-            {
-                var parsed = JsonNode.Parse(buff, documentOptions: new JsonDocumentOptions { MaxDepth = 1000 });
-                Decode(this, parsed);
-
-                return 1;
-            }
-            catch (Exception e)
-            {
-                if (e.Message.Contains("maximum configured depth of 1000"))
-                {
-                    // Maximum depth exceeded, munge to a compatible Redis error
-                    return state.RaiseError("Found too many nested data structures (1001)");
-                }
-
-                // Invalid token is implied (and matches Redis error replies)
-                //
-                // Additinal error details can be gleaned from messages
-                return state.RaiseError($"Expected value but found invalid token.  Inner Message = {e.Message}");
-            }
-
-            // Convert the JsonNode into a Lua value on the stack
-            static void Decode(LuaRunner self, JsonNode node)
-            {
-                if (node is JsonValue v)
-                {
-                    DecodeValue(self, v);
-                }
-                else if (node is JsonArray a)
-                {
-                    DecodeArray(self, a);
-                }
-                else if (node is JsonObject o)
-                {
-                    DecodeObject(self, o);
-                }
-                else
-                {
-                    _ = self.state.RaiseError($"Unexpected json node type: {node.GetType().Name}");
-                }
-            }
-
-            // Convert the JsonValue int to a Lua string, nil, or number on the stack
-            static void DecodeValue(LuaRunner self, JsonValue value)
-            {
-                // Reserve space for the value
-                self.state.ForceMinimumStackCapacity(1);
-
-                switch (value.GetValueKind())
-                {
-                    case JsonValueKind.Null: self.state.PushNil(); break;
-                    case JsonValueKind.True: self.state.PushBoolean(true); break;
-                    case JsonValueKind.False: self.state.PushBoolean(false); break;
-                    case JsonValueKind.Number: self.state.PushNumber(value.GetValue<double>()); break;
-                    case JsonValueKind.String:
-                        var str = value.GetValue<string>();
-
-                        self.scratchBufferManager.Reset();
-                        var buf = self.scratchBufferManager.UTF8EncodeString(str);
-
-                        self.state.PushBuffer(buf);
-                        break;
-                    case JsonValueKind.Undefined:
-                    case JsonValueKind.Object:
-                    case JsonValueKind.Array:
-                    default:
-                        _ = self.state.RaiseError($"Unexpected json value kind: {value.GetValueKind()}");
-                        break;
-                }
-            }
-
-            // Convert the JsonArray into a Lua table on the stack
-            static void DecodeArray(LuaRunner self, JsonArray arr)
-            {
-                // Reserve space for the table
-                self.state.ForceMinimumStackCapacity(1);
-
-                self.state.CreateTable(arr.Count, 0);
-
-                var tableIndex = self.state.StackTop;
-
-                var storeAtIx = 1;
-                foreach (var item in arr)
-                {
-                    // Places item on the stack
-                    Decode(self, item);
-
-                    // Save into the table
-                    self.state.RawSetInteger(tableIndex, storeAtIx);
-                    storeAtIx++;
-                }
-            }
-
-            // Convert the JsonObject into a Lua table on the stack
-            static void DecodeObject(LuaRunner self, JsonObject obj)
-            {
-                // Reserve space for table and key
-                self.state.ForceMinimumStackCapacity(2);
-
-                self.state.CreateTable(0, obj.Count);
-
-                var tableIndex = self.state.StackTop;
-
-                foreach (var (key, value) in obj)
-                {
-                    // Decode key to string
-                    self.scratchBufferManager.Reset();
-                    var buf = self.scratchBufferManager.UTF8EncodeString(key);
-                    self.state.PushBuffer(buf);
-
-                    // Decode value
-                    Decode(self, value);
-
-                    self.state.RawSet(tableIndex);
-                }
-            }
-        }
-
-        /// <summary>
-        /// Entry point for cmsgpack.pack from a Lua script.
-        /// </summary>
-        public int CMsgPackPack(nint luaStatePtr)
-        {
-            state.CallFromLuaEntered(luaStatePtr);
-
-            var numLuaArgs = state.StackTop;
-
-            if (numLuaArgs == 0)
-            {
-                return state.RaiseError("bad argument to pack");
-            }
-
-            // Redis concatenates all the message packs together if there are multiple
-            //
-            // Somewhat odd, but we match that behavior
-
-            scratchBufferManager.Reset();
-
-            for (var argIx = 1; argIx <= numLuaArgs; argIx++)
-            {
-                // Because each encode removes the encoded value
-                // we always encode the argument at position 1
-                Encode(this, 1, 0);
-            }
-
-            // After all encoding, stack should be empty
-            state.ExpectLuaStackEmpty();
-
-            var ret = scratchBufferManager.ViewFullArgSlice().ReadOnlySpan;
-            state.PushBuffer(ret);
-
-            return 1;
-
-            // Encode a single item at the top of the stack, and remove it
-            static void Encode(LuaRunner self, int stackIndex, int depth)
-            {
-                var type = self.state.Type(stackIndex);
-                switch (type)
-                {
-                    case LuaType.Boolean: EncodeBool(self, stackIndex); break;
-                    case LuaType.Number: EncodeNumber(self, stackIndex); break;
-                    case LuaType.String: EncodeBytes(self, stackIndex); break;
-                    case LuaType.Table:
-
-                        if (depth == 16)
-                        {
-                            // Redis treats a too deeply nested table as a null
-                            //
-                            // This is weird, but we match it
-                            self.scratchBufferManager.ViewRemainingArgSlice(1).Span[0] = 0xC0;
-                            self.scratchBufferManager.MoveOffset(1);
-
-                            self.state.Remove(stackIndex);
-
-                            return;
-                        }
-
-                        EncodeTable(self, stackIndex, depth);
-                        break;
-
-                    // Everything else maps to null, NOT an error
-                    case LuaType.Function:
-                    case LuaType.LightUserData:
-                    case LuaType.Nil:
-                    case LuaType.None:
-                    case LuaType.Thread:
-                    case LuaType.UserData:
-                    default: EncodeNull(self, stackIndex); break;
-                }
-            }
-
-            // Encode a null-ish value at stackIndex, and remove it
-            static void EncodeNull(LuaRunner self, int stackIndex)
-            {
-                Debug.Assert(self.state.Type(stackIndex) is not (LuaType.Boolean or LuaType.Number or LuaType.String or LuaType.Table), "Expected null-ish type");
-
-                self.scratchBufferManager.ViewRemainingArgSlice(1).Span[0] = 0xC0;
-                self.scratchBufferManager.MoveOffset(1);
-
-                self.state.Remove(stackIndex);
-            }
-
-            // Encode a boolean at stackIndex, and remove it
-            static void EncodeBool(LuaRunner self, int stackIndex)
-            {
-                Debug.Assert(self.state.Type(stackIndex) == LuaType.Boolean, "Expected boolean");
-
-                var value = (byte)(self.state.ToBoolean(stackIndex) ? 0xC3 : 0xC2);
-
-                self.scratchBufferManager.ViewRemainingArgSlice(1).Span[0] = value;
-                self.scratchBufferManager.MoveOffset(1);
-
-                self.state.Remove(stackIndex);
-            }
-
-            // Encode a number at stackIndex, and remove it
-            static void EncodeNumber(LuaRunner self, int stackIndex)
-            {
-                Debug.Assert(self.state.Type(stackIndex) == LuaType.Number, "Expected number");
-
-                var numRaw = self.state.CheckNumber(stackIndex);
-                var isInt = numRaw == (long)numRaw;
-
-                if (isInt)
-                {
-                    EncodeInteger(self, (long)numRaw);
-                }
-                else
-                {
-                    EncodeFloatingPoint(self, numRaw);
-                }
-
-                self.state.Remove(stackIndex);
-            }
-
-            // Encode an integer
-            static void EncodeInteger(LuaRunner self, long value)
-            {
-                // positive 7-bit fixint
-                if ((byte)(value & 0b0111_1111) == value)
-                {
-                    self.scratchBufferManager.ViewRemainingArgSlice(1).Span[0] = (byte)value;
-                    self.scratchBufferManager.MoveOffset(1);
-
-                    return;
-                }
-
-                // negative 5-bit fixint
-                if ((sbyte)(value | 0b1110_0000) == value)
-                {
-                    self.scratchBufferManager.ViewRemainingArgSlice(1).Span[0] = (byte)value;
-                    self.scratchBufferManager.MoveOffset(1);
-                    return;
-                }
-
-                // 8-bit int
-                if (value is >= sbyte.MinValue and <= sbyte.MaxValue)
-                {
-                    var into = self.scratchBufferManager.ViewRemainingArgSlice(2).Span;
-
-                    into[0] = 0xD0;
-                    into[1] = (byte)value;
-                    self.scratchBufferManager.MoveOffset(2);
-                    return;
-                }
-
-                // 8-bit uint
-                if (value is >= byte.MinValue and <= byte.MaxValue)
-                {
-                    var into = self.scratchBufferManager.ViewRemainingArgSlice(2).Span;
-
-                    into[0] = 0xCC;
-                    into[1] = (byte)value;
-                    self.scratchBufferManager.MoveOffset(2);
-                    return;
-                }
-
-                // 16-bit int
-                if (value is >= short.MinValue and <= short.MaxValue)
-                {
-                    var into = self.scratchBufferManager.ViewRemainingArgSlice(3).Span;
-
-                    into[0] = 0xD1;
-                    BinaryPrimitives.WriteInt16BigEndian(into[1..], (short)value);
-                    self.scratchBufferManager.MoveOffset(3);
-                    return;
-                }
-
-                // 16-bit uint
-                if (value is >= ushort.MinValue and <= ushort.MaxValue)
-                {
-                    var into = self.scratchBufferManager.ViewRemainingArgSlice(3).Span;
-
-                    into[0] = 0xCD;
-                    BinaryPrimitives.WriteUInt16BigEndian(into[1..], (ushort)value);
-                    self.scratchBufferManager.MoveOffset(3);
-                    return;
-                }
-
-                // 32-bit int
-                if (value is >= int.MinValue and <= int.MaxValue)
-                {
-                    var into = self.scratchBufferManager.ViewRemainingArgSlice(5).Span;
-
-                    into[0] = 0xD2;
-                    BinaryPrimitives.WriteInt32BigEndian(into[1..], (int)value);
-                    self.scratchBufferManager.MoveOffset(5);
-                    return;
-                }
-
-                // 32-bit uint
-                if (value is >= uint.MinValue and <= uint.MaxValue)
-                {
-                    var into = self.scratchBufferManager.ViewRemainingArgSlice(5).Span;
-
-                    into[0] = 0xCE;
-                    BinaryPrimitives.WriteUInt32BigEndian(into[1..], (uint)value);
-                    self.scratchBufferManager.MoveOffset(5);
-                    return;
-                }
-
-                // 64-bit uint
-                if (value > uint.MaxValue)
-                {
-                    var into = self.scratchBufferManager.ViewRemainingArgSlice(9).Span;
-
-                    into[0] = 0xCF;
-                    BinaryPrimitives.WriteUInt64BigEndian(into[1..], (ulong)value);
-                    self.scratchBufferManager.MoveOffset(9);
-                    return;
-                }
-
-                // 64-bit int
-                {
-                    var into = self.scratchBufferManager.ViewRemainingArgSlice(9).Span;
-
-                    into[0] = 0xD3;
-                    BinaryPrimitives.WriteInt64BigEndian(into[1..], value);
-                    self.scratchBufferManager.MoveOffset(9);
-                }
-            }
-
-            // Encode a floating point value
-            static void EncodeFloatingPoint(LuaRunner self, double value)
-            {
-                // While Redis has code that attempts to pack doubles into floats
-                // it doesn't appear to do anything, so we just always write a double
-
-                var into = self.scratchBufferManager.ViewRemainingArgSlice(9).Span;
-
-                into[0] = 0xCB;
-                BinaryPrimitives.WriteDoubleBigEndian(into[1..], value);
-                self.scratchBufferManager.MoveOffset(9);
-            }
-
-            // Encodes a string as at stackIndex, and remove it
-            static void EncodeBytes(LuaRunner self, int stackIndex)
-            {
-                Debug.Assert(self.state.Type(stackIndex) == LuaType.String, "Expected string");
-
-                _ = self.state.CheckBuffer(stackIndex, out var data);
-
-                if (data.Length < 32)
-                {
-                    var into = self.scratchBufferManager.ViewRemainingArgSlice(1 + data.Length).Span;
-
-                    into[0] = (byte)(0xA0 | data.Length);
-                    data.CopyTo(into[1..]);
-                    self.scratchBufferManager.MoveOffset(1 + data.Length);
-                }
-                else if (data.Length <= byte.MaxValue)
-                {
-                    var into = self.scratchBufferManager.ViewRemainingArgSlice(2 + data.Length).Span;
-
-                    into[0] = 0xD9;
-                    into[1] = (byte)data.Length;
-                    data.CopyTo(into[2..]);
-                    self.scratchBufferManager.MoveOffset(2 + data.Length);
-                }
-                else if (data.Length <= ushort.MaxValue)
-                {
-                    var into = self.scratchBufferManager.ViewRemainingArgSlice(3 + data.Length).Span;
-
-                    into[0] = 0xDA;
-                    BinaryPrimitives.WriteUInt16BigEndian(into[1..], (ushort)data.Length);
-                    data.CopyTo(into[3..]);
-                    self.scratchBufferManager.MoveOffset(3 + data.Length);
-                }
-                else
-                {
-                    var into = self.scratchBufferManager.ViewRemainingArgSlice(5 + data.Length).Span;
-
-                    into[0] = 0xDB;
-                    BinaryPrimitives.WriteUInt32BigEndian(into[1..], (uint)data.Length);
-                    data.CopyTo(into[5..]);
-                    self.scratchBufferManager.MoveOffset(5 + data.Length);
-                }
-
-                self.state.Remove(stackIndex);
-            }
-
-            // Encode a table at stackIndex, and remove it
-            static void EncodeTable(LuaRunner self, int stackIndex, int depth)
-            {
-                Debug.Assert(self.state.Type(stackIndex) == LuaType.Table, "Expected table");
-
-                // Space for key and value
-                self.state.ForceMinimumStackCapacity(2);
-
-                var tableIndex = stackIndex;
-
-                // A zero-length table is serialized as an array
-                var isArray = true;
-                var count = 0;
-                var max = 0;
-
-                var keyIndex = self.state.StackTop + 1;
-
-                // Measure the table and figure out if we're creating a map or an array
-                self.state.PushNil();
-                while (self.state.Next(tableIndex) != 0)
-                {
-                    count++;
-
-                    // Remove value
-                    self.state.Pop(1);
-
-                    double keyAsNum;
-                    if (self.state.Type(keyIndex) != LuaType.Number || (keyAsNum = self.state.CheckNumber(keyIndex)) <= 0 || keyAsNum != (int)keyAsNum)
-                    {
-                        isArray = false;
-                    }
-                    else
-                    {
-                        if (keyAsNum > max)
-                        {
-                            max = (int)keyAsNum;
-                        }
-                    }
-                }
-
-                if (isArray && count == max)
-                {
-                    EncodeArray(self, stackIndex, depth, count);
-                }
-                else
-                {
-                    EncodeMap(self, stackIndex, depth, count);
-                }
-            }
-
-            // Encode a table at stackIndex into an array, and remove it
-            static void EncodeArray(LuaRunner self, int stackIndex, int depth, int count)
-            {
-                Debug.Assert(self.state.Type(stackIndex) == LuaType.Table, "Expected table");
-                Debug.Assert(count >= 0, "Array should have positive length");
-
-                // Reserve space for value
-                self.state.ForceMinimumStackCapacity(1);
-
-                var tableIndex = stackIndex;
-                var valueIndex = tableIndex + 1;
-
-                // Encode length
-                if (count <= 15)
-                {
-                    var into = self.scratchBufferManager.ViewRemainingArgSlice(1).Span;
-                    into[0] = (byte)(0b1001_0000 | count);
-                    self.scratchBufferManager.MoveOffset(1);
-                }
-                else if (count <= ushort.MaxValue)
-                {
-                    var into = self.scratchBufferManager.ViewRemainingArgSlice(3).Span;
-
-                    into[0] = 0xDC;
-                    BinaryPrimitives.WriteUInt16BigEndian(into[1..], (ushort)count);
-                    self.scratchBufferManager.MoveOffset(3);
-                }
-                else
-                {
-                    var into = self.scratchBufferManager.ViewRemainingArgSlice(5).Span;
-
-                    into[0] = 0xDD;
-                    BinaryPrimitives.WriteUInt32BigEndian(into[1..], (uint)count);
-                    self.scratchBufferManager.MoveOffset(5);
-                }
-
-                // Write each element out
-                for (var ix = 1; ix <= count; ix++)
-                {
-                    _ = self.state.RawGetInteger(null, tableIndex, ix);
-                    Encode(self, valueIndex, depth + 1);
-                }
-
-                self.state.Remove(tableIndex);
-            }
-
-            // Encode a table at stackIndex into a map, and remove it
-            static void EncodeMap(LuaRunner self, int stackIndex, int depth, int count)
-            {
-                Debug.Assert(self.state.Type(stackIndex) == LuaType.Table, "Expected table");
-                Debug.Assert(count >= 0, "Map should have positive length");
-
-                // Reserve space for key, value, and copy of key
-                self.state.ForceMinimumStackCapacity(2);
-
-                var tableIndex = stackIndex;
-                var keyIndex = self.state.StackTop + 1;
-                var valueIndex = keyIndex + 1;
-                var keyCopyIndex = valueIndex + 1;
-
-                // Encode length
-                if (count <= 15)
-                {
-                    var into = self.scratchBufferManager.ViewRemainingArgSlice(1).Span;
-
-                    into[0] = (byte)(0b1000_0000 | count);
-                    self.scratchBufferManager.MoveOffset(1);
-                }
-                else if (count <= ushort.MaxValue)
-                {
-                    var into = self.scratchBufferManager.ViewRemainingArgSlice(3).Span;
-
-                    into[0] = 0xDE;
-                    BinaryPrimitives.WriteUInt16BigEndian(into[1..], (ushort)count);
-                    self.scratchBufferManager.MoveOffset(3);
-                }
-                else
-                {
-                    var into = self.scratchBufferManager.ViewRemainingArgSlice(5).Span;
-
-                    into[0] = 0xDF;
-                    BinaryPrimitives.WriteUInt32BigEndian(into[1..], (uint)count);
-                    self.scratchBufferManager.MoveOffset(5);
-                }
-
-                self.state.PushNil();
-                while (self.state.Next(tableIndex) != 0)
-                {
-                    // Make a copy of the key
-                    self.state.PushValue(keyIndex);
-
-                    // Write the key
-                    Encode(self, keyCopyIndex, depth + 1);
-
-                    // Write the value
-                    Encode(self, valueIndex, depth + 1);
-                }
-
-                self.state.Remove(tableIndex);
-            }
-        }
-
-        /// <summary>
-        /// Entry point for cmsgpack.unpack from a Lua script.
-        /// </summary>
-        public int CMsgPackUnpack(nint luaStatePtr)
-        {
-            state.CallFromLuaEntered(luaStatePtr);
-
-            var numLuaArgs = state.StackTop;
-
-            if (numLuaArgs == 0)
-            {
-                return state.RaiseError("bad argument to unpack");
-            }
-
-            _ = state.CheckBuffer(1, out var data);
-
-            var decodedCount = 0;
-            while (!data.IsEmpty)
-            {
-                // Reserve space for the result
-                state.ForceMinimumStackCapacity(1);
-
-                try
-                {
-                    Decode(ref data, ref state);
-                    decodedCount++;
-                }
-                catch (Exception e)
-                {
-                    // Best effort at matching Redis behavior
-                    return state.RaiseError($"Missing bytes in input. {e.Message}");
-                }
-            }
-
-            return decodedCount;
-
-            // Decode a msg pack
-            static void Decode(ref ReadOnlySpan<byte> data, ref LuaStateWrapper state)
-            {
-                var sigil = data[0];
-                data = data[1..];
-
-                switch (sigil)
-                {
-                    case 0xC0: DecodeNull(ref data, ref state); return;
-                    case 0xC2: DecodeBoolean(false, ref data, ref state); return;
-                    case 0xC3: DecodeBoolean(true, ref data, ref state); return;
-                    // 7-bit positive integers handled below
-                    // 5-bit negative integers handled below
-                    case 0xCC: DecodeUInt8(ref data, ref state); return;
-                    case 0xCD: DecodeUInt16(ref data, ref state); return;
-                    case 0xCE: DecodeUInt32(ref data, ref state); return;
-                    case 0xCF: DecodeUInt64(ref data, ref state); return;
-                    case 0xD0: DecodeInt8(ref data, ref state); return;
-                    case 0xD1: DecodeInt16(ref data, ref state); return;
-                    case 0xD2: DecodeInt32(ref data, ref state); return;
-                    case 0xD3: DecodeInt64(ref data, ref state); return;
-                    case 0xCA: DecodeSingle(ref data, ref state); return;
-                    case 0xCB: DecodeDouble(ref data, ref state); return;
-                    // <= 31 byte strings handled below
-                    case 0xD9: DecodeSmallString(ref data, ref state); return;
-                    case 0xDA: DecodeMidString(ref data, ref state); return;
-                    case 0xDB: DecodeLargeString(ref data, ref state); return;
-                    // We treat bins as strings
-                    case 0xC4: goto case 0xD9;
-                    case 0xC5: goto case 0xDA;
-                    case 0xC6: goto case 0xDB;
-                    // <= 15 element arrays are handled below
-                    case 0xDC: DecodeMidArray(ref data, ref state); return;
-                    case 0xDD: DecodeLargeArray(ref data, ref state); return;
-                    // <= 15 pair maps are handled below
-                    case 0xDE: DecodeMidMap(ref data, ref state); return;
-                    case 0xDF: DecodeLargeMap(ref data, ref state); return;
-
-                    default:
-                        if ((sigil & 0b1000_0000) == 0)
-                        {
-                            DecodeTinyUInt(sigil, ref state);
-                            return;
-                        }
-                        else if ((sigil & 0b1110_0000) == 0b1110_0000)
-                        {
-                            DecodeTinyInt(sigil, ref state);
-                            return;
-                        }
-                        else if ((sigil & 0b1110_0000) == 0b1010_0000)
-                        {
-                            DecodeTinyString(sigil, ref data, ref state);
-                            return;
-                        }
-                        else if ((sigil & 0b1111_0000) == 0b1001_0000)
-                        {
-                            DecodeSmallArray(sigil, ref data, ref state);
-                            return;
-                        }
-                        else if ((sigil & 0b1111_0000) == 0b1000_0000)
-                        {
-                            DecodeSmallMap(sigil, ref data, ref state);
-                            return;
-                        }
-
-                        _ = state.RaiseError($"Unexpected MsgPack sigil {sigil}/x{sigil:X2}/b{sigil:B8}");
-                        return;
-                }
-            }
-
-            // Decode a null push it to the stack
-            static void DecodeNull(ref ReadOnlySpan<byte> data, ref LuaStateWrapper state)
-            {
-                state.PushNil();
-            }
-
-            // Decode a boolean and push it to the stack
-            static void DecodeBoolean(bool b, ref ReadOnlySpan<byte> data, ref LuaStateWrapper state)
-            {
-                state.PushBoolean(b);
-            }
-
-            // Decode a byte, moving past it in data and pushing it to the stack
-            static void DecodeUInt8(ref ReadOnlySpan<byte> data, ref LuaStateWrapper state)
-            {
-                state.PushNumber(data[0]);
-                data = data[1..];
-            }
-
-            // Decode a positive 7-bit value, pushing it to the stack
-            static void DecodeTinyUInt(byte sigil, ref LuaStateWrapper state)
-            {
-                state.PushNumber(sigil);
-            }
-
-            // Decode a ushort, moving past it in data and pushing it to the stack
-            static void DecodeUInt16(ref ReadOnlySpan<byte> data, ref LuaStateWrapper state)
-            {
-                state.PushNumber(BinaryPrimitives.ReadUInt16BigEndian(data));
-                data = data[2..];
-            }
-
-            // Decode a uint, moving past it in data and pushing it to the stack
-            static void DecodeUInt32(ref ReadOnlySpan<byte> data, ref LuaStateWrapper state)
-            {
-                state.PushNumber(BinaryPrimitives.ReadUInt32BigEndian(data));
-                data = data[4..];
-            }
-
-            // Decode a ulong, moving past it in data and pushing it to the stack
-            static void DecodeUInt64(ref ReadOnlySpan<byte> data, ref LuaStateWrapper state)
-            {
-                state.PushNumber(BinaryPrimitives.ReadUInt64BigEndian(data));
-                data = data[8..];
-            }
-
-            // Decode a negative 5-bit value, pushing it to the stack
-            static void DecodeTinyInt(byte sigil, ref LuaStateWrapper state)
-            {
-                var signExtended = (int)(0xFFFF_FF00 | sigil);
-                state.PushNumber(signExtended);
-            }
-
-            // Decode a sbyte, moving past it in data and pushing it to the stack
-            static void DecodeInt8(ref ReadOnlySpan<byte> data, ref LuaStateWrapper state)
-            {
-                state.PushNumber((sbyte)data[0]);
-                data = data[1..];
-            }
-
-            // Decode a short, moving past it in data and pushing it to the stack
-            static void DecodeInt16(ref ReadOnlySpan<byte> data, ref LuaStateWrapper state)
-            {
-                state.PushNumber(BinaryPrimitives.ReadInt16BigEndian(data));
-                data = data[2..];
-            }
-
-            // Decode a int, moving past it in data and pushing it to the stack
-            static void DecodeInt32(ref ReadOnlySpan<byte> data, ref LuaStateWrapper state)
-            {
-                state.PushNumber(BinaryPrimitives.ReadInt32BigEndian(data));
-                data = data[4..];
-            }
-
-            // Decode a long, moving past it in data and pushing it to the stack
-            static void DecodeInt64(ref ReadOnlySpan<byte> data, ref LuaStateWrapper state)
-            {
-                state.PushNumber(BinaryPrimitives.ReadInt64BigEndian(data));
-                data = data[8..];
-            }
-
-            // Decode a float, moving past it in data and pushing it to the stack
-            static void DecodeSingle(ref ReadOnlySpan<byte> data, ref LuaStateWrapper state)
-            {
-                state.PushNumber(BinaryPrimitives.ReadSingleBigEndian(data));
-                data = data[4..];
-            }
-
-            // Decode a double, moving past it in data and pushing it to the stack
-            static void DecodeDouble(ref ReadOnlySpan<byte> data, ref LuaStateWrapper state)
-            {
-                state.PushNumber(BinaryPrimitives.ReadDoubleBigEndian(data));
-                data = data[8..];
-            }
-
-            // Decode a string size <= 31, moving past it in data and pushing it to the stack
-            static void DecodeTinyString(byte sigil, ref ReadOnlySpan<byte> data, ref LuaStateWrapper state)
-            {
-                var len = sigil & 0b0001_1111;
-                var str = data[..len];
-
-                state.PushBuffer(str);
-                data = data[len..];
-            }
-
-            // Decode a string size <= 255, moving past it in data and pushing it to the stack
-            static void DecodeSmallString(ref ReadOnlySpan<byte> data, ref LuaStateWrapper state)
-            {
-                var len = data[0];
-                data = data[1..];
-
-                var str = data[..len];
-
-                state.PushBuffer(str);
-
-                data = data[str.Length..];
-            }
-
-            // Decode a string size <= 65,535, moving past it in data and pushing it to the stack
-            static void DecodeMidString(ref ReadOnlySpan<byte> data, ref LuaStateWrapper state)
-            {
-                var len = BinaryPrimitives.ReadUInt16BigEndian(data);
-                data = data[2..];
-
-                var str = data[..(int)len];
-
-                state.PushBuffer(str);
-
-                data = data[str.Length..];
-            }
-
-            // Decode a string size <= 4,294,967,295, moving past it in data and pushing it to the stack
-            static void DecodeLargeString(ref ReadOnlySpan<byte> data, ref LuaStateWrapper state)
-            {
-                var len = BinaryPrimitives.ReadUInt32BigEndian(data);
-                data = data[4..];
-
-                if ((int)len < 0)
-                {
-                    _ = state.RaiseError($"String length is too long: {len}");
-                    return;
-                }
-
-                var str = data[..(int)len];
-
-                state.PushBuffer(str);
-
-                data = data[str.Length..];
-            }
-
-            // Decode an array with <= 15 items, moving past it in data and pushing it to the stack
-            static void DecodeSmallArray(byte sigil, ref ReadOnlySpan<byte> data, ref LuaStateWrapper state)
-            {
-                // Reserve extra space for the temporary item
-                state.ForceMinimumStackCapacity(1);
-
-                var len = sigil & 0b0000_1111;
-
-                state.CreateTable(len, 0);
-                var arrayIndex = state.StackTop;
-
-                for (var i = 1; i <= len; i++)
-                {
-                    // Push the element onto the stack
-                    Decode(ref data, ref state);
-                    state.RawSetInteger(arrayIndex, i);
-                }
-            }
-
-            // Decode an array with <= 65,535 items, moving past it in data and pushing it to the stack
-            static void DecodeMidArray(ref ReadOnlySpan<byte> data, ref LuaStateWrapper state)
-            {
-                // Reserve extra space for the temporary item
-                state.ForceMinimumStackCapacity(1);
-
-                var len = BinaryPrimitives.ReadUInt16BigEndian(data);
-                data = data[2..];
-
-                state.CreateTable(len, 0);
-                var arrayIndex = state.StackTop;
-
-                for (var i = 1; i <= len; i++)
-                {
-                    // Push the element onto the stack
-                    Decode(ref data, ref state);
-                    state.RawSetInteger(arrayIndex, i);
-                }
-            }
-
-            // Decode an array with <= 4,294,967,295 items, moving past it in data and pushing it to the stack
-            static void DecodeLargeArray(ref ReadOnlySpan<byte> data, ref LuaStateWrapper state)
-            {
-                // Reserve extra space for the temporary item
-                state.ForceMinimumStackCapacity(1);
-
-                var len = BinaryPrimitives.ReadUInt32BigEndian(data);
-                data = data[4..];
-
-                if ((int)len < 0)
-                {
-                    _ = state.RaiseError($"Array length is too long: {len}");
-                    return;
-                }
-
-                state.CreateTable((int)len, 0);
-                var arrayIndex = state.StackTop;
-
-                for (var i = 1; i <= len; i++)
-                {
-                    // Push the element onto the stack
-                    Decode(ref data, ref state);
-                    state.RawSetInteger(arrayIndex, i);
-                }
-            }
-
-            // Decode an map with <= 15 key-value pairs, moving past it in data and pushing it to the stack
-            static void DecodeSmallMap(byte sigil, ref ReadOnlySpan<byte> data, ref LuaStateWrapper state)
-            {
-                // Reserve extra space for the temporary key & value
-                state.ForceMinimumStackCapacity(2);
-
-                var len = sigil & 0b0000_1111;
-
-                state.CreateTable(0, len);
-                var mapIndex = state.StackTop;
-
-                for (var i = 1; i <= len; i++)
-                {
-                    // Push the key onto the stack
-                    Decode(ref data, ref state);
-
-                    // Push the value onto the stack
-                    Decode(ref data, ref state);
-
-                    state.RawSet(mapIndex);
-                }
-            }
-
-            // Decode a map with <= 65,535 key-value pairs, moving past it in data and pushing it to the stack
-            static void DecodeMidMap(ref ReadOnlySpan<byte> data, ref LuaStateWrapper state)
-            {
-                // Reserve extra space for the temporary key & value
-                state.ForceMinimumStackCapacity(2);
-
-                var len = BinaryPrimitives.ReadUInt16BigEndian(data);
-                data = data[2..];
-
-                state.CreateTable(0, len);
-                var mapIndex = state.StackTop;
-
-                for (var i = 1; i <= len; i++)
-                {
-                    // Push the key onto the stack
-                    Decode(ref data, ref state);
-
-                    // Push the value onto the stack
-                    Decode(ref data, ref state);
-
-                    state.RawSet(mapIndex);
-                }
-            }
-
-            // Decode a map with <= 4,294,967,295 key-value pairs, moving past it in data and pushing it to the stack
-            static void DecodeLargeMap(ref ReadOnlySpan<byte> data, ref LuaStateWrapper state)
-            {
-                // Reserve extra space for the temporary key & value
-                state.ForceMinimumStackCapacity(2);
-
-                var len = BinaryPrimitives.ReadUInt32BigEndian(data);
-                data = data[4..];
-
-                if ((int)len < 0)
-                {
-                    _ = state.RaiseError($"Map length is too long: {len}");
-                    return;
-                }
-
-                state.CreateTable(0, (int)len);
-                var mapIndex = state.StackTop;
-
-                for (var i = 1; i <= len; i++)
-                {
-                    // Push the key onto the stack
-                    Decode(ref data, ref state);
-
-                    // Push the value onto the stack
-                    Decode(ref data, ref state);
-
-                    state.RawSet(mapIndex);
-                }
-            }
-        }
-
-        /// <summary>
-        /// Entry point for redis.setresp(...) from a Lua script.
-        /// </summary>
-        public int SetResp(nint luaStatePtr)
-        {
-            state.CallFromLuaEntered(luaStatePtr);
-
-            var luaArgCount = state.StackTop;
-            if (luaArgCount != 1)
-            {
-                return LuaStaticError(constStrs.ErrRedisSetRespArg);
-            }
-
-            double num;
-            if (state.Type(1) != LuaType.Number || (num = state.CheckNumber(1)) is not (2 or 3))
-            {
-                return LuaStaticError(constStrs.ErrRespVersion);
-            }
-
-            respServerSession.respProtocolVersion = (byte)num;
-
-            return 0;
-        }
-
-        /// <summary>
-        /// Entry point for redis.acl_check_cmd(...) from a Lua script.
-        /// </summary>
-        public int AclCheckCommand(nint luaStatePtr)
-        {
-            state.CallFromLuaEntered(luaStatePtr);
-
-            var luaArgCount = state.StackTop;
-            if (luaArgCount == 0)
-            {
-                return LuaStaticError(constStrs.PleaseSpecifyRedisCall);
-            }
-
-            if (!state.CheckBuffer(1, out var cmdSpan))
-            {
-                return LuaStaticError(constStrs.ErrBadArg);
-            }
-
-            // It's most accurate to use our existing parsing code
-            // But it requires correct argument counts, and redis.acl_check_cmd doesn't.
-            //
-            // So we need to determine the expected minimum and maximum counts and truncate or add
-            // any arguments
-
-            var cmdStr = Encoding.UTF8.GetString(cmdSpan);
-            if (!RespCommandsInfo.TryGetRespCommandInfo(cmdStr, out var info, externalOnly: false, includeSubCommands: true))
-            {
-                return LuaStaticError(constStrs.ErrInvalidCommand);
-            }
-
-            var providedRespArgCount = luaArgCount - 1;
-
-            var isBitOpParent = info.Command == RespCommand.BITOP && providedRespArgCount == 0;
-            var hasSubCommands = (info.SubCommands?.Length ?? 0) > 0;
-            var providesSubCommand = hasSubCommands && providedRespArgCount >= 1;
-
-            bool success;
-            if (isBitOpParent)
-            {
-                // BITOP is _weird_
-
-                // Going to push AND, OR, etc. onto the stack, so reserve a slot
-                state.ForceMinimumStackCapacity(1);
-
-                success = true;
-                foreach (var subCommand in RespCommand.BITOP.ExpandForACLs())
-                {
-                    switch (subCommand)
-                    {
-                        case RespCommand.BITOP_AND: state.PushBuffer("AND"u8); break;
-                        case RespCommand.BITOP_OR: state.PushBuffer("OR"u8); break;
-                        case RespCommand.BITOP_XOR: state.PushBuffer("XOR"u8); break;
-                        case RespCommand.BITOP_NOT: state.PushBuffer("NOT"u8); break;
-
-                        default: throw new InvalidOperationException($"Unexpected BITOP sub command: {subCommand}");
-                    }
-
-
-                    var (parsedCmd, badArg) = PrepareAndCheckRespRequest(ref state, respServerSession, scratchBufferManager, info, cmdSpan, luaArgCount: 2);
-
-                    // Remove the BITOP sub command
-                    state.Pop(1);
-
-                    if (badArg)
-                    {
-                        return LuaStaticError(constStrs.ErrBadArg);
-                    }
-
-                    if (parsedCmd == RespCommand.INVALID)
-                    {
-                        return LuaStaticError(constStrs.ErrInvalidCommand);
-                    }
-
-                    if (!respServerSession.CheckACLPermissions(parsedCmd))
-                    {
-                        success = false;
-                        break;
-                    }
-                }
-
-            }
-            else if (hasSubCommands && !providesSubCommand)
-            {
-                // Complicated case here:
-                //   - Caller has provided a command which has subcommands...
-                //   - But they haven't provided the subcommand!
-                //   - So any ACL check will fail, because the ACL covers the actual (ie. sub) command
-                //
-                // So what we do is check ALL of the subcommands, and if-and-only-if the current user
-                // can run all of them do we return true.
-                //
-                // This matches intention behind redis.acl_check_cmd calls, in that a subsequent call
-                // with that parent command will always succeed if we return true here.
-
-                // Going to push the subcommand text onto the stack, so reserve some space
-                state.ForceMinimumStackCapacity(1);
-
-                success = true;
-
-                byte[] subCommandScratchArr = null;
-                Span<byte> subCommandScratch = stackalloc byte[64];
-                try
-                {
-                    foreach (var subCommand in info.SubCommands)
-                    {
-                        var subCommandStr = subCommand.Name.AsSpan()[(subCommand.Name.IndexOf('|') + 1)..];
-
-                        if (subCommandScratch.Length < subCommandStr.Length)
-                        {
-                            if (subCommandScratchArr != null)
-                            {
-                                ArrayPool<byte>.Shared.Return(subCommandScratchArr);
-                            }
-
-                            subCommandScratchArr = ArrayPool<byte>.Shared.Rent(subCommandStr.Length);
-                            subCommandScratch = subCommandScratchArr;
-                        }
-
-                        if (!Encoding.UTF8.TryGetBytes(subCommandStr, subCommandScratch, out var written))
-                        {
-                            // If len(chars) != len(bytes) we're going to fail (no commands are non-ASCII)
-                            // so just bail
-
-                            success = false;
-                            break;
-                        }
-
-                        var subCommandBuf = subCommandScratch[..written];
-
-                        state.PushBuffer(subCommandBuf);
-                        var (parsedCmd, badArg) = PrepareAndCheckRespRequest(ref state, respServerSession, scratchBufferManager, subCommand, cmdSpan, luaArgCount: 2);
-
-                        // Remove the extra sub-command
-                        state.Pop(1);
-
-                        if (badArg)
-                        {
-                            return LuaStaticError(constStrs.ErrBadArg);
-                        }
-
-                        if (parsedCmd == RespCommand.INVALID)
-                        {
-                            return LuaStaticError(constStrs.ErrInvalidCommand);
-                        }
-
-                        if (!respServerSession.CheckACLPermissions(parsedCmd))
-                        {
-                            success = false;
-                            break;
-                        }
-                    }
-                }
-                finally
-                {
-                    if (subCommandScratchArr != null)
-                    {
-                        ArrayPool<byte>.Shared.Return(subCommandScratchArr);
-                    }
-                }
-
-                // We're done with these, so free up the space
-                state.Pop(luaArgCount);
-
-                state.PushBoolean(success);
-            }
-            else
-            {
-                var (parsedCommand, badArg) = PrepareAndCheckRespRequest(ref state, respServerSession, scratchBufferManager, info, cmdSpan, luaArgCount);
-
-                if (badArg)
-                {
-                    return LuaStaticError(constStrs.ErrBadArg);
-                }
-
-                if (parsedCommand == RespCommand.INVALID)
-                {
-                    return LuaStaticError(constStrs.ErrInvalidCommand);
-                }
-
-                success = respServerSession.CheckACLPermissions(parsedCommand);
-            }
-
-            // We're done with these, so free up the space
-            state.Pop(luaArgCount);
-
-            state.PushBoolean(success);
-            return 1;
-
-            // Prepare a dummy RESP command with the given command and the current args on the Lua stack
-            // and have the RespServerSession parse it
-            static (RespCommand Parsed, bool BadArg) PrepareAndCheckRespRequest(
-                ref LuaStateWrapper state,
-                RespServerSession respServerSession,
-                ScratchBufferManager scratchBufferManager,
-                RespCommandsInfo cmdInfo,
-                ReadOnlySpan<byte> cmdSpan,
-                int luaArgCount
-            )
-            {
-                var providedRespArgCount = luaArgCount - 1;
-
-                // Figure out what the RESP command array should look like
-                var minRespArgCount = Math.Abs(cmdInfo.Arity) - 1;
-                var maxRespArgCount = cmdInfo.Arity < 0 ? int.MaxValue : (cmdInfo.Arity - 1);
-                var actualRespArgCount = Math.Min(Math.Max(providedRespArgCount, minRespArgCount), maxRespArgCount);
-
-                // RESP format the args so we can parse the command (and sub-command, and maybe keys down the line?)
-
-                scratchBufferManager.Reset();
-                scratchBufferManager.StartCommand(cmdSpan, actualRespArgCount);
-
-                for (var i = 0; i < actualRespArgCount; i++)
-                {
-                    if (i < providedRespArgCount)
-                    {
-                        // Fill in the args we actually have
-                        var stackIx = 2 + i;
-
-                        var argType = state.Type(stackIx);
-                        if (argType == LuaType.Nil)
-                        {
-                            scratchBufferManager.WriteNullArgument();
-                        }
-                        else if (argType is LuaType.String or LuaType.Number)
-                        {
-                            // KnownStringToBuffer will coerce a number into a string
-                            //
-                            // Redis nominally converts numbers to integers, but in this case just ToStrings things
-                            state.KnownStringToBuffer(stackIx, out var span);
-
-                            // Span remains pinned so long as we don't pop the stack
-                            scratchBufferManager.WriteArgument(span);
-                        }
-                        else
-                        {
-                            return (RespCommand.INVALID, true);
-                        }
-                    }
-                    else
-                    {
-                        // For args we don't have, shove in an empty string
-                        scratchBufferManager.WriteArgument(default);
-                    }
-                }
-
-                var request = scratchBufferManager.ViewFullArgSlice();
-                var parsedCommand = respServerSession.ParseRespCommandBuffer(request.ReadOnlySpan);
-
-                return (parsedCommand, false);
-            }
-        }
-
-        /// <summary>
-        /// Entry point for redis.call method from a Lua script (non-transactional mode)
-        /// </summary>
-        public int GarnetCall(nint luaStatePtr)
-        {
-            state.CallFromLuaEntered(luaStatePtr);
-
-            return ProcessCommandFromScripting(ref respServerSession.basicGarnetApi);
-        }
-
-        /// <summary>
-        /// Entry point for redis.call method from a Lua script (transactional mode)
-        /// </summary>
-        public int GarnetCallWithTransaction(nint luaStatePtr)
-        {
-            state.CallFromLuaEntered(luaStatePtr);
-
-            return ProcessCommandFromScripting(ref respServerSession.transactionalGarnetApi);
-        }
-
-        /// <summary>
-        /// Call somehow came in with no valid resp server session.
-        /// 
-        /// This is used in benchmarking.
-        /// </summary>
-        internal int NoSessionResponse(nint luaStatePtr)
-        {
-            const int NeededStackSpace = 1;
-
-            state.CallFromLuaEntered(luaStatePtr);
-
-            state.ForceMinimumStackCapacity(NeededStackSpace);
-
-            state.PushNil();
-            return 1;
-        }
-
-        /// <summary>
-        /// Entry point method for executing commands from a Lua Script
-        /// </summary>
-        unsafe int ProcessCommandFromScripting<TGarnetApi>(ref TGarnetApi api)
-            where TGarnetApi : IGarnetApi
-        {
-            const int AdditionalStackSpace = 1;
-
-            try
-            {
-                var argCount = state.StackTop;
-
-                if (argCount <= 0)
-                {
-                    return LuaStaticError(constStrs.PleaseSpecifyRedisCall);
-                }
-
-                state.ForceMinimumStackCapacity(AdditionalStackSpace);
-
-                if (!state.CheckBuffer(1, out var cmdSpan))
-                {
-                    return LuaStaticError(constStrs.ErrBadArg);
-                }
-
-                // We special-case a few performance-sensitive operations to directly invoke via the storage API
-                if (AsciiUtils.EqualsUpperCaseSpanIgnoringCase(cmdSpan, "SET"u8) && argCount == 3)
-                {
-                    if (!respServerSession.CheckACLPermissions(RespCommand.SET))
-                    {
-                        return LuaStaticError(constStrs.ErrNoAuth);
-                    }
-
-                    if (!state.CheckBuffer(2, out var keySpan) || !state.CheckBuffer(3, out var valSpan))
-                    {
-                        return LuaStaticError(constStrs.ErrBadArg);
-                    }
-
-                    // Note these spans are implicitly pinned, as they're actually on the Lua stack
-                    var key = PinnedSpanByte.FromPinnedSpan(keySpan);
-                    var value = PinnedSpanByte.FromPinnedSpan(valSpan);
-
-                    _ = api.SET(key, value);
-
-                    state.PushConstantString(constStrs.Ok);
-                    return 1;
-                }
-                else if (AsciiUtils.EqualsUpperCaseSpanIgnoringCase(cmdSpan, "GET"u8) && argCount == 2)
-                {
-                    if (!respServerSession.CheckACLPermissions(RespCommand.GET))
-                    {
-                        return LuaStaticError(constStrs.ErrNoAuth);
-                    }
-
-                    if (!state.CheckBuffer(2, out var keySpan))
-                    {
-                        return LuaStaticError(constStrs.ErrBadArg);
-                    }
-
-                    // Span is (implicitly) pinned since it's actually on the Lua stack
-                    var key = PinnedSpanByte.FromPinnedSpan(keySpan);
-                    var status = api.GET(key, out PinnedSpanByte value);
-
-                    if (status == GarnetStatus.OK)
-                    {
-                        state.PushBuffer(value.ReadOnlySpan);
-                    }
-                    else
-                    {
-                        // Redis is weird, but false instead of Nil is correct here
-                        state.PushBoolean(false);
-                    }
-
-                    return 1;
-                }
-
-                // As fallback, we use RespServerSession with a RESP-formatted input. This could be optimized
-                // in future to provide parse state directly.
-
-                scratchBufferManager.Reset();
-                scratchBufferManager.StartCommand(cmdSpan, argCount - 1);
-
-                for (var i = 0; i < argCount - 1; i++)
-                {
-                    var argIx = 2 + i;
-
-                    var argType = state.Type(argIx);
-                    if (argType == LuaType.Nil)
-                    {
-                        scratchBufferManager.WriteNullArgument();
-                    }
-                    else if (argType is LuaType.String or LuaType.Number)
-                    {
-                        // KnownStringToBuffer will coerce a number into a string
-                        //
-                        // Redis nominally converts numbers to integers, but in this case just ToStrings things
-                        state.KnownStringToBuffer(argIx, out var span);
-
-                        // Span remains pinned so long as we don't pop the stack
-                        scratchBufferManager.WriteArgument(span);
-                    }
-                    else
-                    {
-                        return LuaStaticError(constStrs.ErrBadArg);
-                    }
-                }
-
-                var request = scratchBufferManager.ViewFullArgSlice();
-
-                // Once the request is formatted, we can release all the args on the Lua stack
-                //
-                // This keeps the stack size down for processing the response
-                state.Pop(argCount);
-
-                _ = respServerSession.TryConsumeMessages(request.ptr, request.length);
-
-                var response = scratchBufferNetworkSender.GetResponse();
-
-                var result = ProcessRespResponse(respServerSession.respProtocolVersion, response.ptr, response.length);
-
-                scratchBufferNetworkSender.Reset();
-
-                return result;
-            }
-            catch (Exception e)
-            {
-                // We cannot let exceptions propogate back to Lua, that is not something .NET promises will work
-
-                logger?.LogError(e, "During Lua script execution");
-
-                return state.RaiseError(e.Message);
-            }
-        }
-
-        /// <summary>
-        /// Cause a Lua error to be raised with a message previously registered.
-        /// </summary>
-        private int LuaStaticError(int constStringRegistryIndex)
-        {
-            const int NeededStackSize = 1;
-
-            state.ForceMinimumStackCapacity(NeededStackSize);
-
-            state.PushConstantString(constStringRegistryIndex);
-            return state.RaiseErrorFromStack();
-        }
-
-        /// <summary>
-        /// Process a RESP(2|3)-formatted response.
-        /// 
-        /// Pushes result onto Lua stack and returns 1, or raises an error and never returns.
-        /// </summary>
-        private unsafe int ProcessRespResponse(byte respProtocolVersion, byte* respPtr, int respLen)
-        {
-            var respEnd = respPtr + respLen;
-
-            var ret = ProcessSingleRespTerm(respProtocolVersion, ref respPtr, respEnd);
-
-            if (respPtr != respEnd)
-            {
-                throw new InvalidOperationException("RESP3 Response not fully consumed, this should never happen");
-            }
-
-            return ret;
-        }
-
-        private unsafe int ProcessSingleRespTerm(byte respProtocolVersion, ref byte* respPtr, byte* respEnd)
-        {
-            var indicator = (char)*respPtr;
-
-            var curTop = state.StackTop;
-
-            switch (indicator)
-            {
-                // Simple reply (Common)
-                case '+':
-                    respPtr++;
-                    if (RespReadUtils.TryReadAsSpan(out var resultSpan, ref respPtr, respEnd))
-                    {
-                        state.ForceMinimumStackCapacity(3);
-
-                        // Construct a table = { 'ok': value }
-                        state.CreateTable(0, 1);
-                        state.PushConstantString(constStrs.OkLower);
-                        state.PushBuffer(resultSpan);
-                        state.RawSet(curTop + 1);
-
-                        return 1;
-                    }
-                    goto default;
-
-                // Integer (Common)
-                case ':':
-                    if (RespReadUtils.TryReadInt64(out var number, ref respPtr, respEnd))
-                    {
-                        state.ForceMinimumStackCapacity(1);
-
-                        state.PushInteger(number);
-                        return 1;
-                    }
-                    goto default;
-
-                // Error (Common)
-                case '-':
-                    respPtr++;
-                    if (RespReadUtils.TryReadAsSpan(out var errSpan, ref respPtr, respEnd))
-                    {
-                        if (errSpan.SequenceEqual(CmdStrings.RESP_ERR_GENERIC_UNK_CMD))
-                        {
-                            // Gets a special response
-                            return LuaStaticError(constStrs.ErrUnknown);
-                        }
-
-                        state.ForceMinimumStackCapacity(1);
-
-                        state.PushBuffer(errSpan);
-                        return state.RaiseErrorFromStack();
-
-                    }
-                    goto default;
-
-                // Bulk string or null bulk string (Common)
-                case '$':
-                    var remainingLength = respEnd - respPtr;
-
-                    if (remainingLength >= 5 && new ReadOnlySpan<byte>(respPtr + 1, 4).SequenceEqual("-1\r\n"u8))
-                    {
-                        state.ForceMinimumStackCapacity(1);
-
-                        // Bulk null strings are mapped to FALSE
-                        // See: https://redis.io/docs/latest/develop/interact/programmability/lua-api/#lua-to-resp2-type-conversion
-                        state.PushBoolean(false);
-
-                        respPtr += 5;
-
-                        return 1;
-                    }
-                    else if (RespReadUtils.TryReadSpanWithLengthHeader(out var bulkSpan, ref respPtr, respEnd))
-                    {
-                        state.ForceMinimumStackCapacity(1);
-
-                        state.PushBuffer(bulkSpan);
-
-                        return 1;
-                    }
-                    goto default;
-
-                // Array (Common)
-                case '*':
-                    if (RespReadUtils.TryReadSignedArrayLength(out var arrayItemCount, ref respPtr, respEnd))
-                    {
-                        if (arrayItemCount == -1)
-                        {
-                            // Null multi-bulk -> maps to false
-                            state.ForceMinimumStackCapacity(1);
-
-                            state.PushBoolean(false);
-                        }
-                        else
-                        {
-                            // Create the new table
-                            state.ForceMinimumStackCapacity(1);
-
-                            state.CreateTable(arrayItemCount, 0);
-
-                            for (var itemIx = 0; itemIx < arrayItemCount; itemIx++)
-                            {
-                                // Pushes the item to the top of the stack
-                                _ = ProcessSingleRespTerm(respProtocolVersion, ref respPtr, respEnd);
-
-                                // Store the item into the table
-                                state.RawSetInteger(curTop + 1, itemIx + 1);
-                            }
-                        }
-
-=======
->>>>>>> 3eb46a0c
                         return 1;
                     }
                     goto default;
