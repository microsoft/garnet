--- conflicted
+++ resolved
@@ -777,9 +777,6 @@
         {
             state.CallFromLuaEntered(luaStatePtr);
 
-<<<<<<< HEAD
-            return ProcessCommandFromScripting(ref respServerSession.transactionalGarnetApi);
-=======
             var argCount = state.StackTop;
             if (argCount < 2)
             {
@@ -861,7 +858,6 @@
             logger.Log(logLevel, "redis.log: {message}", logMessage.ToString());
 
             return 0;
->>>>>>> 62fa84f7
         }
 
         /// <summary>
@@ -1157,7 +1153,7 @@
         {
             state.CallFromLuaEntered(luaStatePtr);
 
-            return ProcessCommandFromScripting(ref respServerSession.lockableGarnetApi);
+            return ProcessCommandFromScripting(ref respServerSession.transactionalGarnetApi);
         }
 
         /// <summary>
