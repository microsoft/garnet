﻿// Copyright (c) Microsoft Corporation.
// Licensed under the MIT license.

using System;
using System.Collections.Generic;
using System.Data;
using System.Diagnostics;
using System.Diagnostics.CodeAnalysis;
using System.Globalization;
using System.Linq;
using System.Runtime.CompilerServices;
using System.Runtime.InteropServices;
using System.Text;
using Garnet.common;
using KeraLua;
using Microsoft.Extensions.Logging;

namespace Garnet.server
{
    /// <summary>
    /// Creates the instance to run Lua scripts
    /// </summary>
    internal sealed partial class LuaRunner : IDisposable
    {
        /// <summary>
        /// Adapter to allow us to write directly to the network
        /// when in Garnet and still keep script runner work.
        /// </summary>
        private unsafe interface IResponseAdapter
        {
            /// <summary>
            /// What version of the RESP protocol to write responses out as.
            /// </summary>
            byte RespProtocolVersion { get; }

            /// <summary>
            /// Equivalent to the ref curr we pass into <see cref="RespWriteUtils"/> methods.
            /// </summary>
            ref byte* BufferCur { get; }

            /// <summary>
            /// Equivalent to the end we pass into <see cref="RespWriteUtils"/> methods.
            /// </summary>
            byte* BufferEnd { get; }

            /// <summary>
            /// Equivalent to <see cref="RespServerSession.SendAndReset()"/>.
            /// </summary>
            void SendAndReset();
        }

        /// <summary>
        /// Adapter <see cref="RespServerSession"/> so script results go directly
        /// to the network.
        /// </summary>
        private readonly struct RespResponseAdapter : IResponseAdapter
        {
            private readonly RespServerSession session;

            internal RespResponseAdapter(RespServerSession session)
            {
                this.session = session;
            }

            /// <inheritdoc />
            public unsafe ref byte* BufferCur
            => ref session.dcurr;

            /// <inheritdoc />
            public unsafe byte* BufferEnd
            => session.dend;

            /// <inheritdoc />
            public byte RespProtocolVersion
            => session.respProtocolVersion;

            /// <inheritdoc />
            public void SendAndReset()
            => session.SendAndReset();
        }

        /// <summary>
        /// For the runner, put output into an array.
        /// </summary>
        private unsafe struct RunnerAdapter : IResponseAdapter
        {
            private readonly ScratchBufferBuilder bufferBuilder;
            private byte* origin;
            private byte* curHead;

            internal RunnerAdapter(ScratchBufferBuilder bufferBuilder)
            {
                this.bufferBuilder = bufferBuilder;
                this.bufferBuilder.Reset();

                var scratchSpace = bufferBuilder.FullBuffer();

                origin = curHead = (byte*)Unsafe.AsPointer(ref MemoryMarshal.GetReference(scratchSpace));
                BufferEnd = curHead + scratchSpace.Length;
            }

#pragma warning disable CS9084 // Struct member returns 'this' or other instance members by reference
            /// <inheritdoc />
            public unsafe ref byte* BufferCur
            => ref curHead;
#pragma warning restore CS9084

            /// <inheritdoc />
            public unsafe byte* BufferEnd { get; private set; }

            /// <inheritdoc />
            public byte RespProtocolVersion { get; } = 2;

            /// <summary>
            /// Gets a span that covers the responses as written so far.
            /// </summary>
            public readonly ReadOnlySpan<byte> Response
            {
                get
                {
                    var len = (int)(curHead - origin);

                    var full = bufferBuilder.FullBuffer();

                    return full[..len];
                }
            }

            /// <inheritdoc />
            public void SendAndReset()
            {
                var len = (int)(curHead - origin);

                // We don't actually send anywhere, we grow the backing array
                //
                // Since we're managing the start/end pointers outside of the buffer
                // we need to signal that the buffer has data to copy
                bufferBuilder.GrowBuffer(copyLengthOverride: len);

                var scratchSpace = bufferBuilder.FullBuffer();

                origin = (byte*)Unsafe.AsPointer(ref MemoryMarshal.GetReference(scratchSpace));
                BufferEnd = origin + scratchSpace.Length;
                curHead = origin + len;
            }
        }

        private static (int Start, ulong[] ByteMask) NoScriptDetails = InitializeNoScriptDetails();

        // References into Registry on the Lua side
        //
        // These are mix of objects we regularly update,
        // constants we want to avoid copying from .NET to Lua,
        // and the compiled function definition.
        readonly int sandboxEnvRegistryIndex;
        readonly int loadSandboxedRegistryIndex;
        readonly int resetKeysAndArgvRegistryIndex;
        readonly int requestTimeoutRegsitryIndex;
        readonly ConstantStringRegistryIndexes constStrs;

        readonly LuaLoggingMode logMode;
        readonly HashSet<string> allowedFunctions;
        readonly ReadOnlyMemory<byte> source;
        readonly ScratchBufferNetworkSender scratchBufferNetworkSender;
        readonly RespServerSession respServerSession;

        readonly ScratchBufferBuilder scratchBufferBuilder;
        readonly TxnKeyEntries txnKeyEntries;
        readonly bool txnMode;

        // The Lua registry index under which the user supplied function is stored post-compilation
        int functionRegistryIndex;

        // This cannot be readonly, as it is a mutable struct
        LuaStateWrapper state;

        // We need to temporarily store these for P/Invoke reasons
        // You shouldn't be touching them outside of the Compile and Run methods

        RunnerAdapter runnerAdapter;
        RespResponseAdapter sessionAdapter;
        RespServerSession preambleOuterSession;
        int preambleKeyAndArgvCount;
        int preambleNKeys;
        string[] preambleKeys;
        string[] preambleArgv;

        int keyLength, argvLength;

        internal readonly ILogger logger;

        // Size of the array compontents of KEYS and ARGV
        // We keep these up to date so we can reason about allocations
        int keysArrCapacity, argvArrCapacity;

        /// <summary>
        /// If an invocation ran into an error that has left the <see cref="LuaRunner"/> in a bad (but legal) state, 
        /// returns true indicating the <see cref="LuaRunner"/> should be recreated at the next convenience.
        /// </summary>
        public bool NeedsDispose
        => state.NeedsDispose;

        /// <summary>
        /// Creates a new runner with the source of the script
        /// </summary>
        public unsafe LuaRunner(
            LuaMemoryManagementMode memMode,
            int? memLimitBytes,
            LuaLoggingMode logMode,
            HashSet<string> allowedFunctions,
            ReadOnlyMemory<byte> source,
            bool txnMode = false,
            RespServerSession respServerSession = null,
            ScratchBufferNetworkSender scratchBufferNetworkSender = null,
            string redisVersion = "0.0.0.0",
            ILogger logger = null
        )
        {
            // KEYS and ARGV are always access by index, and to avoid allocation concerns
            // we also want to track their 'array'-bits sizes
            //
            // So we explicitly create them with these capacities, and recreate them as necessary
            const int InitialKeysCapacity = 5;
            const int InitialArgvCapacity = 5;

            this.source = source;
            this.txnMode = txnMode;
            this.respServerSession = respServerSession;
            this.scratchBufferNetworkSender = scratchBufferNetworkSender;
            this.logMode = logMode;
            this.allowedFunctions = allowedFunctions;
            this.logger = logger;

            scratchBufferBuilder = respServerSession?.scratchBufferBuilder ?? new();

            // Explicitly force to RESP2 for now
            if (respServerSession != null)
            {
                respServerSession.UpdateRespProtocolVersion(2);

                // The act of setting these fields causes NoScript checks to be performed
                (respServerSession.noScriptStart, respServerSession.noScriptBitmap) = NoScriptDetails;
            }

            sandboxEnvRegistryIndex = -1;
            loadSandboxedRegistryIndex = -1;
            functionRegistryIndex = -1;

            state = new LuaStateWrapper(memMode, memLimitBytes, this.logger);

            if (!state.TryCreateTable(InitialKeysCapacity, 0) || !state.TrySetGlobal("KEYS\0"u8))
            {
                throw new GarnetException("Insufficient space in Lua VM for KEYS");
            }
            keysArrCapacity = InitialKeysCapacity;

            if (!state.TryCreateTable(InitialArgvCapacity, 0) || !state.TrySetGlobal("ARGV\0"u8))
            {
                throw new GarnetException("Insufficient space in Lua VM for ARGV");
            }
            argvArrCapacity = InitialArgvCapacity;

            delegate* unmanaged[Cdecl]<nint, int> garnetCall;
            if (txnMode)
            {
<<<<<<< HEAD
                txnKeyEntries = new TxnKeyEntries(16, respServerSession.storageSession.transactionalContext,
                    respServerSession.storageSession.objectStoreTransactionalContext,
                    respServerSession.storageSession.unifiedStoreTransactionalContext);
=======
                txnKeyEntries = new TxnKeyEntries(16,
                    respServerSession.storageSession.unifiedTransactionalContext);
>>>>>>> 04c8fcf9

                garnetCall = &LuaRunnerTrampolines.GarnetCallWithTransaction;
            }
            else
            {
                garnetCall = &LuaRunnerTrampolines.GarnetCallNoTransaction;
            }

            if (respServerSession == null)
            {
                // During benchmarking and testing this can happen, so just redirect once instead of on each redis.call
                garnetCall = &LuaRunnerTrampolines.GarnetCallNoSession;
            }

            // Lua 5.4 does not provide these functions, but 5.1 does - so implement them
            Register(ref state, "garnet_atan2\0"u8, &LuaRunnerTrampolines.Atan2);
            Register(ref state, "garnet_cosh\0"u8, &LuaRunnerTrampolines.Cosh);
            Register(ref state, "garnet_frexp\0"u8, &LuaRunnerTrampolines.Frexp);
            Register(ref state, "garnet_ldexp\0"u8, &LuaRunnerTrampolines.Ldexp);
            Register(ref state, "garnet_log10\0"u8, &LuaRunnerTrampolines.Log10);
            Register(ref state, "garnet_pow\0"u8, &LuaRunnerTrampolines.Pow);
            Register(ref state, "garnet_sinh\0"u8, &LuaRunnerTrampolines.Sinh);
            Register(ref state, "garnet_tanh\0"u8, &LuaRunnerTrampolines.Tanh);
            Register(ref state, "garnet_maxn\0"u8, &LuaRunnerTrampolines.Maxn);
            Register(ref state, "garnet_loadstring\0"u8, &LuaRunnerTrampolines.LoadString);

            // Things provided as Lua libraries, which we actually implement in .NET
            Register(ref state, "garnet_cjson_encode\0"u8, &LuaRunnerTrampolines.CJsonEncode);
            Register(ref state, "garnet_cjson_decode\0"u8, &LuaRunnerTrampolines.CJsonDecode);
            Register(ref state, "garnet_bit_tobit\0"u8, &LuaRunnerTrampolines.BitToBit);
            Register(ref state, "garnet_bit_tohex\0"u8, &LuaRunnerTrampolines.BitToHex);
            // garnet_bitop implements bnot, bor, band, xor, etc. but isn't directly exposed
            Register(ref state, "garnet_bitop\0"u8, &LuaRunnerTrampolines.Bitop);
            Register(ref state, "garnet_bit_bswap\0"u8, &LuaRunnerTrampolines.BitBswap);
            Register(ref state, "garnet_cmsgpack_pack\0"u8, &LuaRunnerTrampolines.CMsgPackPack);
            Register(ref state, "garnet_cmsgpack_unpack\0"u8, &LuaRunnerTrampolines.CMsgPackUnpack);
            Register(ref state, "garnet_struct_pack\0"u8, &LuaRunnerTrampolines.StructPack);
            Register(ref state, "garnet_struct_unpack\0"u8, &LuaRunnerTrampolines.StructUnpack);
            Register(ref state, "garnet_struct_size\0"u8, &LuaRunnerTrampolines.StructSize);
            Register(ref state, "garnet_call\0"u8, garnetCall);
            Register(ref state, "garnet_sha1hex\0"u8, &LuaRunnerTrampolines.SHA1Hex);
            Register(ref state, "garnet_log\0"u8, &LuaRunnerTrampolines.Log);
            Register(ref state, "garnet_acl_check_cmd\0"u8, &LuaRunnerTrampolines.AclCheckCommand);
            Register(ref state, "garnet_setresp\0"u8, &LuaRunnerTrampolines.SetResp);
            Register(ref state, "garnet_unpack_trampoline\0"u8, &LuaRunnerTrampolines.UnpackTrampoline);

            var redisVersionBytes = Encoding.UTF8.GetBytes(redisVersion);
            if (!state.TryPushBuffer(redisVersionBytes) || !state.TrySetGlobal("garnet_REDIS_VERSION\0"u8))
            {
                throw new GarnetException("Insufficient space in Lua VM for redis version global");
            }

            var redisVersionParsed = Version.Parse(redisVersion);
            var redisVersionNum =
                ((byte)redisVersionParsed.Major << 16) |
                ((byte)redisVersionParsed.Minor << 8) |
                ((byte)redisVersionParsed.Build << 0);
            state.PushInteger(redisVersionNum);
            if (!state.TrySetGlobal("garnet_REDIS_VERSION_NUM\0"u8))
            {
                throw new GarnetException("Insufficient space in Lua VM for redis version number global");
            }

            var loadRes = state.LoadBuffer(PrepareLoaderBlockBytes(allowedFunctions, logger).Span);
            if (loadRes != LuaStatus.OK)
            {
                if (state.StackTop == 1 && state.Type(1) == LuaType.String)
                {
                    state.KnownStringToBuffer(1, out var buff);
                    var innerError = Encoding.UTF8.GetString(buff);
                    throw new GarnetException($"Could not initialize Lua VM: {innerError}");
                }

                throw new GarnetException("Could not initialize Lua VM");
            }

            var sandboxRes = state.PCall(0, -1);
            if (sandboxRes != LuaStatus.OK)
            {
                string errMsg;
                try
                {
                    if (state.StackTop >= 1)
                    {
                        // We control the definition of LoaderBlock, so we know this is a string
                        state.KnownStringToBuffer(1, out var errSpan);
                        errMsg = Encoding.UTF8.GetString(errSpan);
                    }
                    else
                    {
                        errMsg = "No error provided";
                    }
                }
                catch
                {
                    errMsg = "Error when fetching pcall error";
                }

                throw new GarnetException($"Could not initialize Lua sandbox state: {errMsg}");
            }

            state.GetGlobal(LuaType.Table, "sandbox_env\0"u8);
            if (!state.TryRef(out sandboxEnvRegistryIndex))
            {
                throw new GarnetException("Insufficient space in VM for sandbox_env ref");
            }

            state.GetGlobal(LuaType.Function, "load_sandboxed\0"u8);
            if (!state.TryRef(out loadSandboxedRegistryIndex))
            {
                throw new GarnetException("Insufficient space in VM for load_sandboxed ref");
            }

            state.GetGlobal(LuaType.Function, "reset_keys_and_argv\0"u8);
            if (!state.TryRef(out resetKeysAndArgvRegistryIndex))
            {
                throw new GarnetException("Insufficient space in VM for reset_keys_and_argv ref");
            }

            state.GetGlobal(LuaType.Function, "request_timeout\0"u8);
            if (!state.TryRef(out requestTimeoutRegsitryIndex))
            {
                throw new GarnetException("Insufficient space in VM for request_timeout ref");
            }

            // Load all the constant strings into the VM
            constStrs = new(ref state);

            state.ExpectLuaStackEmpty();

            // Attempt to register a function under the given name, throwing an exception if that fails
            static void Register(ref LuaStateWrapper state, ReadOnlySpan<byte> name, delegate* unmanaged[Cdecl]<nint, int> function)
            {
                if (!state.TryRegister(name, function))
                {
                    throw new GarnetException($"Insufficient space in VM for {Encoding.UTF8.GetString(name[..^1])} global");
                }
            }
        }

        /// <summary>
        /// Creates a new runner with the source of the script
        /// </summary>
        public LuaRunner(LuaOptions options, string source, bool txnMode = false, RespServerSession respServerSession = null, ScratchBufferNetworkSender scratchBufferNetworkSender = null, string redisVersion = "0.0.0.0", ILogger logger = null)
            : this(options.MemoryManagementMode, options.GetMemoryLimitBytes(), options.LogMode, options.AllowedFunctions, Encoding.UTF8.GetBytes(source), txnMode, respServerSession, scratchBufferNetworkSender, redisVersion, logger)
        {
        }

        /// <summary>
        /// Compile script for running in a .NET host.
        /// 
        /// Errors are raised as exceptions.
        /// </summary>
        public unsafe void CompileForRunner()
        {
            state.ExpectLuaStackEmpty();

            runnerAdapter = new RunnerAdapter(scratchBufferBuilder);
            try
            {
                LuaRunnerTrampolines.SetCallbackContext(this);
                state.PushCFunction(&LuaRunnerTrampolines.CompileForRunner);
                var res = state.PCall(0, 0);
                if (res == LuaStatus.OK)
                {
                    var resp = runnerAdapter.Response;
                    var respStart = (byte*)Unsafe.AsPointer(ref MemoryMarshal.GetReference(resp));
                    var respEnd = respStart + resp.Length;
                    if (RespReadUtils.TryReadErrorAsSpan(out var errSpan, ref respStart, respEnd))
                    {
                        var errStr = Encoding.UTF8.GetString(errSpan);
                        throw new GarnetException(errStr);
                    }
                }
                else
                {
                    throw new GarnetException($"Internal Lua Error: {res}");
                }
            }
            finally
            {
                runnerAdapter = default;
                LuaRunnerTrampolines.ClearCallbackContext(this);
            }
        }

        /// <summary>
        /// Compile script for a <see cref="RespServerSession"/>.
        /// 
        /// Any errors encountered are written out as Resp errors.
        /// </summary>
        public unsafe bool CompileForSession(RespServerSession session)
        {
            state.ExpectLuaStackEmpty();

            sessionAdapter = new RespResponseAdapter(session);

            try
            {
                LuaRunnerTrampolines.SetCallbackContext(this);
                state.PushCFunction(&LuaRunnerTrampolines.CompileForSession);
                var res = state.PCall(0, 0);
                if (res != LuaStatus.OK)
                {
                    while (!RespWriteUtils.TryWriteError("Internal Lua Error"u8, ref session.dcurr, session.dend))
                        session.SendAndReset();

                    return false;
                }

                return functionRegistryIndex != -1;
            }
            finally
            {
                sessionAdapter = default;
                LuaRunnerTrampolines.ClearCallbackContext(this);
            }
        }

        /// <summary>
        /// Drops compiled function, just for benchmarking purposes.
        /// </summary>
        public void ResetCompilation()
        {
            if (functionRegistryIndex != -1)
            {
                state.Unref(LuaRegistry.Index, functionRegistryIndex);
                functionRegistryIndex = -1;
            }
        }

        /// <summary>
        /// Dispose the runner
        /// </summary>
        public void Dispose()
        => state.Dispose();

        /// <summary>
        /// We can't use Lua's normal error handling functions on Linux, so instead we go through wrappers.
        /// 
        /// The last slot on the stack is used for an error message, the rest are filled with nils.
        /// 
        /// Raising the error is handled (on the Lua side) with the error_wrapper_r# functions.
        /// </summary>
        private int LuaWrappedError([ConstantExpected] int nonErrorReturns, ReadOnlySpan<byte> errorMsg)
        {
            Debug.Assert(nonErrorReturns <= LuaStateWrapper.LUA_MINSTACK - 1, "Cannot safely return this many returns in an error path");

            state.ClearStack();

            Debug.Assert(state.TryEnsureMinimumStackCapacity(nonErrorReturns + 1), "Bounds check above should mean this never fails");

            for (var i = 0; i < nonErrorReturns; i++)
            {
                state.PushNil();
            }

            if (!state.TryPushBuffer(errorMsg))
            {
                // Don't have enough space to provide the actual error, which is itself an OOM error
                return LuaWrappedError(nonErrorReturns, constStrs.OutOfMemory);
            }

            return nonErrorReturns + 1;
        }

        /// <summary>
        /// We can't use Lua's normal error handling functions on Linux, so instead we go through wrappers.
        /// 
        /// The last slot on the stack is used for an error message, the rest are filled with nils.
        /// 
        /// Raising the error is handled (on the Lua side) with the error_wrapper_r# functions.
        /// </summary>
        private int LuaWrappedError([ConstantExpected] int nonErrorReturns, int constStringRegistryIndex)
        {
            Debug.Assert(nonErrorReturns <= LuaStateWrapper.LUA_MINSTACK - 1, "Cannot safely return this many returns in an error path");

            state.ClearStack();

            Debug.Assert(state.TryEnsureMinimumStackCapacity(nonErrorReturns + 1), "Should never fail, as nonErrorReturns+1 <= LUA_MINSTACK");

            for (var i = 0; i < nonErrorReturns; i++)
            {
                state.PushNil();
            }

            state.PushConstantString(constStringRegistryIndex);
            return nonErrorReturns + 1;
        }

        /// <summary>
        /// Process a RESP(2|3)-formatted response.
        /// 
        /// Pushes result onto Lua stack and returns 1, or raises an error and never returns.
        /// </summary>
        private unsafe int ProcessRespResponse(byte respProtocolVersion, byte* respPtr, int respLen)
        {
            var respEnd = respPtr + respLen;

            var ret = ProcessSingleRespTerm(respProtocolVersion, ref respPtr, respEnd);

            if (respPtr != respEnd)
            {
                logger?.LogError("RESP3 Response not fully consumed, this should never happen");

                return LuaWrappedError(1, constStrs.UnexpectedError);
            }

            return ret;
        }

        private unsafe int ProcessSingleRespTerm(byte respProtocolVersion, ref byte* respPtr, byte* respEnd)
        {
            var indicator = (char)*respPtr;

            var curTop = state.StackTop;

            switch (indicator)
            {
                // Simple reply (Common)
                case '+':
                    respPtr++;
                    if (RespReadUtils.TryReadAsSpan(out var resultSpan, ref respPtr, respEnd))
                    {
                        // Space for table, 'ok', and value
                        const int NeededStackSize = 3;

                        if (!state.TryEnsureMinimumStackCapacity(NeededStackSize))
                        {
                            respPtr = respEnd;
                            return LuaWrappedError(1, constStrs.InsufficientLuaStackSpace);
                        }

                        // Construct a table = { 'ok': value }
                        if (!state.TryCreateTable(0, 1))
                        {
                            respPtr = respEnd;
                            return LuaWrappedError(1, constStrs.OutOfMemory);
                        }
                        state.PushConstantString(constStrs.OkLower);
                        var setInOkTable = 0;

                        if (!state.TryPushBuffer(resultSpan))
                        {
                            return LuaWrappedError(1, constStrs.OutOfMemory);
                        }

                        state.RawSet(1, curTop + 1, ref setInOkTable);
                        Debug.Assert(setInOkTable == 1, "Didn't fill table with expected records");

                        return 1;
                    }
                    goto default;

                // Integer (Common)
                case ':':
                    if (RespReadUtils.TryReadInt64(out var number, ref respPtr, respEnd))
                    {
                        // Space for integer
                        const int NeededStackSize = 1;

                        if (!state.TryEnsureMinimumStackCapacity(NeededStackSize))
                        {
                            respPtr = respEnd;
                            return LuaWrappedError(1, constStrs.InsufficientLuaStackSpace);
                        }

                        state.PushInteger(number);
                        return 1;
                    }
                    goto default;

                // Error (Common)
                case '-':
                    respPtr++;
                    if (RespReadUtils.TryReadAsSpan(out var errSpan, ref respPtr, respEnd))
                    {
                        if (errSpan.SequenceEqual(CmdStrings.RESP_ERR_GENERIC_UNK_CMD))
                        {
                            // Gets a special response
                            return LuaWrappedError(1, constStrs.ErrUnknown);
                        }

                        return LuaWrappedError(1, errSpan);
                    }
                    goto default;

                // Bulk string or null bulk string (Common)
                case '$':
                    var remainingLength = respEnd - respPtr;

                    if (remainingLength >= 5 && new ReadOnlySpan<byte>(respPtr + 1, 4).SequenceEqual("-1\r\n"u8))
                    {
                        // Space for boolean
                        const int NeededStackSize = 1;

                        if (!state.TryEnsureMinimumStackCapacity(NeededStackSize))
                        {
                            respPtr = respEnd;
                            return LuaWrappedError(1, constStrs.InsufficientLuaStackSpace);
                        }

                        // Bulk null strings are mapped to FALSE
                        // See: https://redis.io/docs/latest/develop/interact/programmability/lua-api/#lua-to-resp2-type-conversion
                        state.PushBoolean(false);

                        respPtr += 5;

                        return 1;
                    }
                    else if (RespReadUtils.TryReadSpanWithLengthHeader(out var bulkSpan, ref respPtr, respEnd))
                    {
                        // Space for string
                        const int NeededStackSize = 3;

                        if (!state.TryEnsureMinimumStackCapacity(NeededStackSize))
                        {
                            respPtr = respEnd;
                            return LuaWrappedError(1, constStrs.InsufficientLuaStackSpace);
                        }

                        if (!state.TryPushBuffer(bulkSpan))
                        {
                            return LuaWrappedError(1, constStrs.OutOfMemory);
                        }

                        return 1;
                    }
                    goto default;

                // Array (Common)
                case '*':
                    if (RespReadUtils.TryReadSignedArrayLength(out var arrayItemCount, ref respPtr, respEnd))
                    {
                        if (arrayItemCount == -1)
                        {
                            // Space for boolean
                            const int NeededStackSize = 3;

                            if (!state.TryEnsureMinimumStackCapacity(NeededStackSize))
                            {
                                respPtr = respEnd;
                                return LuaWrappedError(1, constStrs.InsufficientLuaStackSpace);
                            }

                            state.PushBoolean(false);
                        }
                        else
                        {
                            // Space for table
                            const int NeededStackSize = 1;

                            if (!state.TryEnsureMinimumStackCapacity(NeededStackSize))
                            {
                                respPtr = respEnd;
                                return LuaWrappedError(1, constStrs.InsufficientLuaStackSpace);
                            }

                            if (!state.TryCreateTable(arrayItemCount, 0))
                            {
                                respPtr = respEnd;
                                return LuaWrappedError(1, constStrs.OutOfMemory);
                            }

                            for (var itemIx = 0; itemIx < arrayItemCount; itemIx++)
                            {
                                // Pushes the item to the top of the stack
                                _ = ProcessSingleRespTerm(respProtocolVersion, ref respPtr, respEnd);

                                // Store the item into the table
                                state.RawSetInteger(arrayItemCount, curTop + 1, itemIx + 1);
                            }
                        }

                        return 1;
                    }
                    goto default;

                // Map (RESP3 only)
                case '%':
                    if (respProtocolVersion != 3)
                    {
                        goto default;
                    }

                    if (RespReadUtils.TryReadSignedMapLength(out var mapPairCount, ref respPtr, respEnd) && mapPairCount >= 0)
                    {
                        // Space for table, 'map', and sub-table
                        const int NeededStackSize = 3;

                        if (!state.TryEnsureMinimumStackCapacity(NeededStackSize))
                        {
                            respPtr = respEnd;
                            return LuaWrappedError(1, constStrs.InsufficientLuaStackSpace);
                        }

                        // Response is a two level table, where { map = { ... } }
                        if (!state.TryCreateTable(0, 1))
                        {
                            respPtr = respEnd;
                            return LuaWrappedError(1, constStrs.OutOfMemory);
                        }
                        var setRecordsInTable = 0;

                        state.PushConstantString(constStrs.Map);
                        if (!state.TryCreateTable(0, mapPairCount))
                        {
                            respPtr = respEnd;
                            return LuaWrappedError(1, constStrs.OutOfMemory);
                        }
                        var setRecordsInMap = 0;

                        for (var pair = 0; pair < mapPairCount; pair++)
                        {
                            // Read key
                            _ = ProcessSingleRespTerm(respProtocolVersion, ref respPtr, respEnd);

                            // Read value
                            _ = ProcessSingleRespTerm(respProtocolVersion, ref respPtr, respEnd);

                            // Set t[k] = v
                            state.RawSet(mapPairCount, curTop + 3, ref setRecordsInMap);
                        }
                        Debug.Assert(mapPairCount == setRecordsInMap, "Didn't fill table with records");

                        // Store the sub-table into the parent table
                        state.RawSet(1, curTop + 1, ref setRecordsInTable);
                        Debug.Assert(setRecordsInMap == 1, "Didn't fill table with records");

                        return 1;
                    }
                    goto default;

                // Null (RESP3 only)
                case '_':
                    {
                        if (respProtocolVersion != 3)
                        {
                            goto default;
                        }

                        var remaining = respEnd - respPtr;
                        if (remaining >= 3 && *(ushort*)(respPtr + 1) == MemoryMarshal.Read<ushort>("\r\n"u8))
                        {
                            respPtr += 3;

                            // Space for nil
                            const int NeededStackSize = 1;

                            if (!state.TryEnsureMinimumStackCapacity(NeededStackSize))
                            {
                                respPtr = respEnd;
                                return LuaWrappedError(1, constStrs.InsufficientLuaStackSpace);
                            }

                            state.PushNil();

                            return 1;
                        }
                    }
                    goto default;

                // Set (RESP3 only)
                case '~':
                    if (respProtocolVersion != 3)
                    {
                        goto default;
                    }

                    if (RespReadUtils.TryReadSignedSetLength(out var setItemCount, ref respPtr, respEnd) && setItemCount >= 0)
                    {
                        // Space for table, 'set', sub-table, key, boolean
                        const int NeededStackSize = 5;

                        if (!state.TryEnsureMinimumStackCapacity(NeededStackSize))
                        {
                            respPtr = respEnd;
                            return LuaWrappedError(1, constStrs.InsufficientLuaStackSpace);
                        }

                        // Response is a two level table, where { set = { ... } }
                        if (!state.TryCreateTable(0, 1))
                        {
                            respPtr = respEnd;
                            return LuaWrappedError(1, constStrs.OutOfMemory);
                        }
                        var setRecordsInTable = 0;

                        state.PushConstantString(constStrs.Set);
                        if (!state.TryCreateTable(0, setItemCount))
                        {
                            respPtr = respEnd;
                            return LuaWrappedError(1, constStrs.OutOfMemory);
                        }
                        var setRecordsInSet = 0;

                        for (var pair = 0; pair < setItemCount; pair++)
                        {
                            // Read value, which we use as a key
                            _ = ProcessSingleRespTerm(respProtocolVersion, ref respPtr, respEnd);

                            // Unconditionally the value under the key is true
                            state.PushBoolean(true);

                            // Set t[value] = true
                            state.RawSet(setItemCount, curTop + 3, ref setRecordsInSet);
                        }
                        Debug.Assert(setItemCount == setRecordsInSet, "Didn't fill table with records");

                        // Store the sub-table into the parent table
                        state.RawSet(1, curTop + 1, ref setRecordsInTable);
                        Debug.Assert(setRecordsInTable == 1, "Didn't fill table with records");

                        return 1;
                    }
                    goto default;

                // Boolean (RESP3 only)
                case '#':
                    if (respProtocolVersion != 3)
                    {
                        goto default;
                    }

                    if ((respEnd - respPtr) >= 4)
                    {
                        // Space for boolean
                        const int NeededStackSize = 1;

                        if (!state.TryEnsureMinimumStackCapacity(NeededStackSize))
                        {
                            respPtr = respEnd;
                            return LuaWrappedError(1, constStrs.InsufficientLuaStackSpace);
                        }

                        var asInt = *(int*)respPtr;
                        respPtr += 4;

                        if (asInt == MemoryMarshal.Read<uint>("#t\r\n"u8))
                        {
                            state.PushBoolean(true);
                            return 1;
                        }
                        else if (asInt == MemoryMarshal.Read<uint>("#f\r\n"u8))
                        {
                            state.PushBoolean(false);
                            return 1;
                        }

                        // Undo advance in (unlikely) error state
                        respPtr -= 4;
                    }
                    goto default;

                // Double (RESP3 only)
                case ',':
                    {
                        if (respProtocolVersion != 3)
                        {
                            goto default;
                        }

                        var fullRemainingSpan = new ReadOnlySpan<byte>(respPtr, (int)(respEnd - respPtr));
                        var endOfDoubleIx = fullRemainingSpan.IndexOf("\r\n"u8);
                        if (endOfDoubleIx != -1)
                        {
                            // ,<some data>\r\n
                            var doubleSpan = fullRemainingSpan[..(endOfDoubleIx + 2)];

                            double parsed;
                            if (doubleSpan.Length >= 4 && *(int*)respPtr == MemoryMarshal.Read<int>(",inf"u8))
                            {
                                parsed = double.PositiveInfinity;
                                respPtr += doubleSpan.Length;
                            }
                            else if (doubleSpan.Length >= 4 && *(int*)respPtr == MemoryMarshal.Read<int>(",nan"u8))
                            {
                                parsed = double.NaN;
                                respPtr += doubleSpan.Length;
                            }
                            else if (doubleSpan.Length >= 5 && *(int*)(respPtr + 1) == MemoryMarshal.Read<int>("-inf"u8))
                            {
                                parsed = double.NegativeInfinity;
                                respPtr += doubleSpan.Length;
                            }
                            else if (doubleSpan.Length >= 5 && *(int*)(respPtr + 1) == MemoryMarshal.Read<int>("-nan"u8))
                            {
                                // No distinction between positive and negative NaNs, by design
                                parsed = double.NaN;
                                respPtr += doubleSpan.Length;
                            }
                            else if (doubleSpan.Length >= 4 && double.TryParse(doubleSpan[1..^2], provider: CultureInfo.InvariantCulture, out parsed))
                            {
                                respPtr += doubleSpan.Length;
                            }
                            else
                            {
                                goto default;
                            }

                            // Space for table, 'double', and number
                            const int NeededStackSize = 3;

                            if (!state.TryEnsureMinimumStackCapacity(NeededStackSize))
                            {
                                respPtr = respEnd;
                                return LuaWrappedError(1, constStrs.InsufficientLuaStackSpace);
                            }

                            // Create table like { double = <parsed> }
                            if (!state.TryCreateTable(0, 1))
                            {
                                respPtr = respEnd;
                                return LuaWrappedError(1, constStrs.OutOfMemory);
                            }
                            var setRecordsInTable = 0;

                            state.PushConstantString(constStrs.Double);
                            state.PushNumber(parsed);

                            state.RawSet(1, curTop + 1, ref setRecordsInTable);
                            Debug.Assert(setRecordsInTable == 1, "Didn't fill table with records");

                            return 1;
                        }
                    }
                    goto default;

                // Big number (RESP3 only)
                case '(':
                    {
                        if (respProtocolVersion != 3)
                        {
                            goto default;
                        }

                        var fullRemainingSpan = new ReadOnlySpan<byte>(respPtr, (int)(respEnd - respPtr));
                        var endOfBigNum = fullRemainingSpan.IndexOf("\r\n"u8);
                        if (endOfBigNum != -1)
                        {
                            var bigNumSpan = fullRemainingSpan[..(endOfBigNum + 2)];
                            if (bigNumSpan.Length >= 4)
                            {
                                var bigNumBuf = bigNumSpan[1..^2];
                                if (bigNumBuf.ContainsAnyExceptInRange((byte)'0', (byte)'9'))
                                {
                                    goto default;
                                }

                                respPtr += bigNumSpan.Length;

                                // Space for table, 'big_number', and string
                                const int NeededStackSize = 3;

                                if (!state.TryEnsureMinimumStackCapacity(NeededStackSize))
                                {
                                    respPtr = respEnd;
                                    return LuaWrappedError(1, constStrs.InsufficientLuaStackSpace);
                                }

                                // Create table like { big_number = <bigNumBuf> }
                                if (!state.TryCreateTable(0, 1))
                                {
                                    respPtr = respEnd;
                                    return LuaWrappedError(1, constStrs.OutOfMemory);
                                }
                                var setRecordsInTable = 0;

                                state.PushConstantString(constStrs.BigNumber);

                                if (!state.TryPushBuffer(bigNumSpan))
                                {
                                    respPtr = respEnd;
                                    return LuaWrappedError(1, constStrs.OutOfMemory);
                                }

                                state.RawSet(1, curTop + 1, ref setRecordsInTable);
                                Debug.Assert(setRecordsInTable == 1, "Didn't fill table with records");

                                return 1;
                            }
                        }
                    }
                    goto default;

                // Verbatim strings (RESP3 only)
                case '=':
                    if (respProtocolVersion != 3)
                    {
                        goto default;
                    }

                    if (RespReadUtils.TryReadVerbatimStringLength(out var verbatimStringLength, ref respPtr, respEnd) && verbatimStringLength >= 0)
                    {
                        var remainingLen = respEnd - respPtr;
                        if (remainingLen >= verbatimStringLength + 2)
                        {
                            var format = new ReadOnlySpan<byte>(respPtr, 3);
                            var data = new ReadOnlySpan<byte>(respPtr + 4, verbatimStringLength - 4);

                            respPtr += verbatimStringLength;
                            if (*(ushort*)respPtr != MemoryMarshal.Read<ushort>("\r\n"u8))
                            {
                                respPtr -= verbatimStringLength;
                                goto default;
                            }

                            respPtr += 2;

                            // create table like { format = <format>, string = {data} }

                            // Space for table, 'format'|'string', and string
                            const int NeededStackSize = 3;

                            if (!state.TryEnsureMinimumStackCapacity(NeededStackSize))
                            {
                                respPtr = respEnd;
                                return LuaWrappedError(1, constStrs.InsufficientLuaStackSpace);
                            }

                            if (!state.TryCreateTable(0, 2))
                            {
                                respPtr = respEnd;
                                return LuaWrappedError(1, constStrs.OutOfMemory);
                            }
                            var setRecordsInTable = 0;

                            state.PushConstantString(constStrs.Format);

                            if (!state.TryPushBuffer(format))
                            {
                                return LuaWrappedError(1, constStrs.OutOfMemory);
                            }

                            state.RawSet(2, curTop + 1, ref setRecordsInTable);

                            state.PushConstantString(constStrs.String);

                            if (!state.TryPushBuffer(data))
                            {
                                return LuaWrappedError(1, constStrs.OutOfMemory);
                            }

                            state.RawSet(2, curTop + 1, ref setRecordsInTable);
                            Debug.Assert(setRecordsInTable == 2, "Didn't fill table with records");

                            return 1;
                        }
                    }
                    goto default;

                default:
                    logger?.LogError("Unexpected response, this should never happen");
                    return LuaWrappedError(1, constStrs.UnexpectedError);
            }
        }

        /// <summary>
        /// Runs the precompiled Lua function with the given outer session.
        /// 
        /// Response is written directly into the <see cref="RespServerSession"/>.
        /// </summary>
        public unsafe void RunForSession(int count, RespServerSession outerSession)
        {
            // Space for function
            const int NeededStackSize = 1;

            Debug.Assert(state.TryEnsureMinimumStackCapacity(NeededStackSize), "LUA_MINSTACK should be large enough that this never fails");

            preambleOuterSession = outerSession;
            preambleKeyAndArgvCount = count;
            try
            {
                LuaRunnerTrampolines.SetCallbackContext(this);
                ResetTimeout();

                try
                {
                    state.PushCFunction(&LuaRunnerTrampolines.RunPreambleForSession);
                    var callRes = state.PCall(0, 0);
                    if (callRes != LuaStatus.OK || state.StackTop != 0)
                    {
                        ReadOnlySpan<byte> err;
                        if (state.StackTop >= 1 && state.Type(1) == LuaType.String)
                        {
                            state.KnownStringToBuffer(1, out err);
                        }
                        else
                        {
                            err = "Internal Lua Error"u8;
                        }

                        while (!RespWriteUtils.TryWriteError(err, ref outerSession.dcurr, outerSession.dend))
                            outerSession.SendAndReset();

                        return;
                    }
                }
                finally
                {
                    preambleOuterSession = null;
                }

                var adapter = new RespResponseAdapter(outerSession);

                if (txnMode && preambleNKeys > 0)
                {
                    RunInTransaction(ref adapter);
                }
                else
                {
                    RunCommon(ref adapter);
                }
            }
            finally
            {
                LuaRunnerTrampolines.ClearCallbackContext(this);
            }
        }

        /// <summary>
        /// Runs the precompiled Lua function with specified (keys, argv) state.
        /// 
        /// Meant for use from a .NET host rather than in Garnet properly.
        /// </summary>
        public unsafe object RunForRunner(string[] keys = null, string[] argv = null)
        {
            // Space for function
            const int NeededStackSize = 1;

            Debug.Assert(state.TryEnsureMinimumStackCapacity(NeededStackSize), "LUA_MINSTACK should be large enough that this never fails");

            try
            {
                LuaRunnerTrampolines.SetCallbackContext(this);
                ResetTimeout();

                try
                {
                    preambleKeys = keys;
                    preambleArgv = argv;

                    state.PushCFunction(&LuaRunnerTrampolines.RunPreambleForRunner);
                    var preambleRes = state.PCall(0, 0);
                    if (preambleRes != LuaStatus.OK || state.StackTop != 0)
                    {
                        string errMsg;
                        if (state.StackTop >= 1 && state.Type(1) == LuaType.String)
                        {
                            // We control the definition of LoaderBlock, so we know this is a string
                            state.KnownStringToBuffer(1, out var preambleErrSpan);
                            errMsg = Encoding.UTF8.GetString(preambleErrSpan);
                        }
                        else
                        {
                            errMsg = "No error provided";
                        }

                        throw new GarnetException($"Could not run function preamble: {errMsg}");
                    }
                }
                finally
                {
                    preambleKeys = preambleArgv = null;
                }

                RunnerAdapter adapter;
                if (txnMode && keys?.Length > 0)
                {
                    // Add keys to the transaction
                    foreach (var key in keys)
                    {
                        var _key = scratchBufferBuilder.CreateArgSlice(key);
                        txnKeyEntries.AddKey(_key, Tsavorite.core.LockType.Exclusive);
                    }

                    adapter = new(scratchBufferBuilder);
                    RunInTransaction(ref adapter);
                }
                else
                {
                    adapter = new(scratchBufferBuilder);
                    RunCommon(ref adapter);
                }

                var resp = adapter.Response;
                var respCur = (byte*)Unsafe.AsPointer(ref MemoryMarshal.GetReference(resp));
                var respEnd = respCur + resp.Length;

                if (RespReadUtils.TryReadErrorAsSpan(out var errSpan, ref respCur, respEnd))
                {
                    var errStr = Encoding.UTF8.GetString(errSpan);
                    throw new GarnetException(errStr);
                }

                var ret = MapRespToObject(ref respCur, respEnd);
                Debug.Assert(respCur == respEnd, "Should have fully consumed response");

                return ret;
            }
            finally
            {
                LuaRunnerTrampolines.ClearCallbackContext(this);
            }

            // Convert a RESP response into an object to return
            static object MapRespToObject(ref byte* cur, byte* end)
            {
                switch (*cur)
                {
                    case (byte)'+':
                        var simpleStrRes = RespReadUtils.TryReadSimpleString(out var simpleStr, ref cur, end);
                        Debug.Assert(simpleStrRes, "Should never fail");

                        return simpleStr;

                    case (byte)':':
                        var readIntRes = RespReadUtils.TryReadInt64(out var int64, ref cur, end);
                        Debug.Assert(readIntRes, "Should never fail");

                        return int64;

                    // Error ('-') is handled before call to MapRespToObject

                    case (byte)'$':
                        var length = end - cur;

                        if (length >= 5 && new ReadOnlySpan<byte>(cur + 1, 4).SequenceEqual("-1\r\n"u8))
                        {
                            cur += 5;
                            return null;
                        }

                        var bulkStrRes = RespReadUtils.TryReadStringResponseWithLengthHeader(out var bulkStr, ref cur, end);
                        Debug.Assert(bulkStrRes, "Should never fail");

                        return bulkStr;

                    case (byte)'*':
                        var arrayLengthRes = RespReadUtils.TryReadUnsignedArrayLength(out var itemCount, ref cur, end);
                        Debug.Assert(arrayLengthRes, "Should never fail");

                        if (itemCount == 0)
                        {
                            return Array.Empty<object>();
                        }

                        var array = new object[itemCount];
                        for (var i = 0; i < array.Length; i++)
                        {
                            array[i] = MapRespToObject(ref cur, end);
                        }

                        return array;

                    default: throw new NotImplementedException($"Unexpected sigil {(char)*cur}");
                }
            }
        }



        /// <summary>
        /// Calls <see cref="RunCommon"/> after setting up appropriate state for a transaction.
        /// </summary>
        private void RunInTransaction<TResponse>(ref TResponse response)
            where TResponse : struct, IResponseAdapter
        {
            var txnVersion = respServerSession.storageSession.stateMachineDriver.AcquireTransactionVersion();
            try
            {
<<<<<<< HEAD
                respServerSession.storageSession.transactionalContext.BeginTransaction();
                if (!respServerSession.storageSession.objectStoreTransactionalContext.IsNull)
                    respServerSession.storageSession.objectStoreTransactionalContext.BeginTransaction();
                if (!respServerSession.storageSession.unifiedStoreTransactionalContext.IsNull)
                    respServerSession.storageSession.unifiedStoreTransactionalContext.BeginTransaction();
=======
                respServerSession.storageSession.stringTransactionalContext.BeginTransaction();
                if (!respServerSession.storageSession.objectTransactionalContext.IsNull)
                    respServerSession.storageSession.objectTransactionalContext.BeginTransaction();
                if (!respServerSession.storageSession.unifiedTransactionalContext.IsNull)
                    respServerSession.storageSession.unifiedTransactionalContext.BeginTransaction();
>>>>>>> 04c8fcf9
                respServerSession.SetTransactionMode(true);
                txnKeyEntries.LockAllKeys();

                txnVersion = respServerSession.storageSession.stateMachineDriver.VerifyTransactionVersion(txnVersion);
<<<<<<< HEAD
                respServerSession.storageSession.transactionalContext.LocksAcquired(txnVersion);
                if (!respServerSession.storageSession.objectStoreTransactionalContext.IsNull)
                    respServerSession.storageSession.objectStoreTransactionalContext.LocksAcquired(txnVersion);
                if (!respServerSession.storageSession.unifiedStoreTransactionalContext.IsNull)
                    respServerSession.storageSession.unifiedStoreTransactionalContext.LocksAcquired(txnVersion);
=======
                respServerSession.storageSession.stringTransactionalContext.LocksAcquired(txnVersion);
                if (!respServerSession.storageSession.objectTransactionalContext.IsNull)
                    respServerSession.storageSession.objectTransactionalContext.LocksAcquired(txnVersion);
                if (!respServerSession.storageSession.unifiedTransactionalContext.IsNull)
                    respServerSession.storageSession.unifiedTransactionalContext.LocksAcquired(txnVersion);
>>>>>>> 04c8fcf9
                RunCommon(ref response);
            }
            finally
            {
                txnKeyEntries.UnlockAllKeys();
                respServerSession.SetTransactionMode(false);
<<<<<<< HEAD
                respServerSession.storageSession.transactionalContext.EndTransaction();
                if (!respServerSession.storageSession.objectStoreTransactionalContext.IsNull)
                    respServerSession.storageSession.objectStoreTransactionalContext.EndTransaction();
                if (!respServerSession.storageSession.unifiedStoreTransactionalContext.IsNull)
                    respServerSession.storageSession.unifiedStoreTransactionalContext.EndTransaction();
=======
                respServerSession.storageSession.stringTransactionalContext.EndTransaction();
                if (!respServerSession.storageSession.objectTransactionalContext.IsNull)
                    respServerSession.storageSession.objectTransactionalContext.EndTransaction();
                if (!respServerSession.storageSession.unifiedTransactionalContext.IsNull)
                    respServerSession.storageSession.unifiedTransactionalContext.EndTransaction();
>>>>>>> 04c8fcf9
                respServerSession.storageSession.stateMachineDriver.EndTransaction(txnVersion);
            }
        }

        /// <summary>
        /// Clear timeout state before running.
        /// </summary>
        private unsafe void ResetTimeout()
        => state.TrySetHook(null, 0, 0);

        /// <summary>
        /// Request that the current execution of this <see cref="LuaRunner"/> timeout.
        /// </summary>
        internal unsafe void RequestTimeout()
        => state.TrySetHook(&LuaRunnerTrampolines.RequestTimeout, LuaHookMask.Count, 1);

        /// <summary>
        /// Remove extra keys and args from KEYS and ARGV globals.
        /// </summary>
        internal bool TryResetParameters(int nKeys, int nArgs, out LuaStatus failingStatus)
        {
            // Space for key count, value count, and function
            const int NeededStackSize = 3;

            Debug.Assert(state.TryEnsureMinimumStackCapacity(NeededStackSize), "LUA_MINSTACK should be large enough that this never fails");

            if (keyLength > nKeys || argvLength > nArgs)
            {
                _ = state.RawGetInteger(LuaType.Function, (int)LuaRegistry.Index, resetKeysAndArgvRegistryIndex);

                state.PushInteger(nKeys + 1);
                state.PushInteger(nArgs + 1);

                var callRes = state.PCall(2, 0);
                if (callRes != LuaStatus.OK)
                {
                    failingStatus = callRes;
                    return false;
                }
            }

            keyLength = nKeys;
            argvLength = nArgs;

            failingStatus = LuaStatus.OK;
            return true;
        }

        /// <summary>
        /// Replace KEYS in sandbox_env with a new table with the given array capacity.
        /// </summary>
        private bool TryRecreateKEYS(int length)
        {
            // 1 for sandbox_env, 1 for "KEYS", and 1 for new table
            const int NeededStackSpace = 3;

            Debug.Assert(state.TryEnsureMinimumStackCapacity(NeededStackSpace), "LUA_MINSTACK should ensure this always succeeds");

            // Get sandbox_env and "KEYS" on the stack
            _ = state.RawGetInteger(LuaType.Table, (int)LuaRegistry.Index, sandboxEnvRegistryIndex);
            var sandboxEnvIndex = state.StackTop;
            state.PushConstantString(constStrs.KEYS);

            // Make new KEYS
            if (!state.TryCreateTable(length, 0))
            {
                return false;
            }

            // Save it, which should have NO allocation impact because we're updating an existing slot
            var ignored = 0;
            state.RawSet(1, sandboxEnvIndex, ref ignored);

            // Get sandbox_env off the stack
            state.Pop(1);

            keysArrCapacity = length;

            return true;
        }

        /// <summary>
        /// Replace ARGV in sandbox_env with a new table with the given array capacity.
        /// </summary>
        private bool TryRecreateARGV(int length)
        {
            // 1 for sandbox_env, 1 for "ARGV", and 1 for new table
            const int NeededStackSpace = 3;

            Debug.Assert(state.TryEnsureMinimumStackCapacity(NeededStackSpace), "LUA_MINSTACK should ensure this always succeeds");

            // Get sandbox_env and "KEYS" on the stack
            _ = state.RawGetInteger(LuaType.Table, (int)LuaRegistry.Index, sandboxEnvRegistryIndex);
            var sandboxEnvIndex = state.StackTop;
            state.PushConstantString(constStrs.ARGV);

            // Make new ARGV
            if (!state.TryCreateTable(length, 0))
            {
                return false;
            }

            // Save it, which should have NO allocation impact because we're updating an existing slot
            var ignored = 0;
            state.RawSet(1, sandboxEnvIndex, ref ignored);

            // Get sandbox_env off the stack
            state.Pop(1);

            argvArrCapacity = length;

            return true;
        }

        /// <summary>
        /// Runs the precompiled Lua function.
        /// </summary>
        private unsafe void RunCommon<TResponse>(ref TResponse resp)
            where TResponse : struct, IResponseAdapter
        {
            // Space for function
            const int NeededStackSize = 1;

            Debug.Assert(state.TryEnsureMinimumStackCapacity(NeededStackSize), "LUA_MINSTACK should be large enough that this never fails");

            try
            {
                // Every invocation starts in RESP2
                if (respServerSession != null)
                {
                    respServerSession.UpdateRespProtocolVersion(2);
                }

                _ = state.RawGetInteger(LuaType.Function, (int)LuaRegistry.Index, functionRegistryIndex);

                var callRes = state.PCall(0, 1);
                if (callRes == LuaStatus.OK)
                {
                    // The actual call worked, handle the response
                    WriteResponse(ref resp);
                }
                else
                {
                    // An error was raised

                    if (state.StackTop == 0)
                    {
                        while (!RespWriteUtils.TryWriteError("ERR An error occurred while invoking a Lua script"u8, ref resp.BufferCur, resp.BufferEnd))
                            resp.SendAndReset();

                        return;
                    }
                    else if (state.StackTop == 1)
                    {
                        // PCall will put error in a string
                        state.KnownStringToBuffer(1, out var errBuf);

                        if (errBuf.Length >= 4 && MemoryMarshal.Read<int>("ERR "u8) == Unsafe.As<byte, int>(ref MemoryMarshal.GetReference(errBuf)))
                        {
                            // Response came back with a ERR, already - just pass it along
                            while (!RespWriteUtils.TryWriteError(errBuf, ref resp.BufferCur, resp.BufferEnd))
                                resp.SendAndReset();
                        }
                        else
                        {
                            // Otherwise, this is probably a Lua error - and those aren't very descriptive
                            // So slap some more information in

                            while (!RespWriteUtils.TryWriteDirect("-ERR Lua encountered an error: "u8, ref resp.BufferCur, resp.BufferEnd))
                                resp.SendAndReset();

                            while (!RespWriteUtils.TryWriteDirect(errBuf, ref resp.BufferCur, resp.BufferEnd))
                                resp.SendAndReset();

                            while (!RespWriteUtils.TryWriteDirect("\r\n"u8, ref resp.BufferCur, resp.BufferEnd))
                                resp.SendAndReset();
                        }

                        state.Pop(1);

                        return;
                    }
                    else
                    {
                        logger?.LogError("Got an unexpected number of values back from a pcall error {callRes}", callRes);

                        while (!RespWriteUtils.TryWriteError("ERR Unexpected error response"u8, ref resp.BufferCur, resp.BufferEnd))
                            resp.SendAndReset();

                        state.ClearStack();

                        return;
                    }
                }
            }
            finally
            {
                state.ExpectLuaStackEmpty();
            }
        }

        /// <summary>
        /// Convert value on top of stack (if any) into a RESP# reply
        /// and write it out to <paramref name="resp" />.
        /// </summary>
        private unsafe void WriteResponse<TResponse>(ref TResponse resp)
            where TResponse : struct, IResponseAdapter
        {
            // Copy the response object before a trial serialization
            const int TopLevelNeededStackSpace = 1;

            // Need space for the lookup keys ("ok", "err", etc.) and their values
            const int KeyNeededStackSpace = 1;

            // 2 for the returned key and value from Next, 1 for the temp copy of the returned key
            const int MapNeededStackSpace = 3;

            // 2 for the returned key and value from Next, 1 for the temp copy of the returned key
            const int ArrayNeededStackSize = 3;

            // 2 for the returned key and value from Next
            const int SetNeededStackSize = 2;

            // 1 for the pending value
            const int TableNeededStackSize = 1;

            // This is a bit tricky since we don't know in advance how deep
            // the stack could get during serialization.
            //
            // Typically we'll have plenty of space, so we don't want to do a
            // double pass unless we have to.
            //
            // So what we do is serialize the response, dynamically expanding the
            // stack.  IF we have to send, we remember that and DON'T but instead
            // keep going to see if we'll run out of stack space.
            //
            // At the end, if we didn't fill the buffer (that is, we never SendAndReset)
            // and didn't run out of stack space - we just return.  If we ran out of stack space,
            // we reset resp.BufferCur and write an error out.  If we filled the buffer but
            // didn't run out of stack space, we serialize AGAIN this time know we'll succeed
            // so we can sent as we go like normal.
            //
            // Ideally we do everything in a single pass.

            if (state.StackTop == 0)
            {
                if (resp.RespProtocolVersion == 3)
                {
                    _ = TryWriteResp3Null(this, canSend: true, pop: false, ref resp, out var sendErr);
                    Debug.Assert(sendErr == -1, "Sending a top level null should always suceed since no stack space is needed");
                }
                else
                {
                    _ = TryWriteResp2Null(this, canSend: true, pop: false, ref resp, out var sendErr);
                    Debug.Assert(sendErr == -1, "Sending a top level null should always suceed since no stack space is needed");
                }

                return;
            }

            var oldCur = resp.BufferCur;

            Debug.Assert(state.TryEnsureMinimumStackCapacity(TopLevelNeededStackSpace), "Caller should have ensured we're < LUA_MINSTACK");

            // Copy the value in case we need a second pass
            // 
            // Note that this is just copying a reference in the case it's a table, string, etc.
            state.PushValue(1);

            var wholeResponseFitInBuffer = TryWriteSingleItem(this, canSend: false, ref resp, out var err);
            if (wholeResponseFitInBuffer)
            {
                // Success in a single pass, we're done

                // Remove the extra value copy we pushed
                state.Pop(1);
                return;
            }

            // Either an error occurred, or we need a second pass
            // Regardless we need to roll BufferCur back

            resp.BufferCur = oldCur;

            if (err != -1)
            {
                // An error was encountered, so write it out

                state.ClearStack();
                state.PushConstantString(err);
                state.KnownStringToBuffer(1, out var errBuff);

                while (!RespWriteUtils.TryWriteError(errBuff, ref resp.BufferCur, resp.BufferEnd))
                    resp.SendAndReset();

                return;
            }

            // Second pass is required, but now we KNOW it will succeed
            var secondPassRes = TryWriteSingleItem(this, canSend: true, ref resp, out var secondPassErr);
            Debug.Assert(!secondPassRes, "Should have required a send in this path");
            Debug.Assert(secondPassErr == -1, "No error should be possible on the second pass");

            // Write out a single RESP item and pop it off the stack, returning true if all fit in the current send buffer
            static bool TryWriteSingleItem(LuaRunner runner, bool canSend, ref TResponse resp, out int errConstStrIndex)
            {
                var curTop = runner.state.StackTop;
                var retType = runner.state.Type(curTop);
                var isNullish = retType is LuaType.Nil or LuaType.UserData or LuaType.Function or LuaType.Thread or LuaType.UserData;

                if (isNullish)
                {
                    var fitInBuffer = true;

                    if (resp.RespProtocolVersion == 3)
                    {
                        if (!TryWriteResp3Null(runner, canSend, pop: true, ref resp, out errConstStrIndex))
                        {
                            fitInBuffer = false;
                        }
                    }
                    else
                    {
                        if (!TryWriteResp2Null(runner, canSend, pop: true, ref resp, out errConstStrIndex))
                        {
                            fitInBuffer = false;
                        }
                    }

                    return fitInBuffer;
                }
                else if (retType == LuaType.Number)
                {
                    return TryWriteNumber(runner, canSend, ref resp, out errConstStrIndex);
                }
                else if (retType == LuaType.String)
                {
                    return TryWriteString(runner, canSend, ref resp, out errConstStrIndex);
                }
                else if (retType == LuaType.Boolean)
                {
                    if (runner.respServerSession?.respProtocolVersion == 3 && resp.RespProtocolVersion == 2)
                    {
                        // This is not in spec, but is how Redis actually behaves
                        var toPush = runner.state.ToBoolean(curTop) ? 1 : 0;
                        runner.state.Pop(1);
                        runner.state.PushInteger(toPush);

                        return TryWriteNumber(runner, canSend, ref resp, out errConstStrIndex);
                    }
                    else if (runner.respServerSession?.respProtocolVersion == 2 && resp.RespProtocolVersion == 3)
                    {
                        // Likewise, this is how Redis actually behaves
                        if (runner.state.ToBoolean(curTop))
                        {
                            runner.state.Pop(1);
                            runner.state.PushInteger(1);

                            return TryWriteNumber(runner, canSend, ref resp, out errConstStrIndex);
                        }
                        else
                        {
                            return TryWriteResp3Null(runner, canSend, pop: true, ref resp, out errConstStrIndex);
                        }
                    }
                    else if (runner.respServerSession?.respProtocolVersion == 3)
                    {
                        // RESP3 has a proper boolean type
                        return TryWriteResp3Boolean(runner, canSend, ref resp, out errConstStrIndex);
                    }
                    else
                    {
                        // RESP2 booleans are weird
                        // false = null (the bulk nil)
                        // true = 1 (the integer)

                        if (runner.state.ToBoolean(curTop))
                        {
                            runner.state.Pop(1);
                            runner.state.PushInteger(1);

                            return TryWriteNumber(runner, canSend, ref resp, out errConstStrIndex);
                        }
                        else
                        {
                            return TryWriteResp2Null(runner, canSend, pop: true, ref resp, out errConstStrIndex);
                        }
                    }
                }
                else if (retType == LuaType.Table)
                {
                    // Redis does not respect metatables, so RAW access is ok here

                    if (!runner.state.TryEnsureMinimumStackCapacity(KeyNeededStackSpace))
                    {
                        errConstStrIndex = runner.constStrs.OutOfMemory;
                        return false;
                    }

                    runner.state.PushConstantString(runner.constStrs.Double);
                    var doubleType = runner.state.RawGet(null, curTop);
                    if (doubleType == LuaType.Number)
                    {
                        var fitInBuffer = true;

                        if (resp.RespProtocolVersion == 3)
                        {
                            if (!TryWriteDouble(runner, canSend, ref resp, out errConstStrIndex))
                            {
                                fitInBuffer = false;
                                if (errConstStrIndex != -1)
                                {
                                    // Fail the whole serialization
                                    return false;
                                }
                            }
                        }
                        else
                        {
                            // Force double to string for RESP2
                            if (!runner.state.TryNumberToString(curTop + 1, out _))
                            {
                                // Fail the whole serialization
                                errConstStrIndex = runner.constStrs.OutOfMemory;
                                return false;
                            }

                            if (!TryWriteString(runner, canSend, ref resp, out errConstStrIndex))
                            {
                                fitInBuffer = false;
                                if (errConstStrIndex != -1)
                                {
                                    // Fail the whole serialization
                                    return false;
                                }
                            }
                        }

                        // Remove table from stack
                        runner.state.Pop(1);

                        return fitInBuffer;
                    }

                    // Remove whatever we read from the table under the "double" key
                    runner.state.Pop(1);

                    runner.state.PushConstantString(runner.constStrs.Map);
                    var mapType = runner.state.RawGet(null, curTop);
                    if (mapType == LuaType.Table)
                    {
                        var fitInBuffer = true;

                        if (resp.RespProtocolVersion == 3)
                        {
                            if (!TryWriteMap(runner, canSend, ref resp, out errConstStrIndex))
                            {
                                fitInBuffer = false;
                                if (errConstStrIndex != -1)
                                {
                                    // Fail the whole serialization
                                    return false;
                                }
                            }
                        }
                        else
                        {
                            if (!TryWriteMapToArray(runner, canSend, ref resp, out errConstStrIndex))
                            {
                                fitInBuffer = false;
                                if (errConstStrIndex != -1)
                                {
                                    // Fail the whole serialization
                                    return false;
                                }
                            }
                        }

                        // remove table from stack
                        runner.state.Pop(1);

                        return fitInBuffer;
                    }

                    // Remove whatever we read from the table under the "map" key
                    runner.state.Pop(1);

                    runner.state.PushConstantString(runner.constStrs.Set);
                    var setType = runner.state.RawGet(null, curTop);
                    if (setType == LuaType.Table)
                    {
                        var fitInBuffer = false;

                        if (resp.RespProtocolVersion == 3)
                        {
                            if (!TryWriteSet(runner, canSend, ref resp, out errConstStrIndex))
                            {
                                fitInBuffer = false;
                                if (errConstStrIndex != -1)
                                {
                                    // Fail the whole serialization
                                    return false;
                                }
                            }
                        }
                        else
                        {
                            if (!TryWriteSetToArray(runner, canSend, ref resp, out errConstStrIndex))
                            {
                                fitInBuffer = false;
                                if (errConstStrIndex != -1)
                                {
                                    // Fail the whole serialization
                                    return false;
                                }
                            }
                        }

                        // remove table from stack
                        runner.state.Pop(1);

                        return fitInBuffer;
                    }

                    // Remove whatever we read from the table under the "set" key
                    runner.state.Pop(1);

                    // If the key "ok" is in there, we need to short circuit
                    runner.state.PushConstantString(runner.constStrs.OkLower);
                    var okType = runner.state.RawGet(null, curTop);
                    if (okType == LuaType.String)
                    {
                        var fitInBuffer = true;
                        if (!TryWriteString(runner, canSend, ref resp, out errConstStrIndex))
                        {
                            fitInBuffer = false;
                            if (errConstStrIndex != -1)
                            {
                                // Fail the whole serialization
                                return false;
                            }
                        }

                        // Remove table from stack
                        runner.state.Pop(1);

                        return fitInBuffer;
                    }

                    // Remove whatever we read from the table under the "ok" key
                    runner.state.Pop(1);

                    // If the key "err" is in there, we need to short circuit 
                    runner.state.PushConstantString(runner.constStrs.Err);

                    var errType = runner.state.RawGet(null, curTop);
                    if (errType == LuaType.String)
                    {
                        var fitInBuffer = false;

                        if (!TryWriteError(runner, canSend, ref resp, out errConstStrIndex))
                        {
                            fitInBuffer = false;
                            if (errConstStrIndex != -1)
                            {
                                // Fail the whole serialization
                                return false;
                            }
                        }

                        // Remove table from stack
                        runner.state.Pop(1);

                        return fitInBuffer;
                    }

                    // Remove whatever we read from the table under the "err" key
                    runner.state.Pop(1);

                    // Map this table to an array
                    return TryWriteTableToArray(runner, canSend, ref resp, out errConstStrIndex);
                }

                Debug.Fail($"All types should have been handled, found {retType}");
                errConstStrIndex = -1;
                return true;
            }

            // Write out $-1\r\n (the RESP2 null) and (optionally) pop the null value off the stack, returning true if all fit in the current send buffer
            static unsafe bool TryWriteResp2Null(LuaRunner runner, bool canSend, bool pop, ref TResponse resp, out int errConstStrIndex)
            {
                var fitInBuffer = true;

                while (!RespWriteUtils.TryWriteNull(ref resp.BufferCur, resp.BufferEnd))
                {
                    fitInBuffer = false;

                    if (canSend)
                    {
                        resp.SendAndReset();
                    }
                    else
                    {
                        break;
                    }
                }

                if (pop)
                {
                    runner.state.Pop(1);
                }

                errConstStrIndex = -1;
                return fitInBuffer;
            }

            // Write out _\r\n (the RESP3 null) and (optionally) pop the null value off the stack, returning true if all fit in the current send buffer
            static unsafe bool TryWriteResp3Null(LuaRunner runner, bool canSend, bool pop, ref TResponse resp, out int errConstStrIndex)
            {
                var fitInBuffer = true;

                while (!RespWriteUtils.TryWriteResp3Null(ref resp.BufferCur, resp.BufferEnd))
                {
                    fitInBuffer = false;

                    if (canSend)
                    {
                        resp.SendAndReset();
                    }
                    else
                    {
                        break;
                    }
                }

                if (pop)
                {
                    runner.state.Pop(1);
                }

                errConstStrIndex = -1;
                return fitInBuffer;
            }

            // Writes the number on the top of the stack, removes it from the stack, returning true if all fit in the current send buffer
            static unsafe bool TryWriteNumber(LuaRunner runner, bool canSend, ref TResponse resp, out int errConstStrIndex)
            {
                Debug.Assert(runner.state.Type(runner.state.StackTop) == LuaType.Number, "Number was not on top of stack");

                // Redis unconditionally converts all "number" replies to integer replies so we match that
                // 
                // See: https://redis.io/docs/latest/develop/interact/programmability/lua-api/#lua-to-resp2-type-conversion
                var num = (long)runner.state.CheckNumber(runner.state.StackTop);

                var fitInBuffer = true;

                while (!RespWriteUtils.TryWriteInt64(num, ref resp.BufferCur, resp.BufferEnd))
                {
                    fitInBuffer = false;

                    if (canSend)
                    {
                        resp.SendAndReset();
                    }
                    else
                    {
                        break;
                    }
                }

                runner.state.Pop(1);

                errConstStrIndex = -1;
                return fitInBuffer;
            }

            // Writes the string on the top of the stack, removes it from the stack, returning true if all fit in the current send buffer
            static unsafe bool TryWriteString(LuaRunner runner, bool canSend, ref TResponse resp, out int errConstStrIndex)
            {
                runner.state.KnownStringToBuffer(runner.state.StackTop, out var buf);

                var fitInBuffer = true;

                // Strings can be veeeerrrrry large, so we can't use the short helpers
                // Thus we write the full string directly
                while (!RespWriteUtils.TryWriteBulkStringLength(buf, ref resp.BufferCur, resp.BufferEnd))
                {
                    fitInBuffer = false;

                    if (canSend)
                    {
                        resp.SendAndReset();
                    }
                    else
                    {
                        break;
                    }
                }

                // Repeat while we have bytes left to write
                while (!buf.IsEmpty)
                {
                    // Copy bytes over
                    var destSpace = resp.BufferEnd - resp.BufferCur;
                    var copyLen = (int)(destSpace < buf.Length ? destSpace : buf.Length);
                    buf.Slice(0, copyLen).CopyTo(new Span<byte>(resp.BufferCur, copyLen));

                    // Advance
                    resp.BufferCur += copyLen;

                    // Flush if we filled the buffer
                    if (destSpace == copyLen)
                    {
                        fitInBuffer = false;

                        if (canSend)
                        {
                            resp.SendAndReset();
                        }
                        else
                        {
                            break;
                        }
                    }

                    // Move past the data we wrote out
                    buf = buf.Slice(copyLen);
                }

                // End the string
                while (!RespWriteUtils.TryWriteNewLine(ref resp.BufferCur, resp.BufferEnd))
                {
                    fitInBuffer = false;

                    if (canSend)
                    {
                        resp.SendAndReset();
                    }
                    else
                    {
                        break;
                    }
                }

                runner.state.Pop(1);

                errConstStrIndex = -1;
                return fitInBuffer;
            }

            // Writes the boolean on the top of the stack, removes it from the stack, returning true if all fit in the current send buffer
            static unsafe bool TryWriteResp3Boolean(LuaRunner runner, bool canSend, ref TResponse resp, out int errConstStrIndex)
            {
                Debug.Assert(runner.state.Type(runner.state.StackTop) == LuaType.Boolean, "Boolean was not on top of stack");

                var fitInBuffer = true;

                // In RESP3 there is a dedicated boolean type
                if (runner.state.ToBoolean(runner.state.StackTop))
                {
                    while (!RespWriteUtils.TryWriteTrue(ref resp.BufferCur, resp.BufferEnd))
                    {
                        fitInBuffer = false;

                        if (canSend)
                        {
                            resp.SendAndReset();
                        }
                        else
                        {
                            break;
                        }
                    }
                }
                else
                {
                    while (!RespWriteUtils.TryWriteFalse(ref resp.BufferCur, resp.BufferEnd))
                    {
                        fitInBuffer = false;

                        if (canSend)
                        {
                            resp.SendAndReset();
                        }
                        else
                        {
                            break;
                        }
                    }
                }

                runner.state.Pop(1);

                errConstStrIndex = -1;
                return fitInBuffer;
            }

            // Writes the number on the top of the stack as a double, removes it from the stack, returning true if all fit in the current send buffer
            static unsafe bool TryWriteDouble(LuaRunner runner, bool canSend, ref TResponse resp, out int errConstStrIndex)
            {
                Debug.Assert(runner.state.Type(runner.state.StackTop) == LuaType.Number, "Number was not on top of stack");

                var fitInBuffer = true;

                var num = runner.state.CheckNumber(runner.state.StackTop);

                while (!RespWriteUtils.TryWriteDoubleNumeric(num, ref resp.BufferCur, resp.BufferEnd))
                {
                    fitInBuffer = false;

                    if (canSend)
                    {
                        resp.SendAndReset();
                    }
                    else
                    {
                        break;
                    }
                }

                runner.state.Pop(1);

                errConstStrIndex = -1;
                return fitInBuffer;
            }

            // Write a table on the top of the stack as a map, removes it from the stack, returning true if all fit in the current send buffer
            static unsafe bool TryWriteMap(LuaRunner runner, bool canSend, ref TResponse resp, out int errConstStrIndex)
            {
                Debug.Assert(runner.state.Type(runner.state.StackTop) == LuaType.Table, "Table was not on top of stack");

                if (!runner.state.TryEnsureMinimumStackCapacity(MapNeededStackSpace))
                {
                    errConstStrIndex = runner.constStrs.InsufficientLuaStackSpace;
                    return false;
                }

                var mapSize = 0;

                var tableIx = runner.state.StackTop;

                // Push nil key as "first key"
                runner.state.PushNil();
                while (runner.state.Next(tableIx) != 0)
                {
                    // Now we have value at top of stack, and key one below it

                    mapSize++;

                    // Remove value, we don't need it
                    runner.state.Pop(1);
                }

                var fitInBuffer = true;

                // Write the map header
                while (!RespWriteUtils.TryWriteMapLength(mapSize, ref resp.BufferCur, resp.BufferEnd))
                {
                    fitInBuffer = false;

                    if (fitInBuffer)
                    {
                        resp.SendAndReset();
                    }
                    else
                    {
                        break;
                    }
                }

                // Write the values out by traversing the table again
                runner.state.PushNil();
                while (runner.state.Next(tableIx) != 0)
                {
                    // Copy key to top of stack
                    runner.state.PushValue(tableIx + 1);

                    // Write (and remove) key out
                    if (!TryWriteSingleItem(runner, canSend, ref resp, out errConstStrIndex))
                    {
                        fitInBuffer = false;

                        if (errConstStrIndex != -1)
                        {
                            // Fail the whole serialization
                            return false;
                        }
                    }

                    // Write (and remove) value out
                    if (!TryWriteSingleItem(runner, canSend, ref resp, out errConstStrIndex))
                    {
                        fitInBuffer = false;

                        if (errConstStrIndex != -1)
                        {
                            // Fail the whole serialization
                            return false;
                        }
                    }

                    // Now we have the original key value on the stack
                }

                // Remove the table
                runner.state.Pop(1);

                errConstStrIndex = -1;
                return fitInBuffer;
            }

            // Convert a table to an array, where each key-value pair is converted to 2 entries, returning true if all fit in the current send buffer
            static unsafe bool TryWriteMapToArray(LuaRunner runner, bool canSend, ref TResponse resp, out int errConstStrIndex)
            {
                Debug.Assert(runner.state.Type(runner.state.StackTop) == LuaType.Table, "Table was not on top of stack");

                if (!runner.state.TryEnsureMinimumStackCapacity(ArrayNeededStackSize))
                {
                    errConstStrIndex = runner.constStrs.InsufficientLuaStackSpace;
                    return false;
                }

                var mapSize = 0;

                var tableIx = runner.state.StackTop;

                // Push nil key as "first key"
                runner.state.PushNil();
                while (runner.state.Next(tableIx) != 0)
                {
                    // Now we have value at top of stack, and key one below it

                    mapSize++;

                    // Remove value, we don't need it
                    runner.state.Pop(1);
                }

                var arraySize = mapSize * 2;

                var fitInBuffer = true;

                // Write the array header
                while (!RespWriteUtils.TryWriteArrayLength(arraySize, ref resp.BufferCur, resp.BufferEnd))
                {
                    fitInBuffer = false;

                    if (canSend)
                    {
                        resp.SendAndReset();
                    }
                    else
                    {
                        break;
                    }
                }

                // Write the values out by traversing the table again
                runner.state.PushNil();
                while (runner.state.Next(tableIx) != 0)
                {
                    // Copy key to top of stack
                    runner.state.PushValue(tableIx + 1);

                    // Write (and remove) key out
                    if (!TryWriteSingleItem(runner, canSend, ref resp, out errConstStrIndex))
                    {
                        fitInBuffer = false;
                        if (errConstStrIndex != -1)
                        {
                            // Fail the whole serialization
                            return false;
                        }
                    }

                    // Write (and remove) value out
                    if (!TryWriteSingleItem(runner, canSend, ref resp, out errConstStrIndex))
                    {
                        fitInBuffer = false;
                        if (errConstStrIndex != -1)
                        {
                            // Fail the whole serialization
                            return false;
                        }
                    }

                    // Now we have the original key value on the stack
                }

                // Remove the table
                runner.state.Pop(1);
                errConstStrIndex = -1;
                return fitInBuffer;
            }

            // Write a table on the top of the stack as a set, removes it from the stack, returning true if all fit in the current send buffer
            static unsafe bool TryWriteSet(LuaRunner runner, bool canSend, ref TResponse resp, out int errConstStrIndex)
            {
                Debug.Assert(runner.state.Type(runner.state.StackTop) == LuaType.Table, "Table was not on top of stack");

                if (!runner.state.TryEnsureMinimumStackCapacity(SetNeededStackSize))
                {
                    errConstStrIndex = runner.constStrs.InsufficientLuaStackSpace;
                    return false;
                }

                var setSize = 0;

                var tableIx = runner.state.StackTop;

                // Push nil key as "first key"
                runner.state.PushNil();
                while (runner.state.Next(tableIx) != 0)
                {
                    // Now we have value at top of stack, and key one below it

                    setSize++;

                    // Remove value, we don't need it
                    runner.state.Pop(1);
                }

                var fitInBuffer = true;

                // Write the set header
                while (!RespWriteUtils.TryWriteSetLength(setSize, ref resp.BufferCur, resp.BufferEnd))
                {
                    fitInBuffer = false;

                    if (canSend)
                    {
                        resp.SendAndReset();
                    }
                    else
                    {
                        break;
                    }
                }

                // Write the values out by traversing the table again
                runner.state.PushNil();
                while (runner.state.Next(tableIx) != 0)
                {
                    // Remove the value, it's ignored
                    runner.state.Pop(1);

                    // Make a copy of the key
                    runner.state.PushValue(tableIx + 1);

                    // Write (and remove) key copy out
                    if (!TryWriteSingleItem(runner, canSend, ref resp, out errConstStrIndex))
                    {
                        fitInBuffer = false;
                        if (errConstStrIndex != -1)
                        {
                            // Fail the whole serialization
                            return false;
                        }
                    }

                    // Now we have the original key value on the stack
                }

                // Remove the table
                runner.state.Pop(1);

                errConstStrIndex = -1;
                return fitInBuffer;
            }

            // Write a table on the top of the stack as an array that contains only the keys of the
            // table, then remove the table from the stack, returning true if all fit in the current send buffer
            static unsafe bool TryWriteSetToArray(LuaRunner runner, bool canSend, ref TResponse resp, out int errConstStrIndex)
            {
                Debug.Assert(runner.state.Type(runner.state.StackTop) == LuaType.Table, "Table was not on top of stack");

                if (!runner.state.TryEnsureMinimumStackCapacity(SetNeededStackSize))
                {
                    errConstStrIndex = runner.constStrs.InsufficientLuaStackSpace;
                    return false;
                }

                var setSize = 0;

                var tableIx = runner.state.StackTop;

                // Push nil key as "first key"
                runner.state.PushNil();
                while (runner.state.Next(tableIx) != 0)
                {
                    // Now we have value at top of stack, and key one below it

                    setSize++;

                    // Remove value, we don't need it
                    runner.state.Pop(1);
                }

                var arraySize = setSize;

                var fitInBuffer = true;

                // Write the array header
                while (!RespWriteUtils.TryWriteArrayLength(arraySize, ref resp.BufferCur, resp.BufferEnd))
                {
                    fitInBuffer = false;

                    if (canSend)
                    {
                        resp.SendAndReset();
                    }
                    else
                    {
                        break;
                    }
                }

                // Write the values out by traversing the table again
                runner.state.PushNil();
                while (runner.state.Next(tableIx) != 0)
                {
                    // Remove the value, it's ignored
                    runner.state.Pop(1);

                    // Make a copy of the key
                    runner.state.PushValue(tableIx + 1);

                    // Write (and remove) key copy out
                    if (!TryWriteSingleItem(runner, canSend, ref resp, out errConstStrIndex))
                    {
                        fitInBuffer = false;
                        if (errConstStrIndex != -1)
                        {
                            // Fail the whole serialization
                            return false;
                        }
                    }

                    // Now we have the original key value on the stack
                }

                // Remove the table
                runner.state.Pop(1);

                errConstStrIndex = -1;
                return fitInBuffer;
            }

            // Writes the string on the top of the stack out as an error, removes the string from the stack, returning true if all fit in the current send buffer
            static unsafe bool TryWriteError(LuaRunner runner, bool canSend, ref TResponse resp, out int errConstStrIndex)
            {
                runner.state.KnownStringToBuffer(runner.state.StackTop, out var errBuff);

                var fitInBuffer = true;

                while (!RespWriteUtils.TryWriteError(errBuff, ref resp.BufferCur, resp.BufferEnd))
                {
                    fitInBuffer = false;

                    if (canSend)
                    {
                        resp.SendAndReset();
                    }
                    else
                    {
                        break;
                    }
                }

                runner.state.Pop(1);

                errConstStrIndex = -1;
                return fitInBuffer;
            }

            // Writes the table on the top of the stack out as an array, removed table from the stack, returning true if all fit in the current send buffer
            static unsafe bool TryWriteTableToArray(LuaRunner runner, bool canSend, ref TResponse resp, out int errConstStrIndex)
            {
                // Redis does not respect metatables, so RAW access is ok here
                Debug.Assert(runner.state.Type(runner.state.StackTop) == LuaType.Table, "Table was not on top of stack");

                if (!runner.state.TryEnsureMinimumStackCapacity(TableNeededStackSize))
                {
                    errConstStrIndex = runner.constStrs.InsufficientLuaStackSpace;
                    return false;
                }

                // Lua # operator - this MAY stop at nils, but isn't guaranteed to
                // See: https://www.lua.org/manual/5.3/manual.html#3.4.7
                var maxLen = runner.state.RawLen(runner.state.StackTop);

                // Find the TRUE length by scanning for nils
                int trueLen;
                for (trueLen = 0; trueLen < maxLen; trueLen++)
                {
                    var type = runner.state.RawGetInteger(null, runner.state.StackTop, trueLen + 1);
                    runner.state.Pop(1);

                    if (type == LuaType.Nil)
                    {
                        break;
                    }
                }

                var fitInBuffer = true;

                while (!RespWriteUtils.TryWriteArrayLength(trueLen, ref resp.BufferCur, resp.BufferEnd))
                {
                    fitInBuffer = false;

                    if (canSend)
                    {
                        resp.SendAndReset();
                    }
                    else
                    {
                        break;
                    }
                }

                for (var i = 1; i <= trueLen; i++)
                {
                    // Push item at index i onto the stack
                    _ = runner.state.RawGetInteger(null, runner.state.StackTop, i);

                    // Write the item out, removing it from teh stack
                    if (!TryWriteSingleItem(runner, canSend, ref resp, out errConstStrIndex))
                    {
                        fitInBuffer = false;
                        if (errConstStrIndex != -1)
                        {
                            // Fail the whole serialization
                            return false;
                        }
                    }
                }

                // Remove the table
                runner.state.Pop(1);

                errConstStrIndex = -1;
                return fitInBuffer;
            }
        }

        /// <summary>
        /// Attempts a call into Lua libraries.
        /// 
        /// If this fails, it's basically impossible for any other Lua functionality to work.
        /// </summary>
        public static bool TryProbeSupport(out string errorMessage)
        {
            try
            {
                _ = NativeMethods.Version();
                errorMessage = null;
                return true;
            }
            catch (Exception e)
            {
                errorMessage = e.Message;
                return false;
            }
        }

        /// <summary>
        /// Construct a bitmap we can quickly check for NoScript commands in.
        /// </summary>
        /// <returns></returns>
        private static (int Start, ulong[] Bitmap) InitializeNoScriptDetails()
        {
            if (!RespCommandsInfo.TryGetRespCommandsInfo(out var allCommands, externalOnly: true))
            {
                throw new InvalidOperationException("Could not build NoScript bitmap");
            }

            var noScript =
                allCommands
                    .Where(static kv => kv.Value.Flags.HasFlag(RespCommandFlags.NoScript))
                    .Select(static kv => kv.Value.Command)
                    .OrderBy(static x => x)
                    .ToList();

            var start = (int)noScript[0];
            var end = (int)noScript[^1];
            var size = end - start + 1;
            var numULongs = size / sizeof(ulong);
            if ((size % numULongs) != 0)
            {
                numULongs++;
            }

            var bitmap = new ulong[numULongs];
            foreach (var member in noScript)
            {
                var asInt = (int)member;
                var stepped = asInt - start;
                var ulongIndex = stepped / sizeof(ulong);
                var bitIndex = stepped % sizeof(ulong);

                bitmap[ulongIndex] |= 1UL << bitIndex;
            }

            return (start, bitmap);
        }
    }
}<|MERGE_RESOLUTION|>--- conflicted
+++ resolved
@@ -263,14 +263,8 @@
             delegate* unmanaged[Cdecl]<nint, int> garnetCall;
             if (txnMode)
             {
-<<<<<<< HEAD
-                txnKeyEntries = new TxnKeyEntries(16, respServerSession.storageSession.transactionalContext,
-                    respServerSession.storageSession.objectStoreTransactionalContext,
-                    respServerSession.storageSession.unifiedStoreTransactionalContext);
-=======
                 txnKeyEntries = new TxnKeyEntries(16,
                     respServerSession.storageSession.unifiedTransactionalContext);
->>>>>>> 04c8fcf9
 
                 garnetCall = &LuaRunnerTrampolines.GarnetCallWithTransaction;
             }
@@ -1342,55 +1336,31 @@
             var txnVersion = respServerSession.storageSession.stateMachineDriver.AcquireTransactionVersion();
             try
             {
-<<<<<<< HEAD
-                respServerSession.storageSession.transactionalContext.BeginTransaction();
-                if (!respServerSession.storageSession.objectStoreTransactionalContext.IsNull)
-                    respServerSession.storageSession.objectStoreTransactionalContext.BeginTransaction();
-                if (!respServerSession.storageSession.unifiedStoreTransactionalContext.IsNull)
-                    respServerSession.storageSession.unifiedStoreTransactionalContext.BeginTransaction();
-=======
                 respServerSession.storageSession.stringTransactionalContext.BeginTransaction();
                 if (!respServerSession.storageSession.objectTransactionalContext.IsNull)
                     respServerSession.storageSession.objectTransactionalContext.BeginTransaction();
                 if (!respServerSession.storageSession.unifiedTransactionalContext.IsNull)
                     respServerSession.storageSession.unifiedTransactionalContext.BeginTransaction();
->>>>>>> 04c8fcf9
                 respServerSession.SetTransactionMode(true);
                 txnKeyEntries.LockAllKeys();
 
                 txnVersion = respServerSession.storageSession.stateMachineDriver.VerifyTransactionVersion(txnVersion);
-<<<<<<< HEAD
-                respServerSession.storageSession.transactionalContext.LocksAcquired(txnVersion);
-                if (!respServerSession.storageSession.objectStoreTransactionalContext.IsNull)
-                    respServerSession.storageSession.objectStoreTransactionalContext.LocksAcquired(txnVersion);
-                if (!respServerSession.storageSession.unifiedStoreTransactionalContext.IsNull)
-                    respServerSession.storageSession.unifiedStoreTransactionalContext.LocksAcquired(txnVersion);
-=======
                 respServerSession.storageSession.stringTransactionalContext.LocksAcquired(txnVersion);
                 if (!respServerSession.storageSession.objectTransactionalContext.IsNull)
                     respServerSession.storageSession.objectTransactionalContext.LocksAcquired(txnVersion);
                 if (!respServerSession.storageSession.unifiedTransactionalContext.IsNull)
                     respServerSession.storageSession.unifiedTransactionalContext.LocksAcquired(txnVersion);
->>>>>>> 04c8fcf9
                 RunCommon(ref response);
             }
             finally
             {
                 txnKeyEntries.UnlockAllKeys();
                 respServerSession.SetTransactionMode(false);
-<<<<<<< HEAD
-                respServerSession.storageSession.transactionalContext.EndTransaction();
-                if (!respServerSession.storageSession.objectStoreTransactionalContext.IsNull)
-                    respServerSession.storageSession.objectStoreTransactionalContext.EndTransaction();
-                if (!respServerSession.storageSession.unifiedStoreTransactionalContext.IsNull)
-                    respServerSession.storageSession.unifiedStoreTransactionalContext.EndTransaction();
-=======
                 respServerSession.storageSession.stringTransactionalContext.EndTransaction();
                 if (!respServerSession.storageSession.objectTransactionalContext.IsNull)
                     respServerSession.storageSession.objectTransactionalContext.EndTransaction();
                 if (!respServerSession.storageSession.unifiedTransactionalContext.IsNull)
                     respServerSession.storageSession.unifiedTransactionalContext.EndTransaction();
->>>>>>> 04c8fcf9
                 respServerSession.storageSession.stateMachineDriver.EndTransaction(txnVersion);
             }
         }
