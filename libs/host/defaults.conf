--- conflicted
+++ resolved
@@ -410,11 +410,9 @@
 	/* Max number of logical databases allowed in a single Garnet server instance */
 	"MaxDatabases": 16,
 
-<<<<<<< HEAD
 	/* Enable use of streams inside Garnet */
 	"EnableStreams": false,
-=======
+
 	/* Frequency of background scan for expired key deletion, in seconds */
 	"ExpiredKeyDeletionScanFrequencySecs": -1
->>>>>>> abc4f341
 }