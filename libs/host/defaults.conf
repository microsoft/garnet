--- conflicted
+++ resolved
@@ -359,20 +359,15 @@
 	/* Lua uses the default, unmanaged and untracked, allocator */
 	"LuaMemoryManagementMode": "Native",
 
-<<<<<<< HEAD
 	/* Lua memory limits are ignored for Native, but can be set for other modes */
 	"LuaScriptMemoryLimit": null,
 
 	/* Impose no timeout on Lua scripts by default */
-	"LuaScriptTimeout": null
-=======
-	/* Lua limits are ignored for Native, but can be set for other modes */
-	"LuaScriptMemoryLimit": null,
+	"LuaScriptTimeout": null,
 
 	/* Unix socket address path to bind the server to */
 	"UnixSocketPath": null,
 
 	/* Unix socket permissions in octal (Unix platforms only) */
 	"UnixSocketPermission": 0
->>>>>>> 164eecb9
 }