﻿// Copyright (c) Microsoft Corporation.
// Licensed under the MIT license.

using System;
using System.Collections.Generic;
using System.ComponentModel.DataAnnotations;
using System.IO;
using System.Linq;
using System.Net;
using System.Reflection;
using System.Runtime.InteropServices;
using System.Security.Cryptography.X509Certificates;
using CommandLine;
using Garnet.server;
using Garnet.server.Auth.Aad;
using Garnet.server.Auth.Settings;
using Garnet.server.TLS;
using Microsoft.Extensions.Logging;
using Tsavorite.core;
using Tsavorite.devices;

namespace Garnet
{
    /// <summary>
    /// This class contains all configurable settings for Garnet
    /// In order to add a new configurable setting:
    /// 1. Add a new property and decorate it with an OptionAttribute.
    /// 2. If needed, decorate with a new or existing ValidationAttribute from OptionsValidators.cs
    /// 3. Add a default value for the new property in defaults.conf
    /// 4. If needed, add a matching property in Garnet.server/Servers/GarnetServerOptions.cs and initialize it in Options.GetServerOptions()
    /// 5. If new setting has a matching setting in redis.conf, add the matching setting to RedisOptions.cs
    /// </summary>
    internal sealed class Options
    {
        [IntRangeValidation(0, 65535)]
        [Option("port", Required = false, HelpText = "Port to run server on")]
        public int Port { get; set; }

        [IpAddressValidation(false)]
        [Option("bind", Required = false, HelpText = "IP address to bind server to (default: any)")]
        public string Address { get; set; }

        [MemorySizeValidation]
        [Option('m', "memory", Required = false, HelpText = "Total log memory used in bytes (rounds down to power of 2)")]
        public string MemorySize { get; set; }

        [MemorySizeValidation]
        [Option('p', "page", Required = false, HelpText = "Size of each page in bytes (rounds down to power of 2)")]
        public string PageSize { get; set; }

        [MemorySizeValidation]
        [Option('s', "segment", Required = false, HelpText = "Size of each log segment in bytes on disk (rounds down to power of 2)")]
        public string SegmentSize { get; set; }

        [MemorySizeValidation]
        [Option('i', "index", Required = false, HelpText = "Start size of hash index in bytes (rounds down to power of 2)")]
        public string IndexSize { get; set; }

        [MemorySizeValidation(false)]
        [Option("index-max-size", Required = false, HelpText = "Max size of hash index in bytes (rounds down to power of 2)")]
        public string IndexMaxSize { get; set; }

        [PercentageValidation(false)]
        [Option("mutable-percent", Required = false, HelpText = "Percentage of log memory that is kept mutable")]
        public int MutablePercent { get; set; }

        [OptionValidation]
        [Option("readcache", Required = false, HelpText = "Enables read cache for faster access to on-disk records.")]
        public bool? EnableReadCache { get; set; }

        [MemorySizeValidation]
        [Option("readcache-memory", Required = false, HelpText = "Total read cache log memory used in bytes (rounds down to power of 2)")]
        public string ReadCacheMemorySize { get; set; }

        [MemorySizeValidation]
        [Option("readcache-page", Required = false, HelpText = "Size of each read cache page in bytes (rounds down to power of 2)")]
        public string ReadCachePageSize { get; set; }

        [MemorySizeValidation(false)]
        [Option("obj-heap-memory", Required = false, HelpText = "Object store heap memory size in bytes (Sum of size taken up by all object instances in the heap)")]
        public string ObjectStoreHeapMemorySize { get; set; }

        [MemorySizeValidation]
        [Option("obj-log-memory", Required = false, HelpText = "Object store log memory used in bytes (Size of only the log with references to heap objects, excludes size of heap memory consumed by the objects themselves referred to from the log)")]
        public string ObjectStoreLogMemorySize { get; set; }

        [MemorySizeValidation]
        [Option("obj-page", Required = false, HelpText = "Size of each object store page in bytes (rounds down to power of 2)")]
        public string ObjectStorePageSize { get; set; }

        [MemorySizeValidation]
        [Option("obj-segment", Required = false, HelpText = "Size of each object store log segment in bytes on disk (rounds down to power of 2)")]
        public string ObjectStoreSegmentSize { get; set; }

        [MemorySizeValidation]
        [Option("obj-index", Required = false, HelpText = "Start size of object store hash index in bytes (rounds down to power of 2)")]
        public string ObjectStoreIndexSize { get; set; }

        [MemorySizeValidation(false)]
        [Option("obj-index-max-size", Required = false, HelpText = "Max size of object store hash index in bytes (rounds down to power of 2)")]
        public string ObjectStoreIndexMaxSize { get; set; }

        [PercentageValidation]
        [Option("obj-mutable-percent", Required = false, HelpText = "Percentage of object store log memory that is kept mutable")]
        public int ObjectStoreMutablePercent { get; set; }

        [OptionValidation]
        [Option("obj-readcache", Required = false, HelpText = "Enables object store read cache for faster access to on-disk records.")]
        public bool? EnableObjectStoreReadCache { get; set; }

        [MemorySizeValidation]
        [Option("obj-readcache-log-memory", Required = false, HelpText = "Total object store read cache log memory used in bytes (rounds down to power of 2)")]
        public string ObjectStoreReadCacheLogMemorySize { get; set; }

        [MemorySizeValidation]
        [Option("obj-readcache-page", Required = false, HelpText = "Size of each object store read cache page in bytes (rounds down to power of 2)")]
        public string ObjectStoreReadCachePageSize { get; set; }

        [MemorySizeValidation(false)]
        [Option("obj-readcache-heap-memory", Required = false, HelpText = "Object store read cache heap memory size in bytes (Sum of size taken up by all object instances in the heap)")]
        public string ObjectStoreReadCacheHeapMemorySize { get; set; }

        [OptionValidation]
        [Option("storage-tier", Required = false, HelpText = "Enable tiering of records (hybrid log) to storage, to support a larger-than-memory store. Use --logdir to specify storage directory.")]
        public bool? EnableStorageTier { get; set; }

        [OptionValidation]
        [Option("copy-reads-to-tail", Required = false, HelpText = "When records are read from the main store's in-memory immutable region or storage device, copy them to the tail of the log.")]
        public bool? CopyReadsToTail { get; set; }

        [OptionValidation]
        [Option("obj-copy-reads-to-tail", Required = false, HelpText = "When records are read from the object store's in-memory immutable region or storage device, copy them to the tail of the log.")]
        public bool? ObjectStoreCopyReadsToTail { get; set; }

        [LogDirValidation(false, false)]
        [Option('l', "logdir", Required = false, HelpText = "Storage directory for tiered records (hybrid log), if storage tiering (--storage) is enabled. Uses current directory if unspecified.")]
        public string LogDir { get; set; }

        [CheckpointDirValidation(false, false)]
        [Option('c', "checkpointdir", Required = false, HelpText = "Storage directory for checkpoints. Uses logdir if unspecified.")]
        public string CheckpointDir { get; set; }

        [OptionValidation]
        [Option('r', "recover", Required = false, HelpText = "Recover from latest checkpoint and log, if present.")]
        public bool? Recover { get; set; }

        [OptionValidation]
        [Option("no-pubsub", Required = false, HelpText = "Disable pub/sub feature on server.")]
        public bool? DisablePubSub { get; set; }

        [OptionValidation]
        [Option("incsnap", Required = false, HelpText = "Enable incremental snapshots.")]
        public bool? EnableIncrementalSnapshots { get; set; }

        [MemorySizeValidation]
        [Option("pubsub-pagesize", Required = false, HelpText = "Page size of log used for pub/sub (rounds down to power of 2)")]
        public string PubSubPageSize { get; set; }

        [OptionValidation]
        [Option("no-obj", Required = false, HelpText = "Disable support for data structure objects.")]
        public bool? DisableObjects { get; set; }

        [OptionValidation]
        [Option("cluster", Required = false, HelpText = "Enable cluster.")]
        public bool? EnableCluster { get; set; }

        [OptionValidation]
        [Option("clean-cluster-config", Required = false, HelpText = "Start with clean cluster config.")]
        public bool? CleanClusterConfig { get; set; }

        [Option("auth", Required = false, Default = GarnetAuthenticationMode.ACL, HelpText = "Authentication mode of Garnet. This impacts how AUTH command is processed and how clients are authenticated against Garnet. Value options: NoAuth, Password, Aad, ACL")]
        public GarnetAuthenticationMode AuthenticationMode { get; set; }

        [Option("password", Required = false, HelpText = "Authentication string for password authentication.")]
        public string Password { get; set; }

        [Option("cluster-username", Required = false, HelpText = "Username to authenticate intra-cluster communication with.")]
        public string ClusterUsername { get; set; }

        [Option("cluster-password", Required = false, HelpText = "Password to authenticate intra-cluster communication with.")]
        public string ClusterPassword { get; set; }

        [FilePathValidation(true, true, false)]
        [Option("acl-file", Required = false, HelpText = "External ACL user file.")]
        public string AclFile { get; set; }

        [Option("aad-authority", Required = false, HelpText = "The authority of AAD authentication.")]
        public string AadAuthority { get; set; }

        [Option("aad-audiences", Required = false, HelpText = "The audiences of AAD token for AAD authentication. Should be a comma separated string.")]
        public string AadAudiences { get; set; }

        [Option("aad-issuers", Required = false, HelpText = "The issuers of AAD token for AAD authentication. Should be a comma separated string.")]
        public string AadIssuers { get; set; }

        [Option("aad-authorized-app-ids", Required = false, HelpText = "The authorized client app Ids for AAD authentication. Should be a comma separated string.")]
        public string AuthorizedAadApplicationIds { get; set; }

        [Option("aad-validate-acl-username", Required = false, HelpText = "Only valid for AclWithAAD mode. Validates username -  expected to be OID of client app or a valid group's object id of which the client is part of.")]
        public bool? AadValidateUsername { get; set; }

        [OptionValidation]
        [Option("aof", Required = false, HelpText = "Enable write ahead logging (append-only file).")]
        public bool? EnableAOF { get; set; }

        [MemorySizeValidation]
        [Option("aof-memory", Required = false, HelpText = "Total AOF memory buffer used in bytes (rounds down to power of 2) - spills to disk after this limit")]
        public string AofMemorySize { get; set; }

        [MemorySizeValidation]
        [Option("aof-page-size", Required = false, HelpText = "Size of each AOF page in bytes(rounds down to power of 2)")]
        public string AofPageSize { get; set; }

        [IntRangeValidation(-1, int.MaxValue)]
        [Option("aof-commit-freq", Required = false, HelpText = "Write ahead logging (append-only file) commit issue frequency in milliseconds. 0 = issue an immediate commit per operation, -1 = manually issue commits using COMMITAOF command")]
        public int CommitFrequencyMs { get; set; }

        [OptionValidation]
        [Option("aof-commit-wait", Required = false, HelpText = "Wait for AOF to flush the commit before returning results to client. Warning: will greatly increase operation latency.")]
        public bool? WaitForCommit { get; set; }

        [MemorySizeValidation(false)]
        [Option("aof-size-limit", Required = false, HelpText = "Maximum size of AOF (rounds down to power of 2) after which unsafe truncation will be applied. Left empty AOF will grow without bound unless a checkpoint is taken")]
        public string AofSizeLimit { get; set; }

        [IntRangeValidation(0, int.MaxValue)]
        [Option("aof-refresh-freq", Required = false, HelpText = "AOF replication (safe tail address) refresh frequency in milliseconds. 0 = auto refresh after every enqueue.")]
        public int AofReplicationRefreshFrequencyMs { get; set; }

        [IntRangeValidation(0, int.MaxValue)]
        [Option("subscriber-refresh-freq", Required = false, HelpText = "Subscriber (safe tail address) refresh frequency in milliseconds (for pub-sub). 0 = auto refresh after every enqueue.")]
        public int SubscriberRefreshFrequencyMs { get; set; }

        [IntRangeValidation(0, int.MaxValue)]
        [Option("compaction-freq", Required = false, HelpText = "Background hybrid log compaction frequency in seconds. 0 = disabled (compaction performed before checkpointing instead)")]
        public int CompactionFrequencySecs { get; set; }

        [Option("compaction-type", Required = false, HelpText = "Hybrid log compaction type. Value options: None - no compaction, Shift - shift begin address without compaction (data loss), Scan - scan old pages and move live records to tail (no data loss), Lookup - lookup each record in compaction range, for record liveness checking using hash chain (no data loss)")]
        public LogCompactionType CompactionType { get; set; }

        [OptionValidation]
        [Option("compaction-force-delete", Required = false, HelpText = "Forcefully delete the inactive segments immediately after the compaction strategy (type) is applied. If false, take a checkpoint to actually delete the older data files from disk.")]
        public bool? CompactionForceDelete { get; set; }

        [IntRangeValidation(0, int.MaxValue)]
        [Option("compaction-max-segments", Required = false, HelpText = "Number of log segments created on disk before compaction triggers.")]
        public int CompactionMaxSegments { get; set; }

        [IntRangeValidation(0, int.MaxValue)]
        [Option("obj-compaction-max-segments", Required = false, HelpText = "Number of object store log segments created on disk before compaction triggers.")]
        public int ObjectStoreCompactionMaxSegments { get; set; }

        [OptionValidation]
        [Option("lua", Required = false, HelpText = "Enable Lua scripts on server.")]
        public bool? EnableLua { get; set; }

        [OptionValidation]
        [Option("lua-transaction-mode", Required = false, HelpText = "Run Lua scripts as a transaction (lock keys - run script - unlock keys).")]
        public bool? LuaTransactionMode { get; set; }

        [PercentageValidation]
        [Option("gossip-sp", Required = false, HelpText = "Percent of cluster nodes to gossip with at each gossip iteration.")]
        public int GossipSamplePercent { get; set; }

        [IntRangeValidation(0, int.MaxValue)]
        [Option("gossip-delay", Required = false, HelpText = "Cluster mode gossip protocol per node sleep (in seconds) delay to send updated config.")]
        public int GossipDelay { get; set; }

        [IntRangeValidation(0, int.MaxValue)]
        [Option("cluster-timeout", Required = false, HelpText = "Cluster node timeout is the amount of seconds a node must be unreachable.")]
        public int ClusterTimeout { get; set; }

        [Option("cluster-tls-client-target-host", Required = false, HelpText = "Name for the client target host when using TLS connections in cluster mode.")]
        public string ClusterTlsClientTargetHost { get; set; }

        [OptionValidation]
        [Option("server-certificate-required", Required = false, HelpText = "Whether server TLS certificate is required by clients established on the server side, e.g., for cluster gossip and replication.")]
        public bool? ServerCertificateRequired { get; set; }

        [OptionValidation]
        [Option("tls", Required = false, HelpText = "Enable TLS.")]
        public bool? EnableTLS { get; set; }

        [CertFileValidation(true, true, false)]
        [Option("cert-file-name", Required = false, HelpText = "TLS certificate file name (example: testcert.pfx).")]
        public string CertFileName { get; set; }

        [Option("cert-password", Required = false, HelpText = "TLS certificate password (example: placeholder).")]
        public string CertPassword { get; set; }

        [Option("cert-subject-name", Required = false, HelpText = "TLS certificate subject name.")]
        public string CertSubjectName { get; set; }

        [IntRangeValidation(0, int.MaxValue)]
        [Option("cert-refresh-freq", Required = false, HelpText = "TLS certificate refresh frequency in seconds (0 to disable).")]
        public int CertificateRefreshFrequency { get; set; }

        [OptionValidation]
        [Option("client-certificate-required", Required = false, HelpText = "Whether client TLS certificate is required by the server.")]
        public bool? ClientCertificateRequired { get; set; }

        [Option("certificate-revocation-check-mode", Required = false, HelpText = "Certificate revocation check mode for certificate validation (NoCheck, Online, Offline).")]
        public X509RevocationMode CertificateRevocationCheckMode { get; set; }

        [Option("issuer-certificate-path", Required = false, HelpText = "Full path of file with issuer certificate for validation. If empty or null, validation against issuer will not be performed.")]
        public string IssuerCertificatePath { get; set; }

        [OptionValidation]
        [Option("latency-monitor", Required = false, HelpText = "Track latency of various events.")]
        public bool? LatencyMonitor { get; set; }

        [IntRangeValidation(0, int.MaxValue)]
        [Option("metrics-sampling-freq", Required = false, HelpText = "Metrics sampling frequency in seconds. Value of 0 disables metrics monitor task.")]
        public int MetricsSamplingFrequency { get; set; }

        [OptionValidation]
        [Option('q', Required = false, HelpText = "Enabling quiet mode does not print server version and text art.")]
        public bool? QuietMode { get; set; }

        [Option("logger-level", Required = false, HelpText = "Logging level. Value options: Trace, Debug, Information, Warning, Error, Critical, None")]
        public LogLevel LogLevel { get; set; }

        [IntRangeValidation(0, int.MaxValue)]
        [Option("logger-freq", Required = false, Default = 5, HelpText = "Frequency (in seconds) of logging (used for tracking progress of long running operations e.g. migration)")]
        public int LoggingFrequency { get; set; }

        [OptionValidation]
        [Option("disable-console-logger", Required = false, HelpText = "Disable console logger.")]
        public bool? DisableConsoleLogger { get; set; }

        [FilePathValidation(false, false, false)]
        [Option("file-logger", Required = false, HelpText = "Enable file logger and write to the specified path.")]
        public string FileLogger { get; set; }

        [IntRangeValidation(0, int.MaxValue)]
        [Option("minthreads", Required = false, HelpText = "Minimum worker threads in thread pool, 0 uses the system default.")]
        public int ThreadPoolMinThreads { get; set; }

        [IntRangeValidation(0, int.MaxValue)]
        [Option("maxthreads", Required = false, HelpText = "Maximum worker threads in thread pool, 0 uses the system default.")]
        public int ThreadPoolMaxThreads { get; set; }

        [IntRangeValidation(0, int.MaxValue)]
        [Option("miniothreads", Required = false, HelpText = "Minimum IO completion threads in thread pool, 0 uses the system default.")]
        public int ThreadPoolMinIOCompletionThreads { get; set; }

        [IntRangeValidation(0, int.MaxValue)]
        [Option("maxiothreads", Required = false, HelpText = "Maximum IO completion threads in thread pool, 0 uses the system default.")]
        public int ThreadPoolMaxIOCompletionThreads { get; set; }

        [IntRangeValidation(-1, int.MaxValue)]
        [Option("network-connection-limit", Required = false, Default = -1, HelpText = "Maximum number of simultaneously active network connections.")]
        public int NetworkConnectionLimit { get; set; }

        [OptionValidation]
        [Option("use-azure-storage", Required = false, HelpText = "Use Azure Page Blobs for storage instead of local storage.")]
        public bool? UseAzureStorage { get; set; }

        [Option("storage-string", Required = false, HelpText = "The connection string to use when establishing connection to Azure Blobs Storage.")]
        public string AzureStorageConnectionString { get; set; }

        [IntRangeValidation(-1, int.MaxValue)]
        [Option("checkpoint-throttle-delay", Required = false, HelpText = "Whether and by how much should we throttle the disk IO for checkpoints: -1 - disable throttling; >= 0 - run checkpoint flush in separate task, sleep for specified time after each WriteAsync")]
        public int CheckpointThrottleFlushDelayMs { get; set; }

        [OptionValidation]
        [Option("fast-commit", Required = false, HelpText = "Use FastCommit when writing AOF.")]
        public bool? EnableFastCommit { get; set; }

        [IntRangeValidation(0, int.MaxValue)]
        [Option("fast-commit-throttle", Required = false, HelpText = "Throttle FastCommit to write metadata once every K commits.")]
        public int FastCommitThrottleFreq { get; set; }

        [IntRangeValidation(0, int.MaxValue)]
        [Option("network-send-throttle", Required = false, HelpText = "Throttle the maximum outstanding network sends per session.")]
        public int NetworkSendThrottleMax { get; set; }

        [OptionValidation]
        [Option("sg-get", Required = false, HelpText = "Whether we use scatter gather IO for MGET or a batch of contiguous GET operations - useful to saturate disk random read IO.")]
        public bool? EnableScatterGatherGet { get; set; }

        [IntRangeValidation(0, int.MaxValue)]
        [Option("replica-sync-delay", Required = false, HelpText = "Whether and by how much (milliseconds) should we throttle the replica sync: 0 - disable throttling")]
        public int ReplicaSyncDelayMs { get; set; }

        [IntRangeValidation(-1, int.MaxValue)]
        [Option("replica-offset-max-lag", Required = false, HelpText = "Throttle ClusterAppendLog when replica.AOFTailAddress - ReplicationOffset > ReplicationOffsetMaxLag. 0: Synchronous replay,  >=1: background replay with specified lag, -1: infinite lag")]
        public int ReplicationOffsetMaxLag { get; set; }

        [OptionValidation]
        [Option("main-memory-replication", Required = false, HelpText = "Use main-memory replication model.")]
        public bool? MainMemoryReplication { get; set; }

        [OptionValidation]
        [Option("on-demand-checkpoint", Required = false, HelpText = "Used with main-memory replication model. Take on demand checkpoint to avoid missing data when attaching")]
        public bool? OnDemandCheckpoint { get; set; }

        [OptionValidation]
        [Option("aof-null-device", Required = false, HelpText = "With main-memory replication, use null device for AOF. Ensures no disk IO, but can cause data loss during replication.")]
        public bool? UseAofNullDevice { get; set; }

        [System.Text.Json.Serialization.JsonIgnore]
        [FilePathValidation(true, false, false)]
        [Option("config-import-path", Required = false, HelpText = "Import (load) configuration options from the provided path")]
        public string ConfigImportPath { get; set; }

        [System.Text.Json.Serialization.JsonIgnore]
        [Option("config-import-format", Required = false, HelpText = $"Format of configuration options in path specified by config-import-path")]
        public ConfigFileType ConfigImportFormat { get; set; }

        [System.Text.Json.Serialization.JsonIgnore]
        [Option("config-export-format", Required = false, HelpText = $"Format to export configuration options to path specified by config-export-path")]
        public ConfigFileType ConfigExportFormat { get; set; }

        [System.Text.Json.Serialization.JsonIgnore]
        [OptionValidation]
        [Option("use-azure-storage-for-config-import", Required = false, Default = false, HelpText = "Use Azure storage to import config file")]
        public bool? UseAzureStorageForConfigImport { get; set; }

        [System.Text.Json.Serialization.JsonIgnore]
        [FilePathValidation(false, false, false)]
        [Option("config-export-path", Required = false, HelpText = "Export (save) current configuration options to the provided path")]
        public string ConfigExportPath { get; set; }

        [System.Text.Json.Serialization.JsonIgnore]
        [OptionValidation]
        [Option("use-azure-storage-for-config-export", Required = false, Default = false, HelpText = "Use Azure storage to export config file")]
        public bool? UseAzureStorageForConfigExport { get; set; }

        [OptionValidation]
        [Option("use-native-device-linux", Required = false, HelpText = "Use native device on Linux for local storage")]
        public bool? UseNativeDeviceLinux { get; set; }

        [Option("reviv-bin-record-sizes", Separator = ',', Required = false,
            HelpText = "#,#,...,#: For the main store, the sizes of records in each revivification bin, in order of increasing size." +
                       "           Supersedes the default --reviv; cannot be used with --reviv-in-chain-only")]
        public IEnumerable<int> RevivBinRecordSizes { get; set; }

        [Option("reviv-bin-record-counts", Separator = ',', Required = false,
            HelpText = "#,#,...,#: For the main store, the number of records in each bin:" +
                       "    Default (not specified): If reviv-bin-record-sizes is specified, each bin is 256 records" +
                       "    # (one value): If reviv-bin-record-sizes is specified, then all bins have this number of records, else error" +
                       "    #,#,...,# (multiple values): If reviv-bin-record-sizes is specified, then it must be the same size as that array, else error" +
                       "                                 Supersedes the default --reviv; cannot be used with --reviv-in-chain-only")]
        public IEnumerable<int> RevivBinRecordCounts { get; set; }

        [DoubleRangeValidation(0, 1)]
        [Option("reviv-fraction", Required = false,
            HelpText = "#: Fraction of mutable in-memory log space, from the highest log address down to the read-only region, that is eligible for revivification." +
                       "        Applies to both main and object store.")]
        public double RevivifiableFraction { get; set; }

        [OptionValidation]
        [Option("reviv", Required = false,
            HelpText = "A shortcut to specify revivification with default power-of-2-sized bins." +
                       "    This default can be overridden by --reviv-in-chain-only or by the combination of reviv-bin-record-sizes and reviv-bin-record-counts.")]
        public bool? EnableRevivification { get; set; }

        [IntRangeValidation(0, int.MaxValue)]
        [Option("reviv-search-next-higher-bins", Required = false,
            HelpText = "Search this number of next-higher bins if the search cannot be satisfied in the best-fitting bin." +
                       "    Requires --reviv or the combination of rconeviv-bin-record-sizes and reviv-bin-record-counts")]
        public int RevivNumberOfBinsToSearch { get; set; }

        [IntRangeValidation(0, int.MaxValue)]
        [Option("reviv-bin-best-fit-scan-limit", Required = false,
            HelpText = "Number of records to scan for best fit after finding first fit." +
                       "    Requires --reviv or the combination of reviv-bin-record-sizes and reviv-bin-record-counts" +
                       "    0: Use first fit" +
                       "    #: Limit scan to this many records after first fit, up to the record count of the bin")]
        public int RevivBinBestFitScanLimit { get; set; }

        [OptionValidation]
        [Option("reviv-in-chain-only", Required = false,
            HelpText = "Revivify tombstoned records in tag chains only (do not use free list)." +
                       "    Cannot be used with reviv-bin-record-sizes or reviv-bin-record-counts. Propagates to object store by default.")]
        public bool? RevivInChainOnly { get; set; }

        [IntRangeValidation(0, int.MaxValue)]
        [Option("reviv-obj-bin-record-count", Required = false,
            HelpText = "Number of records in the single free record bin for the object store. The Object store has only a single bin, unlike the main store." +
                       "        Ignored unless the main store is using the free record list.")]
        public int RevivObjBinRecordCount { get; set; }

        [IntRangeValidation(0, int.MaxValue)]
        [Option("object-scan-count-limit", Required = false, HelpText = "Limit of items to return in one iteration of *SCAN command")]
        public int ObjectScanCountLimit { get; set; }

        [DirectoryPathsValidation(true, false)]
        [Option("extension-bin-paths", Separator = ',', Required = false, HelpText = "List of directories on server from which custom command binaries can be loaded by admin users")]
        public IEnumerable<string> ExtensionBinPaths { get; set; }

        [ModuleFilePathValidation(true, true, false)]
        [Option("loadmodulecs", Separator = ',', Required = false, HelpText = "List of modules to be loaded")]
        public IEnumerable<string> LoadModuleCS { get; set; }

        [Option("extension-allow-unsigned", Required = false, HelpText = "Allow loading custom commands from digitally unsigned assemblies (not recommended)")]
        public bool? ExtensionAllowUnsignedAssemblies { get; set; }

        [IntRangeValidation(1, int.MaxValue, isRequired: false)]
        [Option("index-resize-freq", Required = false, HelpText = "Index resize check frequency in seconds")]
        public int IndexResizeFrequencySecs { get; set; }

        [IntRangeValidation(1, 100, isRequired: false)]
        [Option("index-resize-threshold", Required = false, HelpText = "Overflow bucket count over total index size in percentage to trigger index resize")]
        public int IndexResizeThreshold { get; set; }

        [OptionValidation]
        [Option("fail-on-recovery-error", Default = false, Required = false, HelpText = "Server bootup should fail if errors happen during bootup of AOF and checkpointing")]
        public bool? FailOnRecoveryError { get; set; }

<<<<<<< HEAD
        [OptionValidation]
        [Option("skip-checksum-validation", Default = false, Required = false, HelpText = "Skip checksum validation")]
        public bool? SkipChecksumValidation { get; set; }
=======
        [Option("lua-memory-management-mode", Default = LuaMemoryManagementMode.Native, Required = false, HelpText = "Memory management mode for Lua scripts, must be set to LimittedNative or Managed to impose script limits")]
        public LuaMemoryManagementMode LuaMemoryManagementMode { get; set; }

        [MemorySizeValidation(false)]
        [ForbiddenWithOption(nameof(LuaMemoryManagementMode), nameof(LuaMemoryManagementMode.Native))]
        [Option("lua-script-memory-limit", Default = null, HelpText = "Memory limit for a Lua instances while running a script, lua-memory-management-mode must be set to something other than Native to use this flag")]
        public string LuaScriptMemoryLimit { get; set; }
>>>>>>> 18fce91f

        /// <summary>
        /// This property contains all arguments that were not parsed by the command line argument parser
        /// </summary>
        [System.Text.Json.Serialization.JsonIgnore]
        [Value(0)]
        public IList<string> UnparsedArguments { get; set; }

        /// <summary>
        /// Check the validity of all options with an explicit ValidationAttribute
        /// </summary>
        /// <param name="invalidOptions">List of invalid options</param>
        /// <param name="logger">Logger</param>
        /// <returns>True if all property values are valid</returns>
        public bool IsValid(out List<string> invalidOptions, ILogger logger)
        {
            invalidOptions = new List<string>();
            bool isValid = true;

            foreach (PropertyInfo prop in typeof(Options).GetProperties())
            {
                // Ignore if property is not decorated with the OptionsAttribute or the ValidationAttribute
                var validationAttr = prop.GetCustomAttributes(typeof(ValidationAttribute)).FirstOrDefault();
                if (!Attribute.IsDefined(prop, typeof(OptionAttribute)) || validationAttr == null)
                    continue;

                // Get value to validate and set validation context
                var value = prop.GetValue(this, null);
                var validationContext = new ValidationContext(this) { MemberName = prop.Name };

                // Validate the current value
                var validationResults = new List<ValidationResult>();
                var isValueValid = Validator.TryValidateProperty(value, validationContext, validationResults);

                // Append results 
                isValid = isValid && isValueValid;
                foreach (var validationResult in validationResults)
                {
                    invalidOptions.AddRange(validationResult.MemberNames);
                    logger?.LogError("{errorMessage}", validationResult.ErrorMessage);
                }
            }

            return isValid;
        }

        public GarnetServerOptions GetServerOptions(ILogger logger = null)
        {
            var useAzureStorage = UseAzureStorage.GetValueOrDefault();
            var enableStorageTier = EnableStorageTier.GetValueOrDefault();
            var enableRevivification = EnableRevivification.GetValueOrDefault();

            if (useAzureStorage && string.IsNullOrEmpty(AzureStorageConnectionString))
                throw new Exception("Cannot enable use-azure-storage without supplying storage-string.");

            var logDir = LogDir;
            if (!useAzureStorage && enableStorageTier) logDir = new DirectoryInfo(string.IsNullOrEmpty(logDir) ? "." : logDir).FullName;
            var checkpointDir = CheckpointDir;
            if (!useAzureStorage) checkpointDir = new DirectoryInfo(string.IsNullOrEmpty(checkpointDir) ? (string.IsNullOrEmpty(logDir) ? "." : logDir) : checkpointDir).FullName;

            var address = !string.IsNullOrEmpty(this.Address) && this.Address.Equals("localhost", StringComparison.CurrentCultureIgnoreCase)
                ? IPAddress.Loopback.ToString()
                : this.Address;

            var revivBinRecordSizes = this.RevivBinRecordSizes?.ToArray();
            var revivBinRecordCounts = this.RevivBinRecordCounts?.ToArray();
            bool hasRecordSizes = revivBinRecordSizes?.Length > 0, hasRecordCounts = revivBinRecordCounts?.Length > 0;
            bool useRevivBinsPowerOf2 = enableRevivification; // may be overridden

            if (hasRecordSizes)
            {
                if (hasRecordCounts && revivBinRecordCounts.Length > 1 && revivBinRecordCounts.Length != revivBinRecordSizes.Length)
                    throw new Exception("Incompatible revivification record size and count cardinality.");
                if (RevivInChainOnly.GetValueOrDefault())
                    throw new Exception("Revivification cannot specify both record sizes and in-chain-only.");
                useRevivBinsPowerOf2 = false;
            }
            if (hasRecordCounts)
            {
                if (enableRevivification)
                    throw new Exception("Revivification cannot specify both record counts and powerof2 bins.");
                if (!hasRecordSizes)
                    throw new Exception("Revivification bin counts require bin sizes.");
                useRevivBinsPowerOf2 = false;
            }
            if (RevivBinBestFitScanLimit != 0)
            {
                if (!hasRecordSizes && !enableRevivification)
                    throw new Exception("Revivification cannot specify best fit scan limit without specifying bins.");
                if (RevivBinBestFitScanLimit < 0)
                    throw new Exception("RevivBinBestFitScanLimit must be >= 0.");
            }
            if (RevivifiableFraction != RevivificationSettings.DefaultRevivifiableFraction)
            {
                if (!hasRecordSizes && !enableRevivification)
                    throw new Exception("Revivification cannot specify RevivifiableFraction without specifying bins.");
            }

            // For backwards compatibility
            if (CompactionType == LogCompactionType.ShiftForced)
            {
                logger?.LogWarning("Compaction type ShiftForced is deprecated. Use Shift instead along with CompactionForceDelete.");
                CompactionType = LogCompactionType.Shift;
                CompactionForceDelete = true;
            }

            return new GarnetServerOptions(logger)
            {
                Port = Port,
                Address = address,
                MemorySize = MemorySize,
                PageSize = PageSize,
                SegmentSize = SegmentSize,
                IndexSize = IndexSize,
                IndexMaxSize = IndexMaxSize,
                MutablePercent = MutablePercent,
                EnableReadCache = EnableReadCache.GetValueOrDefault(),
                ReadCacheMemorySize = ReadCacheMemorySize,
                ReadCachePageSize = ReadCachePageSize,
                ObjectStoreHeapMemorySize = ObjectStoreHeapMemorySize,
                ObjectStoreLogMemorySize = ObjectStoreLogMemorySize,
                ObjectStorePageSize = ObjectStorePageSize,
                ObjectStoreSegmentSize = ObjectStoreSegmentSize,
                ObjectStoreIndexSize = ObjectStoreIndexSize,
                ObjectStoreIndexMaxSize = ObjectStoreIndexMaxSize,
                ObjectStoreMutablePercent = ObjectStoreMutablePercent,
                EnableObjectStoreReadCache = EnableObjectStoreReadCache.GetValueOrDefault(),
                ObjectStoreReadCachePageSize = ObjectStoreReadCachePageSize,
                ObjectStoreReadCacheLogMemorySize = ObjectStoreReadCacheLogMemorySize,
                ObjectStoreReadCacheHeapMemorySize = ObjectStoreReadCacheHeapMemorySize,
                EnableStorageTier = enableStorageTier,
                CopyReadsToTail = CopyReadsToTail.GetValueOrDefault(),
                ObjectStoreCopyReadsToTail = ObjectStoreCopyReadsToTail.GetValueOrDefault(),
                LogDir = logDir,
                CheckpointDir = checkpointDir,
                Recover = Recover.GetValueOrDefault(),
                EnableIncrementalSnapshots = EnableIncrementalSnapshots.GetValueOrDefault(),
                DisablePubSub = DisablePubSub.GetValueOrDefault(),
                PubSubPageSize = PubSubPageSize,
                DisableObjects = DisableObjects.GetValueOrDefault(),
                EnableCluster = EnableCluster.GetValueOrDefault(),
                CleanClusterConfig = CleanClusterConfig.GetValueOrDefault(),
                AuthSettings = GetAuthenticationSettings(logger),
                EnableAOF = EnableAOF.GetValueOrDefault(),
                EnableLua = EnableLua.GetValueOrDefault(),
                LuaTransactionMode = LuaTransactionMode.GetValueOrDefault(),
                AofMemorySize = AofMemorySize,
                AofPageSize = AofPageSize,
                AofReplicationRefreshFrequencyMs = AofReplicationRefreshFrequencyMs,
                CommitFrequencyMs = CommitFrequencyMs,
                WaitForCommit = WaitForCommit.GetValueOrDefault(),
                AofSizeLimit = AofSizeLimit,
                CompactionFrequencySecs = CompactionFrequencySecs,
                CompactionType = CompactionType,
                CompactionForceDelete = CompactionForceDelete.GetValueOrDefault(),
                CompactionMaxSegments = CompactionMaxSegments,
                ObjectStoreCompactionMaxSegments = ObjectStoreCompactionMaxSegments,
                GossipSamplePercent = GossipSamplePercent,
                GossipDelay = GossipDelay,
                ClusterTimeout = ClusterTimeout,
                EnableFastCommit = EnableFastCommit.GetValueOrDefault(),
                FastCommitThrottleFreq = FastCommitThrottleFreq,
                NetworkSendThrottleMax = NetworkSendThrottleMax,
                TlsOptions = EnableTLS.GetValueOrDefault() ? new GarnetTlsOptions(
                    CertFileName, CertPassword,
                    ClientCertificateRequired.GetValueOrDefault(),
                    CertificateRevocationCheckMode,
                    IssuerCertificatePath,
                    CertSubjectName,
                    CertificateRefreshFrequency,
                    EnableCluster.GetValueOrDefault(),
                    ClusterTlsClientTargetHost,
                    ServerCertificateRequired.GetValueOrDefault(),
                    logger: logger) : null,
                LatencyMonitor = LatencyMonitor.GetValueOrDefault(),
                MetricsSamplingFrequency = MetricsSamplingFrequency,
                LogLevel = LogLevel,
                LoggingFrequency = LoggingFrequency,
                QuietMode = QuietMode.GetValueOrDefault(),
                ThreadPoolMinThreads = ThreadPoolMinThreads,
                ThreadPoolMaxThreads = ThreadPoolMaxThreads,
                ThreadPoolMinIOCompletionThreads = ThreadPoolMinIOCompletionThreads,
                ThreadPoolMaxIOCompletionThreads = ThreadPoolMaxIOCompletionThreads,
                NetworkConnectionLimit = NetworkConnectionLimit,
                DeviceFactoryCreator = useAzureStorage
                    ? () => new AzureStorageNamedDeviceFactory(AzureStorageConnectionString, logger)
                    : () => new LocalStorageNamedDeviceFactory(useNativeDeviceLinux: UseNativeDeviceLinux.GetValueOrDefault(), logger: logger),
                CheckpointThrottleFlushDelayMs = CheckpointThrottleFlushDelayMs,
                EnableScatterGatherGet = EnableScatterGatherGet.GetValueOrDefault(),
                ReplicaSyncDelayMs = ReplicaSyncDelayMs,
                ReplicationOffsetMaxLag = ReplicationOffsetMaxLag,
                MainMemoryReplication = MainMemoryReplication.GetValueOrDefault(),
                OnDemandCheckpoint = OnDemandCheckpoint.GetValueOrDefault(),
                UseAofNullDevice = UseAofNullDevice.GetValueOrDefault(),
                ClusterUsername = ClusterUsername,
                ClusterPassword = ClusterPassword,
                UseNativeDeviceLinux = UseNativeDeviceLinux.GetValueOrDefault(),
                ObjectScanCountLimit = ObjectScanCountLimit,
                RevivBinRecordSizes = revivBinRecordSizes,
                RevivBinRecordCounts = revivBinRecordCounts,
                RevivifiableFraction = RevivifiableFraction,
                UseRevivBinsPowerOf2 = useRevivBinsPowerOf2,
                RevivBinBestFitScanLimit = RevivBinBestFitScanLimit,
                RevivNumberOfBinsToSearch = RevivNumberOfBinsToSearch,
                RevivInChainOnly = RevivInChainOnly.GetValueOrDefault(),
                RevivObjBinRecordCount = RevivObjBinRecordCount,
                ExtensionBinPaths = ExtensionBinPaths?.ToArray(),
                ExtensionAllowUnsignedAssemblies = ExtensionAllowUnsignedAssemblies.GetValueOrDefault(),
                IndexResizeFrequencySecs = IndexResizeFrequencySecs,
                IndexResizeThreshold = IndexResizeThreshold,
                LoadModuleCS = LoadModuleCS,
                FailOnRecoveryError = FailOnRecoveryError.GetValueOrDefault(),
<<<<<<< HEAD
                SkipChecksumValidation = SkipChecksumValidation.GetValueOrDefault(),
=======
                LuaOptions = EnableLua.GetValueOrDefault() ? new LuaOptions(LuaMemoryManagementMode, LuaScriptMemoryLimit, logger) : null,
>>>>>>> 18fce91f
            };
        }

        private IAuthenticationSettings GetAuthenticationSettings(ILogger logger = null)
        {
            switch (AuthenticationMode)
            {
                case GarnetAuthenticationMode.NoAuth:
                    return new NoAuthSettings();
                case GarnetAuthenticationMode.Password:
                    return new PasswordAuthenticationSettings(Password);
                case GarnetAuthenticationMode.Aad:
                    return new AadAuthenticationSettings(AuthorizedAadApplicationIds?.Split(','), AadAudiences?.Split(','), AadIssuers?.Split(','), IssuerSigningTokenProvider.Create(AadAuthority, logger));
                case GarnetAuthenticationMode.ACL:
                    return new AclAuthenticationPasswordSettings(AclFile, Password);
                case GarnetAuthenticationMode.AclWithAad:
                    var aadAuthSettings = new AadAuthenticationSettings(AuthorizedAadApplicationIds?.Split(','), AadAudiences?.Split(','), AadIssuers?.Split(','), IssuerSigningTokenProvider.Create(AadAuthority, logger), AadValidateUsername.GetValueOrDefault());
                    return new AclAuthenticationAadSettings(AclFile, Password, aadAuthSettings);
                default:
                    logger?.LogError("Unsupported authentication mode: {mode}", AuthenticationMode);
                    throw new Exception($"Authentication mode {AuthenticationMode} is not supported.");
            }
        }
    }

    /// <summary>
    /// Current supported configuration types
    /// </summary>
    internal enum ConfigFileType
    {
        // Garnet.conf file format (JSON serialized Options object)
        GarnetConf = 0,
        // Redis.conf file format
        RedisConf = 1,
    }
}<|MERGE_RESOLUTION|>--- conflicted
+++ resolved
@@ -509,11 +509,10 @@
         [Option("fail-on-recovery-error", Default = false, Required = false, HelpText = "Server bootup should fail if errors happen during bootup of AOF and checkpointing")]
         public bool? FailOnRecoveryError { get; set; }
 
-<<<<<<< HEAD
         [OptionValidation]
         [Option("skip-checksum-validation", Default = false, Required = false, HelpText = "Skip checksum validation")]
         public bool? SkipChecksumValidation { get; set; }
-=======
+      
         [Option("lua-memory-management-mode", Default = LuaMemoryManagementMode.Native, Required = false, HelpText = "Memory management mode for Lua scripts, must be set to LimittedNative or Managed to impose script limits")]
         public LuaMemoryManagementMode LuaMemoryManagementMode { get; set; }
 
@@ -521,7 +520,6 @@
         [ForbiddenWithOption(nameof(LuaMemoryManagementMode), nameof(LuaMemoryManagementMode.Native))]
         [Option("lua-script-memory-limit", Default = null, HelpText = "Memory limit for a Lua instances while running a script, lua-memory-management-mode must be set to something other than Native to use this flag")]
         public string LuaScriptMemoryLimit { get; set; }
->>>>>>> 18fce91f
 
         /// <summary>
         /// This property contains all arguments that were not parsed by the command line argument parser
@@ -734,11 +732,8 @@
                 IndexResizeThreshold = IndexResizeThreshold,
                 LoadModuleCS = LoadModuleCS,
                 FailOnRecoveryError = FailOnRecoveryError.GetValueOrDefault(),
-<<<<<<< HEAD
                 SkipChecksumValidation = SkipChecksumValidation.GetValueOrDefault(),
-=======
                 LuaOptions = EnableLua.GetValueOrDefault() ? new LuaOptions(LuaMemoryManagementMode, LuaScriptMemoryLimit, logger) : null,
->>>>>>> 18fce91f
             };
         }
 
