--- conflicted
+++ resolved
@@ -535,11 +535,6 @@
         [Option("lua-script-memory-limit", Default = null, HelpText = "Memory limit for a Lua instances while running a script, lua-memory-management-mode must be set to something other than Native to use this flag")]
         public string LuaScriptMemoryLimit { get; set; }
 
-<<<<<<< HEAD
-        [IntRangeValidation(1, 256, isRequired: false)]
-        [Option("max-databases", Required = false, HelpText = "Max number of logical databases allowed in a single Garnet server instance")]
-        public int MaxDatabases { get; set; }
-=======
         [FilePathValidation(false, true, false)]
         [Option("unixsocket", Required = false, HelpText = "Unix socket address path to bind server to")]
         public string UnixSocketPath { get; set; }
@@ -549,7 +544,10 @@
         [SupportedOSValidation(isRequired: false, nameof(OSPlatform.Linux), nameof(OSPlatform.OSX), nameof(OSPlatform.FreeBSD))]
         [Option("unixsocketperm", Required = false, HelpText = "Unix socket permissions in octal (Unix platforms only)")]
         public int UnixSocketPermission { get; set; }
->>>>>>> 91644c89
+
+        [IntRangeValidation(1, 256, isRequired: false)]
+        [Option("max-databases", Required = false, HelpText = "Max number of logical databases allowed in a single Garnet server instance")]
+        public int MaxDatabases { get; set; }
 
         /// <summary>
         /// This property contains all arguments that were not parsed by the command line argument parser
@@ -794,12 +792,9 @@
                 FailOnRecoveryError = FailOnRecoveryError.GetValueOrDefault(),
                 SkipRDBRestoreChecksumValidation = SkipRDBRestoreChecksumValidation.GetValueOrDefault(),
                 LuaOptions = EnableLua.GetValueOrDefault() ? new LuaOptions(LuaMemoryManagementMode, LuaScriptMemoryLimit, logger) : null,
-<<<<<<< HEAD
+                UnixSocketPath = UnixSocketPath,
+                UnixSocketPermission = unixSocketPermissions,
                 MaxDatabases = MaxDatabases,
-=======
-                UnixSocketPath = UnixSocketPath,
-                UnixSocketPermission = unixSocketPermissions
->>>>>>> 91644c89
             };
         }
 
