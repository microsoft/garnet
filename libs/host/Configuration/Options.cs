--- conflicted
+++ resolved
@@ -624,15 +624,13 @@
         [Option("max-databases", Required = false, HelpText = "Max number of logical databases allowed in a single Garnet server instance")]
         public int MaxDatabases { get; set; }
 
-<<<<<<< HEAD
-        [OptionValidation]
-        [Option("streams", Required = false, HelpText = "Enable streams on server.")]
-        public bool? EnableStreams { get; set; }
-=======
         [IntRangeValidation(-1, int.MaxValue, isRequired: false)]
         [Option("expired-key-deletion-scan-freq", Required = false, HelpText = "Frequency of background scan for expired key deletion, in seconds")]
         public int ExpiredKeyDeletionScanFrequencySecs { get; set; }
->>>>>>> abc4f341
+
+        [OptionValidation]
+        [Option("streams", Required = false, HelpText = "Enable streams on server.")]
+        public bool? EnableStreams { get; set; }
 
         /// <summary>
         /// This property contains all arguments that were not parsed by the command line argument parser
@@ -903,11 +901,8 @@
                 UnixSocketPath = UnixSocketPath,
                 UnixSocketPermission = unixSocketPermissions,
                 MaxDatabases = MaxDatabases,
-<<<<<<< HEAD
+                ExpiredKeyDeletionScanFrequencySecs = ExpiredKeyDeletionScanFrequencySecs,
                 EnableStreams = EnableStreams.GetValueOrDefault(),
-=======
-                ExpiredKeyDeletionScanFrequencySecs = ExpiredKeyDeletionScanFrequencySecs,
->>>>>>> abc4f341
             };
         }
 
