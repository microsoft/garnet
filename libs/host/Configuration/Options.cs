--- conflicted
+++ resolved
@@ -659,18 +659,16 @@
         [Option("expired-key-deletion-scan-freq", Required = false, HelpText = "Frequency of background scan for expired key deletion, in seconds")]
         public int ExpiredKeyDeletionScanFrequencySecs { get; set; }
 
-<<<<<<< HEAD
         [OptionValidation]
         [Option("streams", Required = false, HelpText = "Enable streams on server.")]
         public bool? EnableStreams { get; set; }
-=======
+
         [IntRangeValidation(0, int.MaxValue, includeMin: true, isRequired: false)]
         [Option("cluster-replication-reestablishment-timeout")]
         public int ClusterReplicationReestablishmentTimeout { get; set; }
 
         [Option("cluster-replica-resume-with-data", Required = false, HelpText = "If a Cluster Replica resumes with data, allow it to be served prior to a Primary being available")]
         public bool ClusterReplicaResumeWithData { get; set; }
->>>>>>> 01a28369
 
         /// <summary>
         /// This property contains all arguments that were not parsed by the command line argument parser
@@ -956,12 +954,9 @@
                 UnixSocketPermission = unixSocketPermissions,
                 MaxDatabases = MaxDatabases,
                 ExpiredKeyDeletionScanFrequencySecs = ExpiredKeyDeletionScanFrequencySecs,
-<<<<<<< HEAD
                 EnableStreams = EnableStreams.GetValueOrDefault(),
-=======
                 ClusterReplicationReestablishmentTimeout = ClusterReplicationReestablishmentTimeout,
                 ClusterReplicaResumeWithData = ClusterReplicaResumeWithData,
->>>>>>> 01a28369
             };
         }
 
