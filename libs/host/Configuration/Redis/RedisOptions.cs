﻿// Copyright (c) Microsoft Corporation.
// Licensed under the MIT license.

using System;

namespace Garnet
{
    /// <summary>
    /// This class contains all redis.conf settings that have a matching configurable setting in Garnet's Options class.
    /// In order to add a new redis.conf setting:
    /// 1. Verify that the matching Garnet setting is defined in Options.cs
    /// 2. If a custom type is necessary (e.g. enum), use existing or create a new one under RedisTypes.cs 
    /// 3. Add a new property and decorate it with an RedisOptionAttribute, pointing it to the matching Options property name.
    /// 4. If a type conversion is needed to convert between the Redis option and the Garnet option,
    ///    use existing type converters or add a new one under TypeConverters.cs
    /// 5. If a more complex transformer is needed to transform the Redis option and the Garnet option,
    ///    use existing type converters or add a new one under GarnetCustomTransformers.cs, and add its type to the RedisOptionAttribute
    /// </summary>
    internal class RedisOptions
    {
        private const string BindWarning = "Only first IP address specified in bind option is used. All other addresses are ignored.";
        private const string TlsPortWarning = "tls-port option is used only to determine if TLS is enabled. The port value is otherwise ignored.";
        private const string TlsCertFileWarning = @"When using tls-cert-file make sure to first convert your certificate format to .pfx. 
Specify your passphrase in the tls-key-file-pass option (or via the cert-password command line argument), if applicable. 
Specify your subject name via the cert-subject-name command line argument, if applicable.";

        [RedisOption("bind", nameof(Options.Address), BindWarning, typeof(ArrayToFirstItemTransformer<string>))]
        public Option<string[]> Bind { get; set; }

        [RedisOption("port", nameof(Options.Port))]
        public Option<int> Port { get; set; }

        [RedisOption("maxmemory", nameof(Options.MemorySize))]
        public Option<string> MaxMemory { get; set; }

        [RedisOption("logfile", nameof(Options.FileLogger))]
        public Option<string> LogFile { get; set; }

        [RedisOption("dir", nameof(Options.CheckpointDir))]
        public Option<string> Dir { get; set; }

        [RedisOption("cluster-enabled", nameof(Options.EnableCluster))]
        public Option<RedisBoolean> ClusterEnabled { get; set; }

        [RedisOption("requirepass", nameof(Options.Password))]
        public Option<string> RequirePass { get; set; }

        [RedisOption("aclfile", nameof(Options.AclFile))]
        public Option<string> AclFile { get; set; }

        [RedisOption("cluster-node-timeout", nameof(Options.ClusterTimeout))]
        public Option<int> ClusterNodeTimeout { get; set; }

        [RedisOption("tls-port", nameof(Options.EnableTLS), TlsPortWarning, typeof(NonDefaultObjectToBooleanTransformer<int>))]
        public Option<int> TlsPort { get; set; }

        /// <summary>
        /// Note: Garnet currently supports TLS using a .pfx file and passphrase, while Redis supports TLS using .crt and .key files.
        /// In order to use TLS in Garnet while using redis.conf, convert your certificate to .pfx format (more details in the Security section on Garnet's website),
        /// then use the .pfx file path as the `tls-cert-file` value.
        /// If a passphrase was used when creating the original certificate, specify it in the `tls-key-file-pass` parameter
        /// as you would in Redis (or via the `--cert-password` command line argument). When starting the server,
        /// use the `--cert-subject-name` command line argument to set the certificate subject name, if applicable.
        /// </summary>
        [RedisOption("tls-cert-file", nameof(Options.CertFileName), TlsCertFileWarning)]
        public Option<string> TlsCertFile { get; set; }

        [RedisOption("tls-key-file-pass", nameof(Options.CertPassword))]
        public Option<string> TlsKeyFilePass { get; set; }

        [RedisOption("tls-auth-clients", nameof(Options.ClientCertificateRequired))]
        public Option<RedisTlsAuthClients> TlsAuthClients { get; set; }

        [RedisOption("latency-tracking", nameof(Options.LatencyMonitor))]
        public Option<RedisBoolean> LatencyTracking { get; set; }

        [RedisOption("loglevel", nameof(Options.LogLevel))]
        public Option<RedisLogLevel> LogLevel { get; set; }

        [RedisOption("io-threads", nameof(Options.ThreadPoolMinThreads))]
        public Option<int> IoThreads { get; set; }

        [RedisOption("repl-diskless-sync-delay", nameof(Options.ReplicaSyncDelayMs))]
        public Option<int> ReplicaDisklessSyncDelay { get; set; }

<<<<<<< HEAD
        [RedisOption("databases", nameof(Options.MaxDatabases))]
        public Option<int> Databases { get; set; }
=======
        [RedisOption("unixsocket", nameof(Options.UnixSocketPath))]
        public Option<string> UnixSocketPath { get; set; }

        [RedisOption("unixsocketperm", nameof(Options.UnixSocketPermission))]
        public Option<int> UnixSocketPermission { get; set; }

        [RedisOption("slowlog-log-slower-than", nameof(Options.SlowLogThreshold))]
        public Option<int> SlowLogLogSlowerThan { get; set; }

        [RedisOption("slowlog-max-len", nameof(Options.SlowLogMaxEntries))]
        public Option<int> SlowLogMaxLen { get; set; }
>>>>>>> 91644c89
    }

    /// <summary>
    /// Wrapper for each RedisOption value, we use this in order to distinguish between an unset value and a value set to default
    /// i.e. if the Option object is null - the value was not set, if the underlying value is default(T), then the value was set to default(T)
    /// This is required in order to determine order of precedence when setting options from multiple sources
    /// </summary>
    /// <typeparam name="T">The underlying type of the option</typeparam>
    internal sealed class Option<T>
    {
        public T Value { get; set; }
    }

    /// <summary>
    /// Attribute defining a RedisOption, must decorate each property in RedisOptions that is deserialized from a redis.conf file
    /// </summary>
    [AttributeUsage(AttributeTargets.Property)]
    internal sealed class RedisOptionAttribute : Attribute
    {
        /// <summary>
        /// Redis key
        /// </summary>
        public string Key { get; }

        /// <summary>
        /// Matching property name in Options.cs
        /// </summary>
        public string GarnetOptionName { get; }

        /// <summary>
        /// Optional custom transformer type, to transform RedisOption property value to Options property value
        /// </summary>
        public Type GarnetCustomTransformer { get; }

        /// <summary>
        /// Optional warning to user when option usage may differ from Redis
        /// </summary>
        public string UsageWarning { get; }

        /// <summary>
        /// Defines a RedisOption
        /// </summary>
        /// <param name="key">Redis Key</param>
        /// <param name="garnetOptionName">Matching property name in Options.cs</param>
        /// <param name="usageWarning">Optional warning to user when option usage may differ from Redis</param>
        /// <param name="garnetCustomTransformer">Optional custom transformer type, to transform RedisOption property value to Options property value</param>
        internal RedisOptionAttribute(string key, string garnetOptionName, string usageWarning = null, Type garnetCustomTransformer = null)
        {
            this.Key = key;
            this.GarnetOptionName = garnetOptionName;
            this.UsageWarning = usageWarning;
            this.GarnetCustomTransformer = garnetCustomTransformer;
        }
    }
}<|MERGE_RESOLUTION|>--- conflicted
+++ resolved
@@ -83,10 +83,6 @@
         [RedisOption("repl-diskless-sync-delay", nameof(Options.ReplicaSyncDelayMs))]
         public Option<int> ReplicaDisklessSyncDelay { get; set; }
 
-<<<<<<< HEAD
-        [RedisOption("databases", nameof(Options.MaxDatabases))]
-        public Option<int> Databases { get; set; }
-=======
         [RedisOption("unixsocket", nameof(Options.UnixSocketPath))]
         public Option<string> UnixSocketPath { get; set; }
 
@@ -98,7 +94,9 @@
 
         [RedisOption("slowlog-max-len", nameof(Options.SlowLogMaxEntries))]
         public Option<int> SlowLogMaxLen { get; set; }
->>>>>>> 91644c89
+
+        [RedisOption("databases", nameof(Options.MaxDatabases))]
+        public Option<int> Databases { get; set; }
     }
 
     /// <summary>
