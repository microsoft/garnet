﻿<Project Sdk="Microsoft.NET.Sdk">

  <PropertyGroup>
    <SignAssembly>true</SignAssembly>
    <AssemblyOriginatorKeyFile>../../Garnet.snk</AssemblyOriginatorKeyFile>
    <DelaySign>false</DelaySign>
    <EmbedUntrackedSources>true</EmbedUntrackedSources>
    <PackageId>Microsoft.Garnet</PackageId>
    <PackageReadmeFile>README.md</PackageReadmeFile>
  </PropertyGroup>

  <ItemGroup>
    <EmbeddedResource Include="defaults.conf" />
  </ItemGroup>

  <ItemGroup>
    <ProjectReference Include="..\server\Garnet.server.csproj" PrivateAssets="All"/>
    <ProjectReference Include="..\cluster\Garnet.cluster.csproj" PrivateAssets="All"/>
    <ProjectReference Include="..\storage\Tsavorite\cs\src\devices\AzureStorageDevice\Tsavorite.devices.AzureStorageDevice.csproj" PrivateAssets="All"/>
  </ItemGroup>

  <ItemGroup>
    <PackageReference Include="CommandLineParser" />
<<<<<<< HEAD
=======
    <PackageReference Include="Azure.Identity" />
    <PackageReference Include="Microsoft.Extensions.Logging.Console" />
    <PackageReference Include="Microsoft.SourceLink.GitHub" PrivateAssets="All" />
>>>>>>> 63694f04
    <PackageReference Include="Microsoft.Extensions.Logging" />
    <PackageReference Include="Microsoft.Extensions.Logging.Console" />
    <PackageReference Include="System.Text.Json" />
    <PackageReference Include="Microsoft.IdentityModel.Validators" />
    <PackageReference Include="Microsoft.IdentityModel.Protocols.OpenIdConnect" />
    <PackageReference Include="System.IdentityModel.Tokens.Jwt" />
    <PackageReference Include="Azure.Storage.Blobs" />
    <PackageReference Include="KeraLua" />
  </ItemGroup>

  <ItemGroup>
    <InternalsVisibleTo Include="Garnet.test" Key="0024000004800000940000000602000000240000525341310004000001000100011b1661238d3d3c76232193c8aa2de8c05b8930d6dfe8cd88797a8f5624fdf14a1643141f31da05c0f67961b0e3a64c7120001d2f8579f01ac788b0ff545790d44854abe02f42bfe36a056166a75c6a694db8c5b6609cff8a2dbb429855a1d9f79d4d8ec3e145c74bfdd903274b7344beea93eab86b422652f8dd8eecf530d2" />
  </ItemGroup>

  <ItemGroup>
    <Content Include="..\host\bin\Release\net8.0\*.dll" Exclude="..\host\bin\Release\net8.0\Garnet.host.dll" Pack="true" PackagePath="lib\net8.0" />
    <Content Include="..\host\bin\Release\net8.0\*.xml" Exclude="..\host\bin\Release\net8.0\Garnet.host.dll" Pack="true" PackagePath="lib\net8.0" />
    <Content Include="..\host\bin\Release\net9.0\*.dll" Exclude="..\host\bin\Release\net9.0\Garnet.host.dll" Pack="true" PackagePath="lib\net9.0" />
    <Content Include="..\host\bin\Release\net9.0\*.xml" Exclude="..\host\bin\Release\net9.0\Garnet.host.dll" Pack="true" PackagePath="lib\net9.0" />
    <Content Include="..\host\bin\Release\net8.0\runtimes\**\*.so" Pack="true" PackagePath="runtimes" />
    <Content Include="..\host\bin\Release\net8.0\runtimes\**\*.dll" Pack="true" PackagePath="runtimes" />
		<None Include="..\..\README.md" Pack="true" PackagePath="/"/>
  </ItemGroup>

	<PropertyGroup>
		<NoWarn>$(NoWarn);NU5118</NoWarn>
	</PropertyGroup>

</Project><|MERGE_RESOLUTION|>--- conflicted
+++ resolved
@@ -21,12 +21,7 @@
 
   <ItemGroup>
     <PackageReference Include="CommandLineParser" />
-<<<<<<< HEAD
-=======
     <PackageReference Include="Azure.Identity" />
-    <PackageReference Include="Microsoft.Extensions.Logging.Console" />
-    <PackageReference Include="Microsoft.SourceLink.GitHub" PrivateAssets="All" />
->>>>>>> 63694f04
     <PackageReference Include="Microsoft.Extensions.Logging" />
     <PackageReference Include="Microsoft.Extensions.Logging.Console" />
     <PackageReference Include="System.Text.Json" />
