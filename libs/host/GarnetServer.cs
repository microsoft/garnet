--- conflicted
+++ resolved
@@ -45,10 +45,6 @@
         private readonly GarnetServerOptions opts;
         private IGarnetServer[] servers;
         private SubscribeBroker subscribeBroker;
-<<<<<<< HEAD
-        private KVSettings kvSettings;
-=======
->>>>>>> 04c8fcf9
         private INamedDeviceFactory logFactory;
         private MemoryLogger initLogger;
         private ILogger logger;
@@ -263,16 +259,9 @@
                 var configMemoryLimit = (storeWrapper.store.IndexSize * 64) +
                                         storeWrapper.store.Log.MaxMemorySizeBytes +
                                         (storeWrapper.store.ReadCache?.MaxMemorySizeBytes ?? 0) +
-<<<<<<< HEAD
                                         (storeWrapper.appendOnlyFile?.Log.MaxMemorySizeBytes.AggregateDiff(0) ?? 0) +
                                         (storeWrapper.sizeTracker?.TargetSize ?? 0) +
                                         (storeWrapper.sizeTracker?.ReadCacheTargetSize ?? 0);
-=======
-                                        (storeWrapper.appendOnlyFile?.MaxMemorySizeBytes ?? 0) +
-                                        (storeWrapper.sizeTracker?.TargetSize ?? 0) +
-                                        (storeWrapper.sizeTracker?.ReadCacheTargetSize ?? 0);
-
->>>>>>> 04c8fcf9
                 logger.LogInformation("Total configured memory limit: {configMemoryLimit}", configMemoryLimit);
             }
 
@@ -302,17 +291,10 @@
         private GarnetDatabase CreateDatabase(int dbId, GarnetServerOptions serverOptions, ClusterFactory clusterFactory,
             CustomCommandManager customCommandManager)
         {
-<<<<<<< HEAD
-            var store = CreateStore(dbId, clusterFactory, customCommandManager, out var epoch, out var stateMachineDriver, out var sizeTracker);
+            var store = CreateStore(dbId, clusterFactory, customCommandManager, out var epoch, out var stateMachineDriver, out var sizeTracker, out var kvSettings);
             var aof = CreateAOF(dbId);
 
-            return new GarnetDatabase(dbId, store, epoch, stateMachineDriver, sizeTracker, aof, serverOptions.AdjustedIndexMaxCacheLines == 0);
-=======
-            var store = CreateStore(dbId, clusterFactory, customCommandManager, out var epoch, out var stateMachineDriver, out var sizeTracker, out var kvSettings);
-            var (aofDevice, aof) = CreateAOF(dbId);
-
-            return new GarnetDatabase(kvSettings, dbId, store, epoch, stateMachineDriver, sizeTracker, aofDevice, aof, serverOptions.AdjustedIndexMaxCacheLines == 0);
->>>>>>> 04c8fcf9
+            return new GarnetDatabase(kvSettings, dbId, store, epoch, stateMachineDriver, sizeTracker, aof, serverOptions.AdjustedIndexMaxCacheLines == 0);
         }
 
         private void LoadModules(CustomCommandManager customCommandManager)
@@ -339,11 +321,7 @@
         }
 
         private TsavoriteKV<StoreFunctions, StoreAllocator> CreateStore(int dbId, IClusterFactory clusterFactory, CustomCommandManager customCommandManager,
-<<<<<<< HEAD
-            out LightEpoch epoch, out StateMachineDriver stateMachineDriver, out CacheSizeTracker sizeTracker)
-=======
             out LightEpoch epoch, out StateMachineDriver stateMachineDriver, out CacheSizeTracker sizeTracker, out KVSettings kvSettings)
->>>>>>> 04c8fcf9
         {
             sizeTracker = null;
 
@@ -368,11 +346,7 @@
                 , (allocatorSettings, storeFunctions) => new(allocatorSettings, storeFunctions));
 
             if (heapMemorySize > 0 || readCacheHeapMemorySize > 0)
-<<<<<<< HEAD
-                sizeTracker = new CacheSizeTracker(store, kvSettings, heapMemorySize, readCacheHeapMemorySize, this.loggerFactory);
-=======
                 sizeTracker = new CacheSizeTracker(store, heapMemorySize, readCacheHeapMemorySize, this.loggerFactory);
->>>>>>> 04c8fcf9
 
             return store;
         }
@@ -390,12 +364,7 @@
                 throw new Exception("Need to set CommitFrequencyMs to -1 (manual commits) with FastAofTruncate");
 
             opts.GetAofSettings(dbId, out var aofSettings);
-<<<<<<< HEAD
             var appendOnlyFile = new GarnetAppendOnlyFile(opts, aofSettings, logger: this.loggerFactory?.CreateLogger("GarnetLog [aof]"));
-=======
-            var aofDevice = aofSettings.LogDevice;
-            var appendOnlyFile = new TsavoriteLog(aofSettings, logger: this.loggerFactory?.CreateLogger("TsavoriteAof"));
->>>>>>> 04c8fcf9
 
             if (opts.CommitFrequencyMs < 0 && opts.WaitForCommit)
                 throw new Exception("Cannot use CommitWait with manual commits");
@@ -447,11 +416,6 @@
             for (var i = 0; i < servers.Length; i++)
                 servers[i]?.Dispose();
             subscribeBroker?.Dispose();
-<<<<<<< HEAD
-            kvSettings.LogDevice?.Dispose();
-            kvSettings.ObjectLogDevice?.Dispose();
-=======
->>>>>>> 04c8fcf9
             opts.AuthSettings?.Dispose();
             if (disposeLoggerFactory)
                 loggerFactory?.Dispose();
