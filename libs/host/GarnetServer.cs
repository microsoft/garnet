--- conflicted
+++ resolved
@@ -45,10 +45,6 @@
         private readonly GarnetServerOptions opts;
         private IGarnetServer[] servers;
         private SubscribeBroker subscribeBroker;
-<<<<<<< HEAD
-        private KVSettings kvSettings;
-=======
->>>>>>> 04c8fcf9
         private INamedDeviceFactory logFactory;
         private MemoryLogger initLogger;
         private ILogger logger;
@@ -296,18 +292,10 @@
         private GarnetDatabase CreateDatabase(int dbId, GarnetServerOptions serverOptions, ClusterFactory clusterFactory,
             CustomCommandManager customCommandManager)
         {
-<<<<<<< HEAD
-            var store = CreateStore(dbId, clusterFactory, customCommandManager, out var epoch, out var stateMachineDriver, out var sizeTracker);
-            var (aofDevice, aof) = CreateAOF(dbId);
-
-            return new GarnetDatabase(dbId, store, epoch, stateMachineDriver, sizeTracker,
-                aofDevice, aof, serverOptions.AdjustedIndexMaxCacheLines == 0);
-=======
             var store = CreateStore(dbId, clusterFactory, customCommandManager, out var epoch, out var stateMachineDriver, out var sizeTracker, out var kvSettings);
             var (aofDevice, aof) = CreateAOF(dbId);
 
             return new GarnetDatabase(kvSettings, dbId, store, epoch, stateMachineDriver, sizeTracker, aofDevice, aof, serverOptions.AdjustedIndexMaxCacheLines == 0);
->>>>>>> 04c8fcf9
         }
 
         private void LoadModules(CustomCommandManager customCommandManager)
@@ -334,11 +322,7 @@
         }
 
         private TsavoriteKV<StoreFunctions, StoreAllocator> CreateStore(int dbId, IClusterFactory clusterFactory, CustomCommandManager customCommandManager,
-<<<<<<< HEAD
-            out LightEpoch epoch, out StateMachineDriver stateMachineDriver, out CacheSizeTracker sizeTracker)
-=======
             out LightEpoch epoch, out StateMachineDriver stateMachineDriver, out CacheSizeTracker sizeTracker, out KVSettings kvSettings)
->>>>>>> 04c8fcf9
         {
             sizeTracker = null;
 
@@ -363,12 +347,7 @@
                 , (allocatorSettings, storeFunctions) => new(allocatorSettings, storeFunctions));
 
             if (heapMemorySize > 0 || readCacheHeapMemorySize > 0)
-<<<<<<< HEAD
-                sizeTracker = new CacheSizeTracker(store, kvSettings, heapMemorySize, readCacheHeapMemorySize,
-                    this.loggerFactory);
-=======
                 sizeTracker = new CacheSizeTracker(store, heapMemorySize, readCacheHeapMemorySize, this.loggerFactory);
->>>>>>> 04c8fcf9
 
             return store;
         }
@@ -439,11 +418,6 @@
             for (var i = 0; i < servers.Length; i++)
                 servers[i]?.Dispose();
             subscribeBroker?.Dispose();
-<<<<<<< HEAD
-            kvSettings.LogDevice?.Dispose();
-            kvSettings.ObjectLogDevice?.Dispose();
-=======
->>>>>>> 04c8fcf9
             opts.AuthSettings?.Dispose();
             if (disposeLoggerFactory)
                 loggerFactory?.Dispose();
