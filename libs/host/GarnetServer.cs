--- conflicted
+++ resolved
@@ -48,14 +48,9 @@
         /// </summary>
         protected StoreWrapper storeWrapper;
 
-<<<<<<< HEAD
         // IMPORTANT: Keep the version in sync with .azure\pipelines\azure-pipelines-external-release.yml line ~6,
         // charts\garnet\Chart.yaml line ~6 and increment line ~5 and generate charts\garnet\README.md with helm-docs.
-        readonly string version = "1.0.19";
-=======
-        // IMPORTANT: Keep the version in sync with .azure\pipelines\azure-pipelines-external-release.yml line ~6.
         readonly string version = "1.0.22";
->>>>>>> 253515bf
 
         /// <summary>
         /// Resp protocol version
