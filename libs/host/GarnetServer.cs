--- conflicted
+++ resolved
@@ -46,15 +46,7 @@
         internal GarnetProvider Provider;
 
         private readonly GarnetServerOptions opts;
-<<<<<<< HEAD
-        private IGarnetServer server;
-=======
         private IGarnetServer[] servers;
-        private TsavoriteKV<SpanByte, SpanByte, MainStoreFunctions, MainStoreAllocator> store;
-        private TsavoriteKV<byte[], IGarnetObject, ObjectStoreFunctions, ObjectStoreAllocator> objectStore;
-        private IDevice aofDevice;
-        private TsavoriteLog appendOnlyFile;
->>>>>>> 699c4176
         private SubscribeBroker subscribeBroker;
         private KVSettings<SpanByte, SpanByte> kvSettings;
         private KVSettings<byte[], IGarnetObject> objKvSettings;
@@ -245,20 +237,8 @@
 
             logger?.LogTrace("TLS is {tlsEnabled}", opts.TlsOptions == null ? "disabled" : "enabled");
 
-<<<<<<< HEAD
-            if (opts.EndPoint is UnixDomainSocketEndPoint)
-=======
-            if (logger != null)
-            {
-                var configMemoryLimit = (store.IndexSize * 64) + store.Log.MaxMemorySizeBytes + (store.ReadCache?.MaxMemorySizeBytes ?? 0) + (appendOnlyFile?.MaxMemorySizeBytes ?? 0);
-                if (objectStore != null)
-                    configMemoryLimit += objectStore.IndexSize * 64 + objectStore.Log.MaxMemorySizeBytes + (objectStore.ReadCache?.MaxMemorySizeBytes ?? 0) + (objectStoreSizeTracker?.TargetSize ?? 0) + (objectStoreSizeTracker?.ReadCacheTargetSize ?? 0);
-                logger.LogInformation("Total configured memory limit: {configMemoryLimit}", configMemoryLimit);
-            }
-
             // Create Garnet TCP server if none was provided.
             if (servers == null)
->>>>>>> 699c4176
             {
                 servers = new IGarnetServer[opts.EndPoints.Length];
                 for (var i = 0; i < servers.Length; i++)
@@ -267,13 +247,14 @@
                     {
                         ArgumentException.ThrowIfNullOrWhiteSpace(opts.UnixSocketPath, nameof(opts.UnixSocketPath));
 
-<<<<<<< HEAD
-            // Create Garnet TCP server if none was provided.
-            this.server ??= new GarnetServerTcp(opts.EndPoint, 0, opts.TlsOptions, opts.NetworkSendThrottleMax,
-                opts.NetworkConnectionLimit, opts.UnixSocketPath, opts.UnixSocketPermission, logger);
-
-            storeWrapper = new StoreWrapper(version, RedisProtocolVersion, server,
-                customCommandManager, opts, subscribeBroker,
+                        // Delete existing unix socket file, if it exists.
+                        File.Delete(opts.UnixSocketPath);
+                    }
+                    servers[i] = new GarnetServerTcp(opts.EndPoints[i], 0, opts.TlsOptions, opts.NetworkSendThrottleMax, opts.NetworkConnectionLimit, opts.UnixSocketPath, opts.UnixSocketPermission, logger);
+                }
+            }
+
+            storeWrapper = new StoreWrapper(version, RedisProtocolVersion, servers, customCommandManager, opts, subscribeBroker,
                 createDatabaseDelegate: createDatabaseDelegate,
                 clusterFactory: clusterFactory,
                 loggerFactory: loggerFactory);
@@ -294,18 +275,7 @@
             }
 
             var maxDatabases = opts.EnableCluster ? 1 : opts.MaxDatabases;
-            logger.LogInformation("Max number of logical databases allowed on server: {maxDatabases}", maxDatabases);
-=======
-                        // Delete existing unix socket file, if it exists.
-                        File.Delete(opts.UnixSocketPath);
-                    }
-                    servers[i] = new GarnetServerTcp(opts.EndPoints[i], 0, opts.TlsOptions, opts.NetworkSendThrottleMax, opts.NetworkConnectionLimit, opts.UnixSocketPath, opts.UnixSocketPermission, logger);
-                }
-            }
-
-            storeWrapper = new StoreWrapper(version, RedisProtocolVersion, servers, store, objectStore, objectStoreSizeTracker,
-                    customCommandManager, appendOnlyFile, opts, subscribeBroker, clusterFactory: clusterFactory, loggerFactory: loggerFactory);
->>>>>>> 699c4176
+            logger?.LogInformation("Max number of logical databases allowed on server: {maxDatabases}", maxDatabases);
 
             // Create session provider for Garnet
             Provider = new GarnetProvider(storeWrapper, subscribeBroker);
