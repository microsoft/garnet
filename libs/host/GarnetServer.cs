﻿// Copyright (c) Microsoft Corporation.
// Licensed under the MIT license.

using System;
using System.Diagnostics;
using System.IO;
using System.Threading;
using Garnet.cluster;
using Garnet.common;
using Garnet.networking;
using Garnet.server;
using Microsoft.Extensions.Logging;
using Tsavorite.core;

namespace Garnet
{
    using MainStoreAllocator = SpanByteAllocator<StoreFunctions<SpanByte, SpanByte, SpanByteComparer, SpanByteRecordDisposer>>;
    using MainStoreFunctions = StoreFunctions<SpanByte, SpanByte, SpanByteComparer, SpanByteRecordDisposer>;

    using ObjectStoreAllocator = GenericAllocator<byte[], IGarnetObject, StoreFunctions<byte[], IGarnetObject, ByteArrayKeyComparer, DefaultRecordDisposer<byte[], IGarnetObject>>>;
    using ObjectStoreFunctions = StoreFunctions<byte[], IGarnetObject, ByteArrayKeyComparer, DefaultRecordDisposer<byte[], IGarnetObject>>;

    /// <summary>
    /// Implementation Garnet server
    /// </summary>
    public class GarnetServer : IDisposable
    {
        internal GarnetProvider Provider;

        private readonly GarnetServerOptions opts;
        private IGarnetServer server;
        private TsavoriteKV<SpanByte, SpanByte, MainStoreFunctions, MainStoreAllocator> store;
        private TsavoriteKV<byte[], IGarnetObject, ObjectStoreFunctions, ObjectStoreAllocator> objectStore;
        private IDevice aofDevice;
        private TsavoriteLog appendOnlyFile;
        private SubscribeBroker<SpanByte, SpanByte, IKeySerializer<SpanByte>> subscribeBroker;
        private KVSettings<SpanByte, SpanByte> kvSettings;
        private KVSettings<byte[], IGarnetObject> objKvSettings;
        private INamedDeviceFactory logFactory;
        private MemoryLogger initLogger;
        private ILogger logger;
        private readonly ILoggerFactory loggerFactory;
        private readonly bool cleanupDir;
        private bool disposeLoggerFactory;

        /// <summary>
        /// Store and associated information used by this Garnet server
        /// </summary>
        protected StoreWrapper storeWrapper;

<<<<<<< HEAD
        // IMPORTANT: Keep the version in sync with .azure\pipelines\azure-pipelines-external-release.yml line ~6,
        // charts\garnet\Chart.yaml line ~6 and increment line ~5 and generate charts\garnet\README.md with helm-docs.
        readonly string version = "1.0.23";
=======
        // IMPORTANT: Keep the version in sync with .azure\pipelines\azure-pipelines-external-release.yml line ~6.
        readonly string version = "1.0.24";
>>>>>>> 7d866da1

        /// <summary>
        /// Resp protocol version
        /// </summary>
        readonly string redisProtocolVersion = "7.2.5";

        /// <summary>
        /// Metrics API
        /// </summary>
        public MetricsApi Metrics;

        /// <summary>
        /// Command registration API
        /// </summary>
        public RegisterApi Register;

        /// <summary>
        /// Store API
        /// </summary>
        public StoreApi Store;

        /// <summary>
        /// Create Garnet Server instance using specified command line arguments; use Start to start the server.
        /// </summary>
        /// <param name="commandLineArgs">Command line arguments</param>
        /// <param name="loggerFactory">Logger factory</param>
        public GarnetServer(string[] commandLineArgs, ILoggerFactory loggerFactory = null, bool cleanupDir = false)
        {
            Trace.Listeners.Add(new ConsoleTraceListener());

            // Set up an initial memory logger to log messages from configuration parser into memory.
            using (var memLogProvider = new MemoryLoggerProvider())
            {
                this.initLogger = (MemoryLogger)memLogProvider.CreateLogger("ArgParser");
            }

            if (!ServerSettingsManager.TryParseCommandLineArguments(commandLineArgs, out var serverSettings, out _, this.initLogger))
            {
                // Flush logs from memory logger
                FlushMemoryLogger(this.initLogger, "ArgParser", loggerFactory);
                throw new GarnetException("Encountered an error when initializing Garnet server. Please see log messages above for more details.");
            }

            if (loggerFactory == null)
            {
                // If the main logger factory is created by GarnetServer, it should be disposed when GarnetServer is disposed
                disposeLoggerFactory = true;
            }
            else
            {
                this.initLogger.LogWarning(
                    $"Received an external ILoggerFactory object. The following configuration options are ignored: {nameof(serverSettings.FileLogger)}, {nameof(serverSettings.LogLevel)}, {nameof(serverSettings.DisableConsoleLogger)}.");
            }

            // If no logger factory is given, set up main logger factory based on parsed configuration values,
            // otherwise use given logger factory.
            this.loggerFactory = loggerFactory ?? LoggerFactory.Create(builder =>
            {
                if (!serverSettings.DisableConsoleLogger.GetValueOrDefault())
                {
                    builder.AddSimpleConsole(options =>
                    {
                        options.SingleLine = true;
                        options.TimestampFormat = "hh::mm::ss ";
                    });
                }

                // Optional: Flush log output to file.
                if (serverSettings.FileLogger != null)
                    builder.AddFile(serverSettings.FileLogger);
                builder.SetMinimumLevel(serverSettings.LogLevel);
            });

            // Assign values to GarnetServerOptions
            this.opts = serverSettings.GetServerOptions(this.loggerFactory.CreateLogger("Options"));
            this.cleanupDir = cleanupDir;
            this.InitializeServer();
        }

        /// <summary>
        /// Create Garnet Server instance using GarnetServerOptions instance; use Start to start the server.
        /// </summary>
        /// <param name="opts">Server options</param>
        /// <param name="loggerFactory">Logger factory</param>
        /// <param name="server">The IGarnetServer to use. If none is provided, will use a GarnetServerTcp.</param>
        /// <param name="cleanupDir">Whether to clean up data folders on dispose</param>
        public GarnetServer(GarnetServerOptions opts, ILoggerFactory loggerFactory = null, IGarnetServer server = null, bool cleanupDir = false)
        {
            this.server = server;
            this.opts = opts;
            this.loggerFactory = loggerFactory;
            this.cleanupDir = cleanupDir;
            this.InitializeServer();
        }

        private void InitializeServer()
        {
            Debug.Assert(opts != null);

            if (!opts.QuietMode)
            {
                var red = "\u001b[31m";
                var magenta = "\u001b[35m";
                var normal = "\u001b[0m";

                Console.WriteLine($@"{red}    _________
   /_||___||_\      {normal}Garnet {version} {(IntPtr.Size == 8 ? "64" : "32")} bit; {(opts.EnableCluster ? "cluster" : "standalone")} mode{red}
   '. \   / .'      {normal}Port: {opts.Port}{red}
     '.\ /.'        {magenta}https://aka.ms/GetGarnet{red}
       '.'
{normal}");
            }

            var clusterFactory = opts.EnableCluster ? new ClusterFactory() : null;

            this.logger = this.loggerFactory?.CreateLogger("GarnetServer");
            logger?.LogInformation("Garnet {version} {bits} bit; {clusterMode} mode; Port: {port}", version, IntPtr.Size == 8 ? "64" : "32", opts.EnableCluster ? "cluster" : "standalone", opts.Port);

            // Flush initialization logs from memory logger
            FlushMemoryLogger(this.initLogger, "ArgParser", this.loggerFactory);

            var customCommandManager = new CustomCommandManager();

            var setMax = opts.ThreadPoolMaxThreads <= 0 || ThreadPool.SetMaxThreads(opts.ThreadPoolMaxThreads, opts.ThreadPoolMaxThreads);

            if (opts.ThreadPoolMinThreads > 0 && !ThreadPool.SetMinThreads(opts.ThreadPoolMinThreads, opts.ThreadPoolMinThreads))
                throw new Exception($"Unable to call ThreadPool.SetMinThreads with {opts.ThreadPoolMinThreads}");

            // Retry to set max threads if it wasn't set in the previous step
            if (!setMax && !ThreadPool.SetMaxThreads(opts.ThreadPoolMaxThreads, opts.ThreadPoolMaxThreads))
                throw new Exception($"Unable to call ThreadPool.SetMaxThreads with {opts.ThreadPoolMaxThreads}");

            CreateMainStore(clusterFactory, out var checkpointDir);
            CreateObjectStore(clusterFactory, customCommandManager, checkpointDir, out var objectStoreSizeTracker);

            if (!opts.DisablePubSub)
                subscribeBroker = new SubscribeBroker<SpanByte, SpanByte, IKeySerializer<SpanByte>>(new SpanByteKeySerializer(), null, opts.PubSubPageSizeBytes(), true);

            CreateAOF();

            logger?.LogTrace("TLS is {tlsEnabled}", opts.TlsOptions == null ? "disabled" : "enabled");

            // Create Garnet TCP server if none was provided.
            this.server ??= new GarnetServerTcp(opts.Address, opts.Port, 0, opts.TlsOptions, opts.NetworkSendThrottleMax, logger);

            storeWrapper = new StoreWrapper(version, redisProtocolVersion, server, store, objectStore, objectStoreSizeTracker,
                    customCommandManager, appendOnlyFile, opts, clusterFactory: clusterFactory, loggerFactory: loggerFactory);

            // Create session provider for Garnet
            Provider = new GarnetProvider(storeWrapper, subscribeBroker);

            // Create user facing API endpoints
            Metrics = new MetricsApi(Provider);
            Register = new RegisterApi(Provider);
            Store = new StoreApi(storeWrapper);

            server.Register(WireFormat.ASCII, Provider);
        }

        private void CreateMainStore(IClusterFactory clusterFactory, out string checkpointDir)
        {
            kvSettings = opts.GetSettings(loggerFactory, out logFactory);

            checkpointDir = opts.CheckpointDir ?? opts.LogDir;

            // Run checkpoint on its own thread to control p99
            kvSettings.ThrottleCheckpointFlushDelayMs = opts.CheckpointThrottleFlushDelayMs;
            kvSettings.CheckpointVersionSwitchBarrier = opts.EnableCluster;

            var checkpointFactory = opts.DeviceFactoryCreator();
            if (opts.EnableCluster)
            {
                kvSettings.CheckpointManager = clusterFactory.CreateCheckpointManager(checkpointFactory,
                    new DefaultCheckpointNamingScheme(checkpointDir + "/Store/checkpoints"), isMainStore: true, logger);
            }
            else
            {
                kvSettings.CheckpointManager = new DeviceLogCommitCheckpointManager(checkpointFactory,
                    new DefaultCheckpointNamingScheme(checkpointDir + "/Store/checkpoints"), removeOutdated: true);
            }

            store = new(kvSettings
                , StoreFunctions<SpanByte, SpanByte>.Create()
                , (allocatorSettings, storeFunctions) => new(allocatorSettings, storeFunctions));
        }

        private void CreateObjectStore(IClusterFactory clusterFactory, CustomCommandManager customCommandManager, string CheckpointDir, out CacheSizeTracker objectStoreSizeTracker)
        {
            objectStoreSizeTracker = null;
            if (!opts.DisableObjects)
            {
                objKvSettings = opts.GetObjectStoreSettings(this.loggerFactory?.CreateLogger("TsavoriteKV  [obj]"),
                    out var objTotalMemorySize);

                // Run checkpoint on its own thread to control p99
                objKvSettings.ThrottleCheckpointFlushDelayMs = opts.CheckpointThrottleFlushDelayMs;
                objKvSettings.CheckpointVersionSwitchBarrier = opts.EnableCluster;

                if (opts.EnableCluster)
                    objKvSettings.CheckpointManager = clusterFactory.CreateCheckpointManager(
                        opts.DeviceFactoryCreator(),
                        new DefaultCheckpointNamingScheme(CheckpointDir + "/ObjectStore/checkpoints"),
                        isMainStore: false, logger);
                else
                    objKvSettings.CheckpointManager = new DeviceLogCommitCheckpointManager(opts.DeviceFactoryCreator(),
                        new DefaultCheckpointNamingScheme(CheckpointDir + "/ObjectStore/checkpoints"),
                        removeOutdated: true);

                objectStore = new(objKvSettings
                    , StoreFunctions<byte[], IGarnetObject>.Create(new ByteArrayKeyComparer(),
                        () => new ByteArrayBinaryObjectSerializer(),
                        () => new GarnetObjectSerializer(customCommandManager))
                    , (allocatorSettings, storeFunctions) => new(allocatorSettings, storeFunctions));

                if (objTotalMemorySize > 0)
                    objectStoreSizeTracker = new CacheSizeTracker(objectStore, objKvSettings, objTotalMemorySize,
                        this.loggerFactory);
            }
        }

        private void CreateAOF()
        {
            if (opts.EnableAOF)
            {
                if (opts.MainMemoryReplication && opts.CommitFrequencyMs != -1)
                    throw new Exception("Need to set CommitFrequencyMs to -1 (manual commits) with MainMemoryReplication");

                opts.GetAofSettings(out var aofSettings);
                aofDevice = aofSettings.LogDevice;
                appendOnlyFile = new TsavoriteLog(aofSettings, logger: this.loggerFactory?.CreateLogger("TsavoriteLog [aof]"));

                if (opts.CommitFrequencyMs < 0 && opts.WaitForCommit)
                    throw new Exception("Cannot use CommitWait with manual commits");
                return;
            }

            if (opts.CommitFrequencyMs != 0 || opts.WaitForCommit)
                throw new Exception("Cannot use CommitFrequencyMs or CommitWait without EnableAOF");
        }

        /// <summary>
        /// Start server instance
        /// </summary>
        public void Start()
        {
            Provider.Recover();
            server.Start();
            Provider.Start();
            if (!opts.QuietMode)
                Console.WriteLine("* Ready to accept connections");
        }

        /// <summary>
        /// Dispose store (including log and checkpoint directory)
        /// </summary>
        public void Dispose()
        {
            Dispose(cleanupDir);
        }

        /// <summary>
        /// Dispose, optionally deleting logs and checkpoints
        /// </summary>
        /// <param name="deleteDir">Whether to delete logs and checkpoints</param>
        public void Dispose(bool deleteDir = true)
        {
            InternalDispose();
            if (deleteDir)
            {
                logFactory?.Delete(new FileDescriptor { directoryName = "" });
                if (opts.CheckpointDir != opts.LogDir && !string.IsNullOrEmpty(opts.CheckpointDir))
                {
                    var ckptdir = opts.DeviceFactoryCreator();
                    ckptdir.Initialize(opts.CheckpointDir);
                    ckptdir.Delete(new FileDescriptor { directoryName = "" });
                }
            }
        }

        private void InternalDispose()
        {
            Provider?.Dispose();
            server.Dispose();
            subscribeBroker?.Dispose();
            store.Dispose();
            appendOnlyFile?.Dispose();
            aofDevice?.Dispose();
            kvSettings.LogDevice?.Dispose();
            if (!opts.DisableObjects)
            {
                objectStore.Dispose();
                objKvSettings.LogDevice?.Dispose();
                objKvSettings.ObjectLogDevice?.Dispose();
            }
            opts.AuthSettings?.Dispose();
            if (disposeLoggerFactory)
                loggerFactory?.Dispose();
        }

        private static void DeleteDirectory(string path)
        {
            if (path == null) return;

            // Exceptions may happen due to a handle briefly remaining held after Dispose().
            try
            {
                foreach (string directory in Directory.GetDirectories(path))
                {
                    DeleteDirectory(directory);
                }

                Directory.Delete(path, true);
            }
            catch (Exception ex) when (ex is IOException ||
                                       ex is UnauthorizedAccessException)
            {
                try
                {
                    Directory.Delete(path, true);
                }
                catch { }
            }
        }

        /// <summary>
        /// Flushes MemoryLogger entries into a destination logger.
        /// Destination logger is either created from ILoggerFactory parameter or from a default console logger.
        /// </summary>
        /// <param name="memoryLogger">The memory logger</param>
        /// <param name="categoryName">The category name of the destination logger</param>
        /// <param name="dstLoggerFactory">Optional logger factory for creating the destination logger</param>
        private static void FlushMemoryLogger(MemoryLogger memoryLogger, string categoryName, ILoggerFactory dstLoggerFactory = null)
        {
            if (memoryLogger == null) return;

            // If no logger factory supplied, create a default console logger
            var disposeDstLoggerFactory = false;
            if (dstLoggerFactory == null)
            {
                dstLoggerFactory = LoggerFactory.Create(builder => builder.AddSimpleConsole(options =>
                {
                    options.SingleLine = true;
                    options.TimestampFormat = "hh::mm::ss ";
                }).SetMinimumLevel(LogLevel.Information));
                disposeDstLoggerFactory = true;
            }

            // Create the destination logger
            var dstLogger = dstLoggerFactory.CreateLogger(categoryName);

            // Flush all entries from the memory logger into the destination logger
            memoryLogger.FlushLogger(dstLogger);

            // If a default console logger factory was created, it is no longer needed
            if (disposeDstLoggerFactory)
            {
                dstLoggerFactory.Dispose();
            }
        }
    }
}<|MERGE_RESOLUTION|>--- conflicted
+++ resolved
@@ -48,14 +48,9 @@
         /// </summary>
         protected StoreWrapper storeWrapper;
 
-<<<<<<< HEAD
         // IMPORTANT: Keep the version in sync with .azure\pipelines\azure-pipelines-external-release.yml line ~6,
         // charts\garnet\Chart.yaml line ~6 and increment line ~5 and generate charts\garnet\README.md with helm-docs.
-        readonly string version = "1.0.23";
-=======
-        // IMPORTANT: Keep the version in sync with .azure\pipelines\azure-pipelines-external-release.yml line ~6.
         readonly string version = "1.0.24";
->>>>>>> 7d866da1
 
         /// <summary>
         /// Resp protocol version
