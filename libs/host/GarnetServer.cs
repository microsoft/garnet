﻿// Copyright (c) Microsoft Corporation.
// Licensed under the MIT license.

using System;
using System.Diagnostics;
using System.IO;
using System.Linq;
using System.Net.Sockets;
using System.Reflection;
using System.Text;
using System.Threading;
using Garnet.cluster;
using Garnet.common;
using Garnet.networking;
using Garnet.server;
using Garnet.server.Auth.Settings;
using Microsoft.Extensions.Logging;
using Tsavorite.core;

namespace Garnet
{
    using MainStoreAllocator = SpanByteAllocator<StoreFunctions<SpanByte, SpanByte, SpanByteComparer, SpanByteRecordDisposer>>;
    using MainStoreFunctions = StoreFunctions<SpanByte, SpanByte, SpanByteComparer, SpanByteRecordDisposer>;

    using ObjectStoreAllocator = GenericAllocator<byte[], IGarnetObject, StoreFunctions<byte[], IGarnetObject, ByteArrayKeyComparer, DefaultRecordDisposer<byte[], IGarnetObject>>>;
    using ObjectStoreFunctions = StoreFunctions<byte[], IGarnetObject, ByteArrayKeyComparer, DefaultRecordDisposer<byte[], IGarnetObject>>;

    /// <summary>
    /// Implementation Garnet server
    /// </summary>
    public class GarnetServer : IDisposable
    {
        /// <summary>
        /// Resp protocol version
        /// </summary>
        internal const string RedisProtocolVersion = "7.2.5";

        static readonly string version = GetVersion();
        static string GetVersion()
        {
            var Version = Assembly.GetExecutingAssembly().GetName().Version;
            return $"{Version.Major}.{Version.Minor}.{Version.Build}";
        }

        internal GarnetProvider Provider;

        private readonly GarnetServerOptions opts;
        private IGarnetServer server;
        private SubscribeBroker subscribeBroker;
        private KVSettings<SpanByte, SpanByte> kvSettings;
        private KVSettings<byte[], IGarnetObject> objKvSettings;
        private INamedDeviceFactory logFactory;
        private MemoryLogger initLogger;
        private ILogger logger;
        private readonly ILoggerFactory loggerFactory;
        private readonly bool cleanupDir;
        private bool disposeLoggerFactory;

        /// <summary>
        /// Store and associated information used by this Garnet server
        /// </summary>
        protected StoreWrapper storeWrapper;

        /// <summary>
        /// Metrics API
        /// </summary>
        public MetricsApi Metrics;

        /// <summary>
        /// Command registration API
        /// </summary>
        public RegisterApi Register;

        /// <summary>
        /// Store API
        /// </summary>
        public StoreApi Store;

        /// <summary>
        /// Create Garnet Server instance using specified command line arguments; use Start to start the server.
        /// </summary>
        /// <param name="commandLineArgs">Command line arguments</param>
        /// <param name="loggerFactory">Logger factory</param>
        /// <param name="cleanupDir">Clean up directory.</param>
        /// <param name="authenticationSettingsOverride">Override for custom authentication settings.</param>
        public GarnetServer(string[] commandLineArgs, ILoggerFactory loggerFactory = null, bool cleanupDir = false, IAuthenticationSettings authenticationSettingsOverride = null)
        {
            Trace.Listeners.Add(new ConsoleTraceListener());

            // Set up an initial memory logger to log messages from configuration parser into memory.
            using (var memLogProvider = new MemoryLoggerProvider())
            {
                this.initLogger = (MemoryLogger)memLogProvider.CreateLogger("ArgParser");
            }

            if (!ServerSettingsManager.TryParseCommandLineArguments(commandLineArgs, out var serverSettings, out _, out var exitGracefully, logger: this.initLogger))
            {
                if (exitGracefully)
                    Environment.Exit(0);

                // Flush logs from memory logger
                FlushMemoryLogger(this.initLogger, "ArgParser", loggerFactory);

                throw new GarnetException("Encountered an error when initializing Garnet server. Please see log messages above for more details.");
            }

            if (loggerFactory == null)
            {
                // If the main logger factory is created by GarnetServer, it should be disposed when GarnetServer is disposed
                disposeLoggerFactory = true;
            }
            else
            {
                this.initLogger.LogWarning(
                    $"Received an external ILoggerFactory object. The following configuration options are ignored: {nameof(serverSettings.FileLogger)}, {nameof(serverSettings.LogLevel)}, {nameof(serverSettings.DisableConsoleLogger)}.");
            }

            // If no logger factory is given, set up main logger factory based on parsed configuration values,
            // otherwise use given logger factory.
            this.loggerFactory = loggerFactory ?? LoggerFactory.Create(builder =>
            {
                if (!serverSettings.DisableConsoleLogger.GetValueOrDefault())
                {
                    builder.AddSimpleConsole(options =>
                    {
                        options.SingleLine = true;
                        options.TimestampFormat = "hh::mm::ss ";
                    });
                }

                // Optional: Flush log output to file.
                if (serverSettings.FileLogger != null)
                    builder.AddFile(serverSettings.FileLogger);
                builder.SetMinimumLevel(serverSettings.LogLevel);
            });

            // Assign values to GarnetServerOptions
            this.opts = serverSettings.GetServerOptions(this.loggerFactory.CreateLogger("Options"));
            this.opts.AuthSettings = authenticationSettingsOverride ?? this.opts.AuthSettings;
            this.cleanupDir = cleanupDir;
            this.InitializeServer();
        }

        /// <summary>
        /// Create Garnet Server instance using GarnetServerOptions instance; use Start to start the server.
        /// </summary>
        /// <param name="opts">Server options</param>
        /// <param name="loggerFactory">Logger factory</param>
        /// <param name="server">The IGarnetServer to use. If none is provided, will use a GarnetServerTcp.</param>
        /// <param name="cleanupDir">Whether to clean up data folders on dispose</param>
        public GarnetServer(GarnetServerOptions opts, ILoggerFactory loggerFactory = null, IGarnetServer server = null, bool cleanupDir = false)
        {
            this.server = server;
            this.opts = opts;
            this.loggerFactory = loggerFactory;
            this.cleanupDir = cleanupDir;
            this.InitializeServer();
        }

        private void InitializeServer()
        {
            Debug.Assert(opts != null);

            if (!opts.QuietMode)
            {
                var red = "\u001b[31m";
                var magenta = "\u001b[35m";
                var normal = "\u001b[0m";

                Console.WriteLine($"""
                    {red}    _________
                       /_||___||_\      {normal}Garnet {version} {(IntPtr.Size == 8 ? "64" : "32")} bit; {(opts.EnableCluster ? "cluster" : "standalone")} mode{red}
                       '. \   / .'      {normal}Listening on: {opts.EndPoint}{red}
                         '.\ /.'        {magenta}https://aka.ms/GetGarnet{red}
                           '.'
                    {normal}
                    """);
            }

            var clusterFactory = opts.EnableCluster ? new ClusterFactory() : null;

            this.logger = this.loggerFactory?.CreateLogger("GarnetServer");
            logger?.LogInformation("Garnet {version} {bits} bit; {clusterMode} mode; Endpoint: {endpoint}", version, IntPtr.Size == 8 ? "64" : "32", opts.EnableCluster ? "cluster" : "standalone", opts.EndPoint);

            // Flush initialization logs from memory logger
            FlushMemoryLogger(this.initLogger, "ArgParser", this.loggerFactory);

            var customCommandManager = new CustomCommandManager();

            ThreadPool.GetMinThreads(out var minThreads, out var minCPThreads);
            ThreadPool.GetMaxThreads(out var maxThreads, out var maxCPThreads);

            bool minChanged = false, maxChanged = false;
            if (opts.ThreadPoolMinThreads > 0)
            {
                minThreads = opts.ThreadPoolMinThreads;
                minChanged = true;
            }
            if (opts.ThreadPoolMinIOCompletionThreads > 0)
            {
                minCPThreads = opts.ThreadPoolMinIOCompletionThreads;
                minChanged = true;
            }
            if (opts.ThreadPoolMaxThreads > 0)
            {
                maxThreads = opts.ThreadPoolMaxThreads;
                maxChanged = true;
            }
            if (opts.ThreadPoolMaxIOCompletionThreads > 0)
            {
                maxCPThreads = opts.ThreadPoolMaxIOCompletionThreads;
                maxChanged = true;
            }

            // First try to set the max threads
            var setMax = !maxChanged || ThreadPool.SetMaxThreads(maxThreads, maxCPThreads);

            // Set the min threads
            if (minChanged && !ThreadPool.SetMinThreads(minThreads, minCPThreads))
                throw new Exception($"Unable to call ThreadPool.SetMinThreads with {minThreads}, {minCPThreads}");

            // Retry to set max threads if it wasn't set in the earlier step
            if (!setMax && !ThreadPool.SetMaxThreads(maxThreads, maxCPThreads))
                throw new Exception($"Unable to call ThreadPool.SetMaxThreads with {maxThreads}, {maxCPThreads}");

<<<<<<< HEAD
            StoreWrapper.DatabaseCreatorDelegate createDatabaseDelegate = (int dbId) =>
                CreateDatabase(dbId, opts, clusterFactory, customCommandManager);
=======
            opts.Initialize(loggerFactory);
            CreateMainStore(clusterFactory, out var checkpointDir);
            CreateObjectStore(clusterFactory, customCommandManager, checkpointDir, out var objectStoreSizeTracker);
>>>>>>> b74267e9

            if (!opts.DisablePubSub)
                subscribeBroker = new SubscribeBroker(null, opts.PubSubPageSizeBytes(), opts.SubscriberRefreshFrequencyMs, true, logger);

            logger?.LogTrace("TLS is {tlsEnabled}", opts.TlsOptions == null ? "disabled" : "enabled");

            if (opts.EndPoint is UnixDomainSocketEndPoint)
            {
                // Delete existing unix socket file, if it exists.
                File.Delete(opts.UnixSocketPath);
            }

            // Create Garnet TCP server if none was provided.
            this.server ??= new GarnetServerTcp(opts.EndPoint, 0, opts.TlsOptions, opts.NetworkSendThrottleMax,
                opts.NetworkConnectionLimit, opts.UnixSocketPath, opts.UnixSocketPermission, logger);

            storeWrapper = new StoreWrapper(version, RedisProtocolVersion, server,
                customCommandManager, opts, subscribeBroker,
                createDatabaseDelegate: createDatabaseDelegate,
                clusterFactory: clusterFactory,
                loggerFactory: loggerFactory);

            if (logger != null)
            {
                var configMemoryLimit = (storeWrapper.store.IndexSize * 64) +
                                        storeWrapper.store.Log.MaxMemorySizeBytes +
                                        (storeWrapper.store.ReadCache?.MaxMemorySizeBytes ?? 0) +
                                        (storeWrapper.appendOnlyFile?.MaxMemorySizeBytes ?? 0);
                if (storeWrapper.objectStore != null)
                    configMemoryLimit += storeWrapper.objectStore.IndexSize * 64 +
                                         storeWrapper.objectStore.Log.MaxMemorySizeBytes +
                                         (storeWrapper.objectStore.ReadCache?.MaxMemorySizeBytes ?? 0) +
                                         (storeWrapper.objectStoreSizeTracker?.TargetSize ?? 0) +
                                         (storeWrapper.objectStoreSizeTracker?.ReadCacheTargetSize ?? 0);
                logger.LogInformation("Total configured memory limit: {configMemoryLimit}", configMemoryLimit);
            }

            // Create session provider for Garnet
            Provider = new GarnetProvider(storeWrapper, subscribeBroker);

            // Create user facing API endpoints
            Metrics = new MetricsApi(Provider);
            Register = new RegisterApi(Provider);
            Store = new StoreApi(storeWrapper);

            server.Register(WireFormat.ASCII, Provider);

            LoadModules(customCommandManager);
        }

        private GarnetDatabase CreateDatabase(int dbId, GarnetServerOptions serverOptions, ClusterFactory clusterFactory,
            CustomCommandManager customCommandManager)
        {
            var store = CreateMainStore(dbId, clusterFactory);
            var objectStore = CreateObjectStore(dbId, clusterFactory, customCommandManager, out var objectStoreSizeTracker);
            var (aofDevice, aof) = CreateAOF(dbId);
            return new GarnetDatabase(dbId, store, objectStore, objectStoreSizeTracker, aofDevice, aof,
                serverOptions.AdjustedIndexMaxCacheLines == 0,
                serverOptions.AdjustedObjectStoreIndexMaxCacheLines == 0);
        }

        private void LoadModules(CustomCommandManager customCommandManager)
        {
            if (opts.LoadModuleCS == null)
                return;

            foreach (var moduleCS in opts.LoadModuleCS)
            {
                var moduleCSData = moduleCS.Split(' ', StringSplitOptions.RemoveEmptyEntries);
                if (moduleCSData.Length < 1)
                    continue;

                var modulePath = moduleCSData[0];
                var moduleArgs = moduleCSData.Length > 1 ? moduleCSData.Skip(1).ToArray() : [];
                if (ModuleUtils.LoadAssemblies([modulePath], null, true, out var loadedAssemblies, out var errorMsg))
                {
                    ModuleRegistrar.Instance.LoadModule(customCommandManager, loadedAssemblies.ToList()[0], moduleArgs, logger, out errorMsg);
                }
                else
                {
                    logger?.LogError("Module {0} failed to load with error {1}", modulePath, Encoding.UTF8.GetString(errorMsg));
                }
            }
        }

        private TsavoriteKV<SpanByte, SpanByte, MainStoreFunctions, MainStoreAllocator> CreateMainStore(int dbId, IClusterFactory clusterFactory)
        {
            kvSettings = opts.GetSettings(loggerFactory, out logFactory);

            // Run checkpoint on its own thread to control p99
            kvSettings.ThrottleCheckpointFlushDelayMs = opts.CheckpointThrottleFlushDelayMs;

            var baseName = opts.GetMainStoreCheckpointDirectory(dbId);
            var defaultNamingScheme = new DefaultCheckpointNamingScheme(baseName);

            kvSettings.CheckpointManager = opts.EnableCluster ?
                clusterFactory.CreateCheckpointManager(opts.DeviceFactoryCreator, defaultNamingScheme, isMainStore: true, logger) :
                new DeviceLogCommitCheckpointManager(opts.DeviceFactoryCreator, defaultNamingScheme, removeOutdated: true);

            return new TsavoriteKV<SpanByte, SpanByte, MainStoreFunctions, MainStoreAllocator>(kvSettings
                , StoreFunctions<SpanByte, SpanByte>.Create()
                , (allocatorSettings, storeFunctions) => new(allocatorSettings, storeFunctions));
        }

        private TsavoriteKV<byte[], IGarnetObject, ObjectStoreFunctions, ObjectStoreAllocator> CreateObjectStore(int dbId, IClusterFactory clusterFactory, CustomCommandManager customCommandManager, out CacheSizeTracker objectStoreSizeTracker)
        {
            objectStoreSizeTracker = null;
<<<<<<< HEAD
            if (opts.DisableObjects)
                return null;
=======
            if (!opts.DisableObjects)
            {
                objKvSettings = opts.GetObjectStoreSettings(loggerFactory,
                    out var objHeapMemorySize, out var objReadCacheHeapMemorySize);
>>>>>>> b74267e9

            objKvSettings = opts.GetObjectStoreSettings(this.loggerFactory?.CreateLogger("TsavoriteKV  [obj]"),
                out var objHeapMemorySize, out var objReadCacheHeapMemorySize);

            // Run checkpoint on its own thread to control p99
            objKvSettings.ThrottleCheckpointFlushDelayMs = opts.CheckpointThrottleFlushDelayMs;

            var baseName = opts.GetObjectStoreCheckpointDirectory(dbId);
            var defaultNamingScheme = new DefaultCheckpointNamingScheme(baseName);

            objKvSettings.CheckpointManager = opts.EnableCluster ?
                clusterFactory.CreateCheckpointManager(opts.DeviceFactoryCreator, defaultNamingScheme, isMainStore: false, logger) :
                new DeviceLogCommitCheckpointManager(opts.DeviceFactoryCreator, defaultNamingScheme, removeOutdated: true);

            var objStore = new TsavoriteKV<byte[], IGarnetObject, ObjectStoreFunctions, ObjectStoreAllocator>(
                objKvSettings,
                StoreFunctions<byte[], IGarnetObject>.Create(new ByteArrayKeyComparer(),
                    () => new ByteArrayBinaryObjectSerializer(),
                    () => new GarnetObjectSerializer(customCommandManager)),
                (allocatorSettings, storeFunctions) => new(allocatorSettings, storeFunctions));

            if (objHeapMemorySize > 0 || objReadCacheHeapMemorySize > 0)
                objectStoreSizeTracker = new CacheSizeTracker(objStore, objKvSettings, objHeapMemorySize, objReadCacheHeapMemorySize,
                    this.loggerFactory);

            return objStore;

        }

        private (IDevice, TsavoriteLog) CreateAOF(int dbId)
        {
            if (!opts.EnableAOF)
            {
                if (opts.CommitFrequencyMs != 0 || opts.WaitForCommit)
                    throw new Exception("Cannot use CommitFrequencyMs or CommitWait without EnableAOF");
                return (null, null);
            }

            if (opts.FastAofTruncate && opts.CommitFrequencyMs != -1)
                throw new Exception("Need to set CommitFrequencyMs to -1 (manual commits) with MainMemoryReplication");

            opts.GetAofSettings(dbId, out var aofSettings);
            var aofDevice = aofSettings.LogDevice;
            var appendOnlyFile = new TsavoriteLog(aofSettings, logger: this.loggerFactory?.CreateLogger("TsavoriteLog [aof]"));
            if (opts.CommitFrequencyMs < 0 && opts.WaitForCommit)
                throw new Exception("Cannot use CommitWait with manual commits");
            return (aofDevice, appendOnlyFile);
        }

        /// <summary>
        /// Start server instance
        /// </summary>
        public void Start()
        {
            Provider.Recover();
            server.Start();
            Provider.Start();
            if (!opts.QuietMode)
                Console.WriteLine("* Ready to accept connections");
        }

        /// <summary>
        /// Dispose store (including log and checkpoint directory)
        /// </summary>
        public void Dispose()
        {
            Dispose(cleanupDir);
        }

        /// <summary>
        /// Dispose, optionally deleting logs and checkpoints
        /// </summary>
        /// <param name="deleteDir">Whether to delete logs and checkpoints</param>
        public void Dispose(bool deleteDir = true)
        {
            InternalDispose();
            if (deleteDir)
            {
                logFactory?.Delete(new FileDescriptor { directoryName = "" });
                if (opts.CheckpointDir != opts.LogDir && !string.IsNullOrEmpty(opts.CheckpointDir))
                {
                    var checkpointDeviceFactory = opts.DeviceFactoryCreator.Create(opts.CheckpointDir);
                    checkpointDeviceFactory.Delete(new FileDescriptor { directoryName = "" });
                }
            }
        }

        private void InternalDispose()
        {
            Provider?.Dispose();
            server.Dispose();
            subscribeBroker?.Dispose();
            kvSettings.LogDevice?.Dispose();
            if (!opts.DisableObjects)
            {
                objKvSettings.LogDevice?.Dispose();
                objKvSettings.ObjectLogDevice?.Dispose();
            }
            opts.AuthSettings?.Dispose();
            if (disposeLoggerFactory)
                loggerFactory?.Dispose();
        }

        private static void DeleteDirectory(string path)
        {
            if (path == null) return;

            // Exceptions may happen due to a handle briefly remaining held after Dispose().
            try
            {
                foreach (string directory in Directory.GetDirectories(path))
                {
                    DeleteDirectory(directory);
                }

                Directory.Delete(path, true);
            }
            catch (Exception ex) when (ex is IOException ||
                                       ex is UnauthorizedAccessException)
            {
                try
                {
                    Directory.Delete(path, true);
                }
                catch { }
            }
        }

        /// <summary>
        /// Flushes MemoryLogger entries into a destination logger.
        /// Destination logger is either created from ILoggerFactory parameter or from a default console logger.
        /// </summary>
        /// <param name="memoryLogger">The memory logger</param>
        /// <param name="categoryName">The category name of the destination logger</param>
        /// <param name="dstLoggerFactory">Optional logger factory for creating the destination logger</param>
        private static void FlushMemoryLogger(MemoryLogger memoryLogger, string categoryName, ILoggerFactory dstLoggerFactory = null)
        {
            if (memoryLogger == null) return;

            // If no logger factory supplied, create a default console logger
            var disposeDstLoggerFactory = false;
            if (dstLoggerFactory == null)
            {
                dstLoggerFactory = LoggerFactory.Create(builder => builder.AddSimpleConsole(options =>
                {
                    options.SingleLine = true;
                    options.TimestampFormat = "hh::mm::ss ";
                }).SetMinimumLevel(LogLevel.Information));
                disposeDstLoggerFactory = true;
            }

            // Create the destination logger
            var dstLogger = dstLoggerFactory.CreateLogger(categoryName);

            // Flush all entries from the memory logger into the destination logger
            memoryLogger.FlushLogger(dstLogger);

            // If a default console logger factory was created, it is no longer needed
            if (disposeDstLoggerFactory)
            {
                dstLoggerFactory.Dispose();
            }
        }
    }
}<|MERGE_RESOLUTION|>--- conflicted
+++ resolved
@@ -223,14 +223,9 @@
             if (!setMax && !ThreadPool.SetMaxThreads(maxThreads, maxCPThreads))
                 throw new Exception($"Unable to call ThreadPool.SetMaxThreads with {maxThreads}, {maxCPThreads}");
 
-<<<<<<< HEAD
+            opts.Initialize(loggerFactory);
             StoreWrapper.DatabaseCreatorDelegate createDatabaseDelegate = (int dbId) =>
                 CreateDatabase(dbId, opts, clusterFactory, customCommandManager);
-=======
-            opts.Initialize(loggerFactory);
-            CreateMainStore(clusterFactory, out var checkpointDir);
-            CreateObjectStore(clusterFactory, customCommandManager, checkpointDir, out var objectStoreSizeTracker);
->>>>>>> b74267e9
 
             if (!opts.DisablePubSub)
                 subscribeBroker = new SubscribeBroker(null, opts.PubSubPageSizeBytes(), opts.SubscriberRefreshFrequencyMs, true, logger);
@@ -284,11 +279,11 @@
         private GarnetDatabase CreateDatabase(int dbId, GarnetServerOptions serverOptions, ClusterFactory clusterFactory,
             CustomCommandManager customCommandManager)
         {
-            var store = CreateMainStore(dbId, clusterFactory);
-            var objectStore = CreateObjectStore(dbId, clusterFactory, customCommandManager, out var objectStoreSizeTracker);
+            var store = CreateMainStore(dbId, clusterFactory, out var epoch, out var stateMachineDriver);
+            var objectStore = CreateObjectStore(dbId, clusterFactory, customCommandManager, epoch, stateMachineDriver, out var objectStoreSizeTracker);
             var (aofDevice, aof) = CreateAOF(dbId);
-            return new GarnetDatabase(dbId, store, objectStore, objectStoreSizeTracker, aofDevice, aof,
-                serverOptions.AdjustedIndexMaxCacheLines == 0,
+            return new GarnetDatabase(dbId, store, objectStore, epoch, stateMachineDriver, objectStoreSizeTracker,
+                aofDevice, aof, serverOptions.AdjustedIndexMaxCacheLines == 0,
                 serverOptions.AdjustedObjectStoreIndexMaxCacheLines == 0);
         }
 
@@ -316,9 +311,13 @@
             }
         }
 
-        private TsavoriteKV<SpanByte, SpanByte, MainStoreFunctions, MainStoreAllocator> CreateMainStore(int dbId, IClusterFactory clusterFactory)
-        {
-            kvSettings = opts.GetSettings(loggerFactory, out logFactory);
+        private TsavoriteKV<SpanByte, SpanByte, MainStoreFunctions, MainStoreAllocator> CreateMainStore(int dbId, IClusterFactory clusterFactory,
+            out LightEpoch epoch, out StateMachineDriver stateMachineDriver)
+        {
+            epoch = new LightEpoch();
+            stateMachineDriver = new StateMachineDriver(epoch, loggerFactory?.CreateLogger($"StateMachineDriver"));
+
+            kvSettings = opts.GetSettings(loggerFactory, epoch, stateMachineDriver, out logFactory);
 
             // Run checkpoint on its own thread to control p99
             kvSettings.ThrottleCheckpointFlushDelayMs = opts.CheckpointThrottleFlushDelayMs;
@@ -335,20 +334,14 @@
                 , (allocatorSettings, storeFunctions) => new(allocatorSettings, storeFunctions));
         }
 
-        private TsavoriteKV<byte[], IGarnetObject, ObjectStoreFunctions, ObjectStoreAllocator> CreateObjectStore(int dbId, IClusterFactory clusterFactory, CustomCommandManager customCommandManager, out CacheSizeTracker objectStoreSizeTracker)
+        private TsavoriteKV<byte[], IGarnetObject, ObjectStoreFunctions, ObjectStoreAllocator> CreateObjectStore(int dbId, IClusterFactory clusterFactory, CustomCommandManager customCommandManager, 
+            LightEpoch epoch, StateMachineDriver stateMachineDriver, out CacheSizeTracker objectStoreSizeTracker)
         {
             objectStoreSizeTracker = null;
-<<<<<<< HEAD
             if (opts.DisableObjects)
                 return null;
-=======
-            if (!opts.DisableObjects)
-            {
-                objKvSettings = opts.GetObjectStoreSettings(loggerFactory,
-                    out var objHeapMemorySize, out var objReadCacheHeapMemorySize);
->>>>>>> b74267e9
-
-            objKvSettings = opts.GetObjectStoreSettings(this.loggerFactory?.CreateLogger("TsavoriteKV  [obj]"),
+
+            objKvSettings = opts.GetObjectStoreSettings(loggerFactory, epoch, stateMachineDriver,
                 out var objHeapMemorySize, out var objReadCacheHeapMemorySize);
 
             // Run checkpoint on its own thread to control p99
