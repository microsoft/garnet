﻿// Copyright (c) Microsoft Corporation.
// Licensed under the MIT license.

using System;
using System.Diagnostics;
using System.IO;
using System.Threading;
using Garnet.cluster;
using Garnet.common;
using Garnet.networking;
using Garnet.server;
using Microsoft.Extensions.Logging;
using Tsavorite.core;

namespace Garnet
{
    using MainStoreAllocator = SpanByteAllocator<StoreFunctions<SpanByte, SpanByte, SpanByteComparer, SpanByteRecordDisposer>>;
    using MainStoreFunctions = StoreFunctions<SpanByte, SpanByte, SpanByteComparer, SpanByteRecordDisposer>;

    using ObjectStoreAllocator = GenericAllocator<byte[], IGarnetObject, StoreFunctions<byte[], IGarnetObject, ByteArrayKeyComparer, DefaultRecordDisposer<byte[], IGarnetObject>>>;
    using ObjectStoreFunctions = StoreFunctions<byte[], IGarnetObject, ByteArrayKeyComparer, DefaultRecordDisposer<byte[], IGarnetObject>>;

    /// <summary>
    /// Implementation Garnet server
    /// </summary>
    public class GarnetServer : IDisposable
    {
        internal GarnetProvider Provider;

        private readonly GarnetServerOptions opts;
        private IGarnetServer server;
        private TsavoriteKV<SpanByte, SpanByte, MainStoreFunctions, MainStoreAllocator> store;
        private TsavoriteKV<byte[], IGarnetObject, ObjectStoreFunctions, ObjectStoreAllocator> objectStore;
        private IDevice aofDevice;
        private TsavoriteLog appendOnlyFile;
        private SubscribeBroker<SpanByte, SpanByte, IKeySerializer<SpanByte>> subscribeBroker;
        private CollectionItemBroker itemBroker;
        private KVSettings<SpanByte, SpanByte> kvSettings;
        private KVSettings<byte[], IGarnetObject> objKvSettings;
        private INamedDeviceFactory logFactory;
        private MemoryLogger initLogger;
        private ILogger logger;
        private readonly ILoggerFactory loggerFactory;
        private readonly bool cleanupDir;
        private bool disposeLoggerFactory;

        /// <summary>
        /// Store and associated information used by this Garnet server
        /// </summary>
        protected StoreWrapper storeWrapper;

        // IMPORTANT: Keep the version in sync with .azure\pipelines\azure-pipelines-external-release.yml line ~6.
        readonly string version = "1.0.19";

        /// <summary>
        /// Resp protocol version
        /// </summary>
        readonly string redisProtocolVersion = "7.2.5";

        /// <summary>
        /// Metrics API
        /// </summary>
        public MetricsApi Metrics;

        /// <summary>
        /// Command registration API
        /// </summary>
        public RegisterApi Register;

        /// <summary>
        /// Store API
        /// </summary>
        public StoreApi Store;

        /// <summary>
        /// Create Garnet Server instance using specified command line arguments; use Start to start the server.
        /// </summary>
        /// <param name="commandLineArgs">Command line arguments</param>
        /// <param name="loggerFactory">Logger factory</param>
        public GarnetServer(string[] commandLineArgs, ILoggerFactory loggerFactory = null, bool cleanupDir = false)
        {
            Trace.Listeners.Add(new ConsoleTraceListener());

            // Set up an initial memory logger to log messages from configuration parser into memory.
            using (var memLogProvider = new MemoryLoggerProvider())
            {
                this.initLogger = (MemoryLogger)memLogProvider.CreateLogger("ArgParser");
            }

            if (!ServerSettingsManager.TryParseCommandLineArguments(commandLineArgs, out var serverSettings, out _, this.initLogger))
            {
                // Flush logs from memory logger
                FlushMemoryLogger(this.initLogger, "ArgParser", loggerFactory);
                throw new GarnetException("Encountered an error when initializing Garnet server. Please see log messages above for more details.");
            }

            if (loggerFactory == null)
            {
                // If the main logger factory is created by GarnetServer, it should be disposed when GarnetServer is disposed
                disposeLoggerFactory = true;
            }
            else
            {
                this.initLogger.LogWarning(
                    $"Received an external ILoggerFactory object. The following configuration options are ignored: {nameof(serverSettings.FileLogger)}, {nameof(serverSettings.LogLevel)}, {nameof(serverSettings.DisableConsoleLogger)}.");
            }

            // If no logger factory is given, set up main logger factory based on parsed configuration values,
            // otherwise use given logger factory.
            this.loggerFactory = loggerFactory ?? LoggerFactory.Create(builder =>
            {
                if (!serverSettings.DisableConsoleLogger.GetValueOrDefault())
                {
                    builder.AddSimpleConsole(options =>
                    {
                        options.SingleLine = true;
                        options.TimestampFormat = "hh::mm::ss ";
                    });
                }

                // Optional: Flush log output to file.
                if (serverSettings.FileLogger != null)
                    builder.AddFile(serverSettings.FileLogger);
                builder.SetMinimumLevel(serverSettings.LogLevel);
            });

            // Assign values to GarnetServerOptions
            this.opts = serverSettings.GetServerOptions(this.loggerFactory.CreateLogger("Options"));
            this.cleanupDir = cleanupDir;
            this.InitializeServer();
        }

        /// <summary>
        /// Create Garnet Server instance using GarnetServerOptions instance; use Start to start the server.
        /// </summary>
        /// <param name="opts">Server options</param>
        /// <param name="loggerFactory">Logger factory</param>
        /// <param name="server">The IGarnetServer to use. If none is provided, will use a GarnetServerTcp.</param>
        /// <param name="cleanupDir">Whether to clean up data folders on dispose</param>
        public GarnetServer(GarnetServerOptions opts, ILoggerFactory loggerFactory = null, IGarnetServer server = null, bool cleanupDir = false)
        {
            this.server = server;
            this.opts = opts;
            this.loggerFactory = loggerFactory;
            this.cleanupDir = cleanupDir;
            this.InitializeServer();
        }

        private void InitializeServer()
        {
            Debug.Assert(opts != null);

            if (!opts.QuietMode)
            {
                var red = "\u001b[31m";
                var magenta = "\u001b[35m";
                var normal = "\u001b[0m";

                Console.WriteLine($@"{red}    _________
   /_||___||_\      {normal}Garnet {version} {(IntPtr.Size == 8 ? "64" : "32")} bit; {(opts.EnableCluster ? "cluster" : "standalone")} mode{red}
   '. \   / .'      {normal}Port: {opts.Port}{red}
     '.\ /.'        {magenta}https://aka.ms/GetGarnet{red}
       '.'
{normal}");
            }

            var clusterFactory = opts.EnableCluster ? new ClusterFactory() : null;

            this.logger = this.loggerFactory?.CreateLogger("GarnetServer");
            logger?.LogInformation("Garnet {version} {bits} bit; {clusterMode} mode; Port: {port}", version, IntPtr.Size == 8 ? "64" : "32", opts.EnableCluster ? "cluster" : "standalone", opts.Port);

            // Flush initialization logs from memory logger
            FlushMemoryLogger(this.initLogger, "ArgParser", this.loggerFactory);

            var customCommandManager = new CustomCommandManager();

            // First attempt to set max threads
            var setMax = opts.ThreadPoolMaxThreads <= 0 || ThreadPool.SetMaxThreads(opts.ThreadPoolMaxThreads, opts.ThreadPoolMaxThreads);

            if (opts.ThreadPoolMinThreads > 0 && !ThreadPool.SetMinThreads(opts.ThreadPoolMinThreads, opts.ThreadPoolMinThreads))
                throw new Exception($"Unable to call ThreadPool.SetMinThreads with {opts.ThreadPoolMinThreads}");

            // Retry to set max threads if it wasn't set in the previous step
            if (!setMax && !ThreadPool.SetMaxThreads(opts.ThreadPoolMaxThreads, opts.ThreadPoolMaxThreads))
                throw new Exception($"Unable to call ThreadPool.SetMaxThreads with {opts.ThreadPoolMaxThreads}");

            var checkpointDir = opts.CheckpointDir ?? opts.LogDir;
            var kernel = CreateKernel(checkpointDir);
            CreateMainStore(ref kernel, clusterFactory, checkpointDir);
            CreateObjectStore(ref kernel, clusterFactory, customCommandManager, checkpointDir, out var objectStoreSizeTracker, out itemBroker);

            if (!opts.DisablePubSub)
                subscribeBroker = new SubscribeBroker<SpanByte, SpanByte, IKeySerializer<SpanByte>>(new SpanByteKeySerializer(), null, opts.PubSubPageSizeBytes(), true);

            CreateAOF();

            logger?.LogTrace("TLS is {tlsEnabled}", opts.TlsOptions == null ? "disabled" : "enabled");

            // Create Garnet TCP server if none was provided.
            this.server ??= new GarnetServerTcp(opts.Address, opts.Port, 0, opts.TlsOptions, opts.NetworkSendThrottleMax, logger);

            storeWrapper = new StoreWrapper(version, redisProtocolVersion, kernel, server, store, objectStore, objectStoreSizeTracker,
                    customCommandManager, appendOnlyFile, opts, clusterFactory: clusterFactory, loggerFactory: loggerFactory);

            // Create session provider for Garnet
            Provider = new GarnetProvider(storeWrapper, subscribeBroker, itemBroker);

            // Create user facing API endpoints
            Metrics = new MetricsApi(Provider);
            Register = new RegisterApi(Provider);
            Store = new StoreApi(storeWrapper);

            server.Register(WireFormat.ASCII, Provider);
        }

        private TsavoriteKernel CreateKernel(string checkpointDir)
        {
<<<<<<< HEAD
            // The index (hashtable) sector size must be the sector size of the device we'll write the index checkpoint to.
            // All writes and reads must align to sector boundary so unbuffered overlapped IO happens without copies.
            var checkpointFactory = opts.GetInitializedDeviceFactory(checkpointDir);
            var numBuckets = opts.IndexSizeCachelines("hash index size", opts.IndexSize);
            return new TsavoriteKernel(numBuckets, (int)checkpointFactory.SectorSize, this.loggerFactory?.CreateLogger("TsavoriteKV [kernel]"));
        }
=======
            kvSettings = opts.GetSettings(loggerFactory, out logFactory);
>>>>>>> 70fc15bb

        private void CreateMainStore(ref TsavoriteKernel kernel, IClusterFactory clusterFactory, string checkpointDir)
        {
            kvSettings = opts.GetSettings(this.loggerFactory?.CreateLogger("TsavoriteKV [main]"), out logFactory);

            // Run checkpoint on its own thread to control p99
            kvSettings.ThrottleCheckpointFlushDelayMs = opts.CheckpointThrottleFlushDelayMs;
            kvSettings.CheckpointVersionSwitchBarrier = opts.EnableCluster;

            var checkpointFactory = opts.GetDeviceFactory();
            var checkpointNamingScheme = new DefaultCheckpointNamingScheme(checkpointDir + "/Store/checkpoints");
            kvSettings.CheckpointManager = opts.EnableCluster
                ? clusterFactory.CreateCheckpointManager(checkpointFactory, checkpointNamingScheme, isMainStore: true, logger)
                : (ICheckpointManager)new DeviceLogCommitCheckpointManager(checkpointFactory, checkpointNamingScheme, removeOutdated: true);

            store = new(kernel, partitionId: 0, kvSettings
                , StoreFunctions<SpanByte, SpanByte>.Create()
                , (allocatorSettings, storeFunctions) => new(allocatorSettings, storeFunctions));
        }

        private void CreateObjectStore(ref TsavoriteKernel kernel, IClusterFactory clusterFactory, CustomCommandManager customCommandManager, string CheckpointDir, out CacheSizeTracker objectStoreSizeTracker, out CollectionItemBroker itemBroker)
        {
            objectStoreSizeTracker = null;
            itemBroker = null;
            if (!opts.DisableObjects)
            {
                objKvSettings = opts.GetObjectStoreSettings(this.loggerFactory?.CreateLogger("TsavoriteKV  [obj]"), out var objTotalMemorySize);

                // Run checkpoint on its own thread to control p99
                objKvSettings.ThrottleCheckpointFlushDelayMs = opts.CheckpointThrottleFlushDelayMs;
                objKvSettings.CheckpointVersionSwitchBarrier = opts.EnableCluster;

                var checkpointFactory = opts.GetDeviceFactory();
                var checkpointNamingScheme = new DefaultCheckpointNamingScheme(CheckpointDir + "/ObjectStore/checkpoints");
                objKvSettings.CheckpointManager = opts.EnableCluster
                    ? clusterFactory.CreateCheckpointManager(checkpointFactory, checkpointNamingScheme, isMainStore: false, logger)
                    : (ICheckpointManager)new DeviceLogCommitCheckpointManager(checkpointFactory, checkpointNamingScheme, removeOutdated: true);

                objectStore = new(kernel, partitionId: 1, objKvSettings
                    , StoreFunctions<byte[], IGarnetObject>.Create(new ByteArrayKeyComparer(), () => new ByteArrayBinaryObjectSerializer(), () => new GarnetObjectSerializer(customCommandManager))
                    , (allocatorSettings, storeFunctions) => new(allocatorSettings, storeFunctions));

                if (objTotalMemorySize > 0)
                    objectStoreSizeTracker = new CacheSizeTracker(objectStore, objKvSettings, objTotalMemorySize, this.loggerFactory);

                itemBroker = new CollectionItemBroker();
            }
        }

        private void CreateAOF()
        {
            if (opts.EnableAOF)
            {
                if (opts.MainMemoryReplication && opts.CommitFrequencyMs != -1)
                    throw new Exception("Need to set CommitFrequencyMs to -1 (manual commits) with MainMemoryReplication");

                opts.GetAofSettings(out var aofSettings);
                aofDevice = aofSettings.LogDevice;
                appendOnlyFile = new TsavoriteLog(aofSettings, logger: this.loggerFactory?.CreateLogger("TsavoriteLog [aof]"));

                if (opts.CommitFrequencyMs < 0 && opts.WaitForCommit)
                    throw new Exception("Cannot use CommitWait with manual commits");
                return;
            }

            if (opts.CommitFrequencyMs != 0 || opts.WaitForCommit)
                throw new Exception("Cannot use CommitFrequencyMs or CommitWait without EnableAOF");
        }

        /// <summary>
        /// Start server instance
        /// </summary>
        public void Start()
        {
            Provider.Recover();
            server.Start();
            Provider.Start();
            if (!opts.QuietMode)
                Console.WriteLine("* Ready to accept connections");
        }

        /// <summary>
        /// Dispose store (including log and checkpoint directory)
        /// </summary>
        public void Dispose()
        {
            Dispose(cleanupDir);
        }

        /// <summary>
        /// Dispose, optionally deleting logs and checkpoints
        /// </summary>
        /// <param name="deleteDir">Whether to delete logs and checkpoints</param>
        public void Dispose(bool deleteDir = true)
        {
            InternalDispose();
            if (deleteDir)
            {
                logFactory?.Delete(new FileDescriptor { directoryName = "" });
                if (opts.CheckpointDir != opts.LogDir && !string.IsNullOrEmpty(opts.CheckpointDir))
                {
                    var ckptdir = opts.GetDeviceFactory();
                    ckptdir.Initialize(opts.CheckpointDir);
                    ckptdir.Delete(new FileDescriptor { directoryName = "" });
                }
            }
        }

        private void InternalDispose()
        {
            Provider?.Dispose();
            server.Dispose();
            subscribeBroker?.Dispose();
            itemBroker?.Dispose();
            store.Dispose();
            appendOnlyFile?.Dispose();
            aofDevice?.Dispose();
            kvSettings.LogDevice?.Dispose();
            if (!opts.DisableObjects)
            {
                objectStore.Dispose();
                objKvSettings.LogDevice?.Dispose();
                objKvSettings.ObjectLogDevice?.Dispose();
            }
            opts.AuthSettings?.Dispose();
            if (disposeLoggerFactory)
                loggerFactory?.Dispose();
        }

        private static void DeleteDirectory(string path)
        {
            if (path == null) return;

            // Exceptions may happen due to a handle briefly remaining held after Dispose().
            try
            {
                foreach (string directory in Directory.GetDirectories(path))
                {
                    DeleteDirectory(directory);
                }

                Directory.Delete(path, true);
            }
            catch (Exception ex) when (ex is IOException ||
                                       ex is UnauthorizedAccessException)
            {
                try
                {
                    Directory.Delete(path, true);
                }
                catch { }
            }
        }

        /// <summary>
        /// Flushes MemoryLogger entries into a destination logger.
        /// Destination logger is either created from ILoggerFactory parameter or from a default console logger.
        /// </summary>
        /// <param name="memoryLogger">The memory logger</param>
        /// <param name="categoryName">The category name of the destination logger</param>
        /// <param name="dstLoggerFactory">Optional logger factory for creating the destination logger</param>
        private static void FlushMemoryLogger(MemoryLogger memoryLogger, string categoryName, ILoggerFactory dstLoggerFactory = null)
        {
            if (memoryLogger == null) return;

            // If no logger factory supplied, create a default console logger
            var disposeDstLoggerFactory = false;
            if (dstLoggerFactory == null)
            {
                dstLoggerFactory = LoggerFactory.Create(builder => builder.AddSimpleConsole(options =>
                {
                    options.SingleLine = true;
                    options.TimestampFormat = "hh::mm::ss ";
                }).SetMinimumLevel(LogLevel.Information));
                disposeDstLoggerFactory = true;
            }

            // Create the destination logger
            var dstLogger = dstLoggerFactory.CreateLogger(categoryName);

            // Flush all entries from the memory logger into the destination logger
            memoryLogger.FlushLogger(dstLogger);

            // If a default console logger factory was created, it is no longer needed
            if (disposeDstLoggerFactory)
            {
                dstLoggerFactory.Dispose();
            }
        }
    }
}<|MERGE_RESOLUTION|>--- conflicted
+++ resolved
@@ -215,20 +215,16 @@
 
         private TsavoriteKernel CreateKernel(string checkpointDir)
         {
-<<<<<<< HEAD
             // The index (hashtable) sector size must be the sector size of the device we'll write the index checkpoint to.
             // All writes and reads must align to sector boundary so unbuffered overlapped IO happens without copies.
             var checkpointFactory = opts.GetInitializedDeviceFactory(checkpointDir);
             var numBuckets = opts.IndexSizeCachelines("hash index size", opts.IndexSize);
             return new TsavoriteKernel(numBuckets, (int)checkpointFactory.SectorSize, this.loggerFactory?.CreateLogger("TsavoriteKV [kernel]"));
         }
-=======
+
+        private void CreateMainStore(ref TsavoriteKernel kernel, IClusterFactory clusterFactory, string checkpointDir)
+        {
             kvSettings = opts.GetSettings(loggerFactory, out logFactory);
->>>>>>> 70fc15bb
-
-        private void CreateMainStore(ref TsavoriteKernel kernel, IClusterFactory clusterFactory, string checkpointDir)
-        {
-            kvSettings = opts.GetSettings(this.loggerFactory?.CreateLogger("TsavoriteKV [main]"), out logFactory);
 
             // Run checkpoint on its own thread to control p99
             kvSettings.ThrottleCheckpointFlushDelayMs = opts.CheckpointThrottleFlushDelayMs;
