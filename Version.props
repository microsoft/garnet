--- conflicted
+++ resolved
@@ -1,10 +1,6 @@
 <Project>
 	<!-- VersionPrefix property for builds and packages -->
 	<PropertyGroup>
-<<<<<<< HEAD
-		<VersionPrefix>1.0.84</VersionPrefix>
-=======
 		<VersionPrefix>1.0.86</VersionPrefix>
->>>>>>> 18e48c7d
 	</PropertyGroup>
 </Project>