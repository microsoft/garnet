--- conflicted
+++ resolved
@@ -1,13 +1,8 @@
 ######################################
-<<<<<<< HEAD
 # NOTE: Before running this pipeline to generate a new nuget package, update the version string in three places
 #      1) update the name: string below (line 6)     -- this is the version for the nuget package (e.g. 1.0.0)
 #      2) update \libs\host\GarnetServer.cs readonly string version  (~line 53)   -- NOTE - these two values need to be the same
 #      3) update \charts\garnet\Chart.yaml (~line 5 & 6) and generate \charts\garnet\README.md with helm-docs.
-=======
-# NOTE: Before running this pipeline to generate a the GitHub Release and new nuget packages, update the VersionPrefix value in Version.props file
-# NOTE: When Version.props file is modified, this pipeline will automatically get triggered
->>>>>>> c84c8c71
 ###################################### 
 trigger:
   branches:
