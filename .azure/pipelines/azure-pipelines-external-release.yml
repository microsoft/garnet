--- conflicted
+++ resolved
@@ -4,11 +4,7 @@
 #      2) update \libs\host\GarnetServer.cs readonly string version  (~line 32)   -- NOTE - these two values need to be the same 
 #      3) update the version in GarnetServer.csproj (~line 8) 
 ###################################### 
-<<<<<<< HEAD
 name: 1.0.38
-=======
-name: 1.0.37
->>>>>>> 0368d212
 trigger:
   branches:
     include:
@@ -109,7 +105,7 @@
   - task: CmdLine@2
     displayName: nuget pack Garnet Server
     inputs:
-      script: 'dotnet pack --no-build --no-restore --output $(Build.ArtifactStagingDirectory) -include-symbols /bl:Release-Pack.binlog /p:Configuration=Release main/GarnetServer/GarnetServer.csproj'
+      script: 'dotnet pack --no-build --no-restore --output $(Build.ArtifactStagingDirectory) --include-symbols /bl:Release-Pack.binlog /p:Configuration=Release main/GarnetServer/GarnetServer.csproj'
 
   # TO DO: Get rid of .nuspec and just do a dotnet pack ...
   - task: NuGetCommand@2
