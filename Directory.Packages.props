<Project>
  <PropertyGroup Label="Centralized Package Versions">
    <ManagePackageVersionsCentrally>true</ManagePackageVersionsCentrally>
  </PropertyGroup>
  <ItemGroup>
    <PackageVersion Include="Azure.Storage.Blobs" Version="12.21.2" />
    <PackageVersion Include="BenchmarkDotNet" Version="0.14.0" />
    <PackageVersion Include="BenchmarkDotNet.Diagnostics.Windows" Version="0.13.12" />
    <PackageVersion Include="CommandLineParser" Version="2.9.1" />
    <PackageVersion Include="Newtonsoft.Json" Version="13.0.3" />
    <PackageVersion Include="NLua" Version="1.7.3" />
    <PackageVersion Include="NUnit" Version="4.1.0" />
    <PackageVersion Include="NUnit3TestAdapter" Version="4.6.0" />
    <PackageVersion Include="Microsoft.CodeAnalysis" Version="4.11.0" />
    <PackageVersion Include="Microsoft.SourceLink.GitHub" Version="8.0.0" />
    <PackageVersion Include="Microsoft.Extensions.Logging" Version="8.0.0" />
    <PackageVersion Include="Microsoft.Extensions.Logging.Configuration" Version="8.0.0" />
    <PackageVersion Include="Microsoft.Extensions.Logging.Console" Version="8.0.0" />
    <PackageVersion Include="Microsoft.Extensions.Configuration.Json" Version="8.0.0" />
    <PackageVersion Include="Microsoft.Extensions.Configuration.Binder" Version="8.0.2" />
    <PackageVersion Include="Microsoft.NET.Test.Sdk" Version="17.11.0" />
    <PackageVersion Include="Microsoft.IdentityModel.Protocols.OpenIdConnect" Version="8.0.1" />
    <PackageVersion Include="Microsoft.IdentityModel.Validators" Version="8.0.1" />
    <PackageVersion Include="StackExchange.Redis" Version="2.8.0" />
    <PackageVersion Include="System.IdentityModel.Tokens.Jwt" Version="8.0.1" />
    <PackageVersion Include="System.Interactive.Async" Version="6.0.1" />
<<<<<<< HEAD
    <PackageVersion Include="Microsoft.Extensions.Hosting" Version="8.0.0" />
    <PackageVersion Include="Microsoft.Extensions.Hosting.WindowsServices" Version="8.0.0" />
=======
    <PackageVersion Include="System.Text.Json" Version="8.0.4" />
>>>>>>> 0cd333dc
  </ItemGroup>
</Project><|MERGE_RESOLUTION|>--- conflicted
+++ resolved
@@ -24,11 +24,8 @@
     <PackageVersion Include="StackExchange.Redis" Version="2.8.0" />
     <PackageVersion Include="System.IdentityModel.Tokens.Jwt" Version="8.0.1" />
     <PackageVersion Include="System.Interactive.Async" Version="6.0.1" />
-<<<<<<< HEAD
+    <PackageVersion Include="System.Text.Json" Version="8.0.4" />
     <PackageVersion Include="Microsoft.Extensions.Hosting" Version="8.0.0" />
     <PackageVersion Include="Microsoft.Extensions.Hosting.WindowsServices" Version="8.0.0" />
-=======
-    <PackageVersion Include="System.Text.Json" Version="8.0.4" />
->>>>>>> 0cd333dc
   </ItemGroup>
 </Project>