<Project>
  <PropertyGroup Label="Centralized Package Versions">
    <ManagePackageVersionsCentrally>true</ManagePackageVersionsCentrally>
    <CentralPackageTransitivePinningEnabled>true</CentralPackageTransitivePinningEnabled>
  </PropertyGroup>
  <ItemGroup>
<<<<<<< HEAD
    <PackageVersion Include="Allure.Net.Commons" Version="2.14.1" />
    <PackageVersion Include="Allure.NUnit" Version="2.14.1" />
    <PackageVersion Include="Azure.Storage.Blobs" Version="12.25.1" />
    <PackageVersion Include="Azure.Identity" Version="1.16.0" />
    <PackageVersion Include="BenchmarkDotNet" Version="0.15.4" />
=======
    <PackageVersion Include="Azure.Storage.Blobs" Version="12.26.0" />
    <PackageVersion Include="Azure.Identity" Version="1.17.0" />
    <PackageVersion Include="BenchmarkDotNet" Version="0.15.5" />
>>>>>>> 11d74bc8
    <PackageVersion Include="BenchmarkDotNet.Diagnostics.Windows" Version="0.15.2" />
    <PackageVersion Include="CommandLineParser" Version="2.9.1" />
    <PackageVersion Include="JsonPath.Net" Version="1.1.6" />
    <PackageVersion Include="KeraLua" Version="1.4.6" />
    <PackageVersion Include="Microsoft.Identity.Client" Version="4.76.0" />
    <PackageVersion Include="NUnit" Version="4.1.0" />
    <PackageVersion Include="NUnit3TestAdapter" Version="4.6.0" />
    <PackageVersion Include="Microsoft.CodeAnalysis" Version="4.14.0" />
    <PackageVersion Include="Microsoft.Extensions.Logging" Version="9.0.8" />
    <PackageVersion Include="Microsoft.Extensions.Logging.Configuration" Version="9.0.8" />
    <PackageVersion Include="Microsoft.Extensions.Logging.Console" Version="9.0.8" />
    <PackageVersion Include="Microsoft.Extensions.Configuration.Json" Version="9.0.9" />
    <PackageVersion Include="Microsoft.Extensions.Configuration.Binder" Version="9.0.9" />
    <PackageVersion Include="Microsoft.NET.Test.Sdk" Version="17.13.0" />
    <PackageVersion Include="Microsoft.IdentityModel.Protocols.OpenIdConnect" Version="8.6.1" />
    <PackageVersion Include="Microsoft.IdentityModel.Validators" Version="8.6.1" />
    <PackageVersion Include="StackExchange.Redis" Version="2.9.25" />
    <PackageVersion Include="System.IdentityModel.Tokens.Jwt" Version="8.6.1" />
    <PackageVersion Include="System.Interactive.Async" Version="6.0.1" />
    <PackageVersion Include="System.Text.Json" Version="9.0.9" />
    <PackageVersion Include="System.Numerics.Tensors" Version="9.0.9" />
    <PackageVersion Include="Microsoft.Extensions.Hosting" Version="9.0.8" />
    <PackageVersion Include="Microsoft.Extensions.Hosting.WindowsServices" Version="9.0.8" />
  </ItemGroup>
</Project><|MERGE_RESOLUTION|>--- conflicted
+++ resolved
@@ -4,17 +4,11 @@
     <CentralPackageTransitivePinningEnabled>true</CentralPackageTransitivePinningEnabled>
   </PropertyGroup>
   <ItemGroup>
-<<<<<<< HEAD
     <PackageVersion Include="Allure.Net.Commons" Version="2.14.1" />
     <PackageVersion Include="Allure.NUnit" Version="2.14.1" />
     <PackageVersion Include="Azure.Storage.Blobs" Version="12.25.1" />
     <PackageVersion Include="Azure.Identity" Version="1.16.0" />
     <PackageVersion Include="BenchmarkDotNet" Version="0.15.4" />
-=======
-    <PackageVersion Include="Azure.Storage.Blobs" Version="12.26.0" />
-    <PackageVersion Include="Azure.Identity" Version="1.17.0" />
-    <PackageVersion Include="BenchmarkDotNet" Version="0.15.5" />
->>>>>>> 11d74bc8
     <PackageVersion Include="BenchmarkDotNet.Diagnostics.Windows" Version="0.15.2" />
     <PackageVersion Include="CommandLineParser" Version="2.9.1" />
     <PackageVersion Include="JsonPath.Net" Version="1.1.6" />
