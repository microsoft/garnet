--- conflicted
+++ resolved
@@ -1,11 +1,6 @@
 {
   "sdk": {
-<<<<<<< HEAD
-    "version": "9.0.305",
-    "rollForward": "latestMajor"
-=======
     "version": "9.0.306",
     "rollForward": "latestFeature"
->>>>>>> 583392f4
   }
 }